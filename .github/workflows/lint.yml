name: Lint

on:
  pull_request:
  push:
    branches:
      - main

jobs:
  lint:
    runs-on: ubuntu-latest
    steps:
      - uses: actions/checkout@v4

      - uses: actions/setup-python@v5
        with:
          # Once codebase is updated, this can easily be changed to any specific version.
          python-version: "3.13"

      - name: Install uv
        uses: astral-sh/setup-uv@v6
        with:
          enable-cache: true
          version: "0.7.x"

      - uses: pre-commit/action@v3.0.0

      - name: Install dependencies
        run: uv sync

      - name: Debug paths
        run: |
          pwd
          ls -al

      # Add modules here as they're ready (remove them from the file-by-file
      # checker below as you do so).
      - name: mypy Static Type Checker (packages)
        run: |
          uv run mypy \
          --follow-imports=skip \
          --exclude 'migrations/*' \
          -p cl.alerts \
          -p cl.audio \
          -p cl.citations \
          -p cl.corpus_importer \
          -p cl.lib \
          -p cl.opinion_page \
          -p cl.recap_rss \
          -p cl.settings \
          -p cl.simple_pages

      # Add files here as they're ready
      - name: mypy Static Type Checker (files)
        run: |
          uv run mypy \
          --follow-imports=skip \
          --exclude 'migrations/*' \
          cl/api/api_permissions.py \
          cl/api/management/commands/cl_retry_webhooks.py \
          cl/api/models.py \
          cl/api/routers.py \
          cl/api/tasks.py \
          cl/api/tests.py \
          cl/api/utils.py \
          cl/api/views.py \
          cl/api/webhooks.py \
          cl/tests/utils.py \
          cl/users/email_handlers.py \
          cl/users/forms.py \
          cl/users/management/commands/cl_account_management.py \
          cl/users/management/commands/cl_delete_old_emails.py \
          cl/users/management/commands/cl_retry_failed_email.py \
          cl/users/tasks.py \
          cl/recap/management/commands/remove_appellate_entries_with_long_numbers.py \
          cl/recap/utils.py \
          cl/search/management/commands/cl_index_parent_and_child_docs.py \
          cl/search/management/commands/sweep_indexer.py \
          cl/search/management/commands/pacer_bulk_fetch.py \
          cl/search/management/commands/generate_opinion_embeddings.py \
<<<<<<< HEAD
          cl/search/management/commands/clean_docket_number_raw.py \
=======
          cl/search/management/commands/llm_clean_docket_number_daemon.py \
          cl/search/docket_number_cleaner.py
>>>>>>> 0fdb95a4
<|MERGE_RESOLUTION|>--- conflicted
+++ resolved
@@ -78,9 +78,6 @@
           cl/search/management/commands/sweep_indexer.py \
           cl/search/management/commands/pacer_bulk_fetch.py \
           cl/search/management/commands/generate_opinion_embeddings.py \
-<<<<<<< HEAD
-          cl/search/management/commands/clean_docket_number_raw.py \
-=======
           cl/search/management/commands/llm_clean_docket_number_daemon.py \
-          cl/search/docket_number_cleaner.py
->>>>>>> 0fdb95a4
+          cl/search/docket_number_cleaner.py \
+          cl/search/management/commands/clean_docket_number_raw.py \
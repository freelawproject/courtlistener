# See: https://django-environ.readthedocs.io/en/latest/types.html

# money.py
EIN_SECRET=""

# security.py
#ALLOWED_HOSTS="*"  # <-- Uncomment this in dev

# testing.py
TESTING_DEBUG=off

# aws.py
AWS_DEV_ACCESS_KEY_ID=""
AWS_DEV_SECRET_ACCESS_KEY=""
AWS_ACCESS_KEY_ID=""
AWS_SECRET_ACCESS_KEY=""
AWS_LAMBDA_PROXY_URL=""

# hcaptcha.py
HCAPTCHA_SITEKEY=""
HCAPTCHA_SECRET=""

# sentry.py
SENTRY_DSN=""
SENTRY_REPORT_URI=""

# django.py
# SECRET_KEY="" # <-- Uncomment and set this in dev
DEBUG=on
DEVELOPMENT=on

# misc.py
PLAUSIBLE_API_TOKEN=""

PACER_USERNAME=""
PACER_PASSWORD=""

LASC_USERNAME=""
LASC_PASSWORD=""

IA_ACCESS_KEY=""
IA_SECRET_KEY=""

FTM_KEY=""

<<<<<<< HEAD
# CL API key for cloning data
CL_API_TOKEN=""

# The number of sitemap 'files' (pages) to cache per sitemap generation call
SITEMAPS_FILES_PER_CALL=10
=======
# CL API token for cloning data
CL_API_TOKEN=""
>>>>>>> 4013b021
<|MERGE_RESOLUTION|>--- conflicted
+++ resolved
@@ -43,13 +43,8 @@
 
 FTM_KEY=""
 
-<<<<<<< HEAD
-# CL API key for cloning data
+# CL API token for cloning data
 CL_API_TOKEN=""
 
 # The number of sitemap 'files' (pages) to cache per sitemap generation call
-SITEMAPS_FILES_PER_CALL=10
-=======
-# CL API token for cloning data
-CL_API_TOKEN=""
->>>>>>> 4013b021
+SITEMAPS_FILES_PER_CALL=10
--- conflicted
+++ resolved
@@ -4,11 +4,7 @@
 # 1. Solr needs to be installed at /usr/local/solr/example
 # 2. daemon needs to be installed
 # 3. Script needs to be executed by root
-<<<<<<< HEAD
-# 4. CL_INSTALL_ROOT needs to be set up in /etc/environment
-=======
-# 4. $INSTALL_ROOT must be set.
->>>>>>> c9d93ec6
+# 4. $INSTALL_ROOT must be set in /etc/courtlistener
 
 # This script will launch Solr in a mode that will automatically respawn if it
 # crashes. Output will be sent to /var/log/solr/solr.log. A pid file will be
@@ -18,21 +14,12 @@
     echo -n "Starting solr..."
 
     # Use python to determine if this is a dev machine
-<<<<<<< HEAD
-    . /etc/environment
-    if [ -z $CL_INSTALL_ROOT ]; then
-      echo "CL_INSTALL_ROOT not set. Please set it in /etc/environment."
-      exit 1
-    fi
-    cd $CL_INSTALL_ROOT/alert
-=======
     . /etc/courtlistener
     if [ -z $INSTALL_ROOT ]; then
       echo "INSTALL_ROOT is not set. Please set it in /etc/courtlistener."
       exit 1
     fi
     cd $INSTALL_ROOT/alert
->>>>>>> c9d93ec6
     DEV=`python -c 'import settings;
 from django.core.management import setup_environ;
 setup_environ(settings);
@@ -46,11 +33,7 @@
     fi
 
     # start daemon
-<<<<<<< HEAD
-    daemon --chdir='/usr/local/solr/example' --command "java -jar -server -Xmx$xmx start.jar -DCL_INSTALL_ROOT=$CL_INSTALL_ROOT" --respawn --output=/var/log/solr/solr.log --name=solr --verbose
-=======
     daemon --chdir='/usr/local/solr/example' --command "java -jar -server -Xmx$xmx start.jar -DINSTALL_ROOT=$INSTALL_ROOT" --respawn --output=/var/log/solr/solr.log --name=solr --verbose
->>>>>>> c9d93ec6
 
     RETVAL=$?
     if [ $RETVAL = 0 ]

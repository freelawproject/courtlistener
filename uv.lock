version = 1
revision = 2
requires-python = "==3.13.*"

[[package]]
name = "ada-url"
version = "1.21.0"
source = { registry = "https://pypi.org/simple" }
dependencies = [
    { name = "cffi" },
]
sdist = { url = "https://files.pythonhosted.org/packages/be/50/13b64120ba1f177712d6af752b844815488b435ada10c656561d1d67aa6f/ada_url-1.21.0.tar.gz", hash = "sha256:2954c4824aeebf94b47ea8552ab00ceb92988fe42bed37a9c9d5798c928831c6", size = 259602, upload-time = "2025-03-11T19:27:15.177Z" }
wheels = [
    { url = "https://files.pythonhosted.org/packages/1f/e0/9a9531af96d085e496b22f4fb716fc737bb0359ffd9d65c63f5b44826934/ada_url-1.21.0-cp313-cp313-macosx_10_15_universal2.whl", hash = "sha256:022b152eb70e23932dd47285f2b79825fc4897894d1c6fec8653e24403ee9990", size = 748059, upload-time = "2025-03-11T19:26:33.054Z" },
    { url = "https://files.pythonhosted.org/packages/d4/d8/bcde5baf73cf11d7d3ac27f232a1ec66ce2f1deb3a4d9f96745502656044/ada_url-1.21.0-cp313-cp313-macosx_10_15_x86_64.whl", hash = "sha256:3a0c780cdd6bd2e29823189f15540cdd92c8f5a27a3d445c8830dc5c1307312a", size = 507776, upload-time = "2025-03-11T19:26:34.874Z" },
    { url = "https://files.pythonhosted.org/packages/38/14/12c797a89ecfa59aca68f848f9ea59d19d26d502d78d3f186ff4f02eab09/ada_url-1.21.0-cp313-cp313-macosx_11_0_arm64.whl", hash = "sha256:76fd009d72d8550e0b97b1762b1efda5944554381732da56acdb845018adf3a7", size = 498041, upload-time = "2025-03-11T19:26:36.178Z" },
    { url = "https://files.pythonhosted.org/packages/37/8d/fcfa4c2098e5c48f6b6e1e6dfdf94419ca393b1a34ec9b188c645a97dcc0/ada_url-1.21.0-cp313-cp313-manylinux_2_24_aarch64.manylinux_2_28_aarch64.whl", hash = "sha256:6811017eb75c50aee0b9c193ed6c230f7568c103f1e8169c0a5b24b150c9a634", size = 1814782, upload-time = "2025-03-11T19:26:37.561Z" },
    { url = "https://files.pythonhosted.org/packages/82/84/7c9c354cfffe74bd1382779b62ec579da1a1a2bec98b0803e8de877137c9/ada_url-1.21.0-cp313-cp313-manylinux_2_24_x86_64.manylinux_2_28_x86_64.whl", hash = "sha256:1a83eaf825d849afbe358ec88fe803f82d59f7886dc1b45ab81915e828b8bb13", size = 1894718, upload-time = "2025-03-11T19:26:39.379Z" },
    { url = "https://files.pythonhosted.org/packages/77/e8/46f7230b28006e8a10ad57680574e1330c0a7e16c33414a049675780fe43/ada_url-1.21.0-cp313-cp313-musllinux_1_2_aarch64.whl", hash = "sha256:caf9a612753a33abf0bce0ee7f86dbc05c703c5fba0a28d193b814011b72521a", size = 2720336, upload-time = "2025-03-11T19:26:40.911Z" },
    { url = "https://files.pythonhosted.org/packages/12/7b/d59e4c55476c6aeebf9c17990a8e850492a421f098c7465feb176ffad251/ada_url-1.21.0-cp313-cp313-musllinux_1_2_x86_64.whl", hash = "sha256:21b747a6122ef9eccacc1368e83291d59d1e845f5240319550567df9d1e1499c", size = 2856897, upload-time = "2025-03-11T19:26:42.718Z" },
    { url = "https://files.pythonhosted.org/packages/38/ee/dad9745751ccf6ce1fb5cbc9834dec72e7858786771f015e6687b50ec510/ada_url-1.21.0-cp313-cp313-win_amd64.whl", hash = "sha256:24ab3b1fed0c57b5bc152794fc6fe949dc646dd4e7b123aa43c71b0ab02b6056", size = 434801, upload-time = "2025-03-11T19:26:44.806Z" },
]

[[package]]
name = "amqp"
version = "5.3.1"
source = { registry = "https://pypi.org/simple" }
dependencies = [
    { name = "vine" },
]
sdist = { url = "https://files.pythonhosted.org/packages/79/fc/ec94a357dfc6683d8c86f8b4cfa5416a4c36b28052ec8260c77aca96a443/amqp-5.3.1.tar.gz", hash = "sha256:cddc00c725449522023bad949f70fff7b48f0b1ade74d170a6f10ab044739432", size = 129013, upload-time = "2024-11-12T19:55:44.051Z" }
wheels = [
    { url = "https://files.pythonhosted.org/packages/26/99/fc813cd978842c26c82534010ea849eee9ab3a13ea2b74e95cb9c99e747b/amqp-5.3.1-py3-none-any.whl", hash = "sha256:43b3319e1b4e7d1251833a93d672b4af1e40f3d632d479b98661a95f117880a2", size = 50944, upload-time = "2024-11-12T19:55:41.782Z" },
]

[[package]]
name = "annotated-types"
version = "0.7.0"
source = { registry = "https://pypi.org/simple" }
sdist = { url = "https://files.pythonhosted.org/packages/ee/67/531ea369ba64dcff5ec9c3402f9f51bf748cec26dde048a2f973a4eea7f5/annotated_types-0.7.0.tar.gz", hash = "sha256:aff07c09a53a08bc8cfccb9c85b05f1aa9a2a6f23728d790723543408344ce89", size = 16081, upload-time = "2024-05-20T21:33:25.928Z" }
wheels = [
    { url = "https://files.pythonhosted.org/packages/78/b6/6307fbef88d9b5ee7421e68d78a9f162e0da4900bc5f5793f6d3d0e34fb8/annotated_types-0.7.0-py3-none-any.whl", hash = "sha256:1f02e8b43a8fbbc3f3e0d4f0f4bfc8131bcb4eebe8849b8e5c773f3a1c582a53", size = 13643, upload-time = "2024-05-20T21:33:24.1Z" },
]

[[package]]
name = "anyio"
version = "4.9.0"
source = { registry = "https://pypi.org/simple" }
dependencies = [
    { name = "idna" },
    { name = "sniffio" },
]
sdist = { url = "https://files.pythonhosted.org/packages/95/7d/4c1bd541d4dffa1b52bd83fb8527089e097a106fc90b467a7313b105f840/anyio-4.9.0.tar.gz", hash = "sha256:673c0c244e15788651a4ff38710fea9675823028a6f08a5eda409e0c9840a028", size = 190949, upload-time = "2025-03-17T00:02:54.77Z" }
wheels = [
    { url = "https://files.pythonhosted.org/packages/a1/ee/48ca1a7c89ffec8b6a0c5d02b89c305671d5ffd8d3c94acf8b8c408575bb/anyio-4.9.0-py3-none-any.whl", hash = "sha256:9f76d541cad6e36af7beb62e978876f3b41e3e04f2c1fbf0884604c0a9c4d93c", size = 100916, upload-time = "2025-03-17T00:02:52.713Z" },
]

[[package]]
name = "asgiref"
version = "3.8.1"
source = { registry = "https://pypi.org/simple" }
sdist = { url = "https://files.pythonhosted.org/packages/29/38/b3395cc9ad1b56d2ddac9970bc8f4141312dbaec28bc7c218b0dfafd0f42/asgiref-3.8.1.tar.gz", hash = "sha256:c343bd80a0bec947a9860adb4c432ffa7db769836c64238fc34bdc3fec84d590", size = 35186, upload-time = "2024-03-22T14:39:36.863Z" }
wheels = [
    { url = "https://files.pythonhosted.org/packages/39/e3/893e8757be2612e6c266d9bb58ad2e3651524b5b40cf56761e985a28b13e/asgiref-3.8.1-py3-none-any.whl", hash = "sha256:3e1e3ecc849832fe52ccf2cb6686b7a55f82bb1d6aee72a58826471390335e47", size = 23828, upload-time = "2024-03-22T14:39:34.521Z" },
]

[[package]]
name = "asttokens"
version = "3.0.0"
source = { registry = "https://pypi.org/simple" }
sdist = { url = "https://files.pythonhosted.org/packages/4a/e7/82da0a03e7ba5141f05cce0d302e6eed121ae055e0456ca228bf693984bc/asttokens-3.0.0.tar.gz", hash = "sha256:0dcd8baa8d62b0c1d118b399b2ddba3c4aff271d0d7a9e0d4c1681c79035bbc7", size = 61978, upload-time = "2024-11-30T04:30:14.439Z" }
wheels = [
    { url = "https://files.pythonhosted.org/packages/25/8a/c46dcc25341b5bce5472c718902eb3d38600a903b14fa6aeecef3f21a46f/asttokens-3.0.0-py3-none-any.whl", hash = "sha256:e3078351a059199dd5138cb1c706e6430c05eff2ff136af5eb4790f9d28932e2", size = 26918, upload-time = "2024-11-30T04:30:10.946Z" },
]

[[package]]
name = "attrs"
version = "25.3.0"
source = { registry = "https://pypi.org/simple" }
sdist = { url = "https://files.pythonhosted.org/packages/5a/b0/1367933a8532ee6ff8d63537de4f1177af4bff9f3e829baf7331f595bb24/attrs-25.3.0.tar.gz", hash = "sha256:75d7cefc7fb576747b2c81b4442d4d4a1ce0900973527c011d1030fd3bf4af1b", size = 812032, upload-time = "2025-03-13T11:10:22.779Z" }
wheels = [
    { url = "https://files.pythonhosted.org/packages/77/06/bb80f5f86020c4551da315d78b3ab75e8228f89f0162f2c3a819e407941a/attrs-25.3.0-py3-none-any.whl", hash = "sha256:427318ce031701fea540783410126f03899a97ffc6f61596ad581ac2e40e3bc3", size = 63815, upload-time = "2025-03-13T11:10:21.14Z" },
]

[[package]]
name = "autobahn"
version = "24.4.2"
source = { registry = "https://pypi.org/simple" }
dependencies = [
    { name = "cryptography" },
    { name = "hyperlink" },
    { name = "setuptools" },
    { name = "txaio" },
]
sdist = { url = "https://files.pythonhosted.org/packages/38/f2/8dffb3b709383ba5b47628b0cc4e43e8d12d59eecbddb62cfccac2e7cf6a/autobahn-24.4.2.tar.gz", hash = "sha256:a2d71ef1b0cf780b6d11f8b205fd2c7749765e65795f2ea7d823796642ee92c9", size = 482700, upload-time = "2024-08-02T09:26:48.241Z" }
wheels = [
    { url = "https://files.pythonhosted.org/packages/13/ee/a6475f39ef6c6f41c33da6b193e0ffd2c6048f52e1698be6253c59301b72/autobahn-24.4.2-py2.py3-none-any.whl", hash = "sha256:c56a2abe7ac78abbfb778c02892d673a4de58fd004d088cd7ab297db25918e81", size = 666965, upload-time = "2024-08-02T09:26:44.274Z" },
]

[[package]]
name = "automat"
version = "24.8.1"
source = { registry = "https://pypi.org/simple" }
sdist = { url = "https://files.pythonhosted.org/packages/8d/2d/ede4ad7fc34ab4482389fa3369d304f2fa22e50770af706678f6a332fa82/automat-24.8.1.tar.gz", hash = "sha256:b34227cf63f6325b8ad2399ede780675083e439b20c323d376373d8ee6306d88", size = 128679, upload-time = "2024-08-19T17:31:58.187Z" }
wheels = [
    { url = "https://files.pythonhosted.org/packages/af/cc/55a32a2c98022d88812b5986d2a92c4ff3ee087e83b712ebc703bba452bf/Automat-24.8.1-py3-none-any.whl", hash = "sha256:bf029a7bc3da1e2c24da2343e7598affaa9f10bf0ab63ff808566ce90551e02a", size = 42585, upload-time = "2024-08-19T17:31:56.729Z" },
]

[[package]]
name = "beautifulsoup4"
version = "4.13.3"
source = { registry = "https://pypi.org/simple" }
dependencies = [
    { name = "soupsieve" },
    { name = "typing-extensions" },
]
sdist = { url = "https://files.pythonhosted.org/packages/f0/3c/adaf39ce1fb4afdd21b611e3d530b183bb7759c9b673d60db0e347fd4439/beautifulsoup4-4.13.3.tar.gz", hash = "sha256:1bd32405dacc920b42b83ba01644747ed77456a65760e285fbc47633ceddaf8b", size = 619516, upload-time = "2025-02-04T20:05:01.681Z" }
wheels = [
    { url = "https://files.pythonhosted.org/packages/f9/49/6abb616eb3cbab6a7cca303dc02fdf3836de2e0b834bf966a7f5271a34d8/beautifulsoup4-4.13.3-py3-none-any.whl", hash = "sha256:99045d7d3f08f91f0d656bc9b7efbae189426cd913d830294a15eefa0ea4df16", size = 186015, upload-time = "2025-02-04T20:05:03.729Z" },
]

[[package]]
name = "billiard"
version = "4.2.1"
source = { registry = "https://pypi.org/simple" }
sdist = { url = "https://files.pythonhosted.org/packages/7c/58/1546c970afcd2a2428b1bfafecf2371d8951cc34b46701bea73f4280989e/billiard-4.2.1.tar.gz", hash = "sha256:12b641b0c539073fc8d3f5b8b7be998956665c4233c7c1fcd66a7e677c4fb36f", size = 155031, upload-time = "2024-09-21T13:40:22.491Z" }
wheels = [
    { url = "https://files.pythonhosted.org/packages/30/da/43b15f28fe5f9e027b41c539abc5469052e9d48fd75f8ff094ba2a0ae767/billiard-4.2.1-py3-none-any.whl", hash = "sha256:40b59a4ac8806ba2c2369ea98d876bc6108b051c227baffd928c644d15d8f3cb", size = 86766, upload-time = "2024-09-21T13:40:20.188Z" },
]

[[package]]
name = "boto3"
version = "1.37.20"
source = { registry = "https://pypi.org/simple" }
dependencies = [
    { name = "botocore" },
    { name = "jmespath" },
    { name = "s3transfer" },
]
sdist = { url = "https://files.pythonhosted.org/packages/9f/91/899a795437da14cbf401b026b6df57fa37973a789052eb6c1d9c5e8cf456/boto3-1.37.20.tar.gz", hash = "sha256:87d9bd6ad49be754d4ae2724cfb892eb3f9f17bcafd781fb3ce0d98cc539bdd6", size = 111372, upload-time = "2025-03-25T19:21:47.778Z" }
wheels = [
    { url = "https://files.pythonhosted.org/packages/6e/98/bac2404ff6183e1aaeebfefe6f345d63a1395b9a710be5ad24dcad9538ed/boto3-1.37.20-py3-none-any.whl", hash = "sha256:225dbc75d79816cb9b28cc74a63c9fa0f2d70530d603dacd82634f362f6679c1", size = 139561, upload-time = "2025-03-25T19:21:44.723Z" },
]

[[package]]
name = "botocore"
version = "1.37.20"
source = { registry = "https://pypi.org/simple" }
dependencies = [
    { name = "jmespath" },
    { name = "python-dateutil" },
    { name = "urllib3" },
]
sdist = { url = "https://files.pythonhosted.org/packages/5d/eb/b90ec01a82278a283db0b788f0a36201e485ceb31df762c44cddbcda2085/botocore-1.37.20.tar.gz", hash = "sha256:9295385740f9d30f9b679f76ee51f49b80ae73183d84d499c1c3f1d54d820f54", size = 13670736, upload-time = "2025-03-25T19:21:33.785Z" }
wheels = [
    { url = "https://files.pythonhosted.org/packages/2d/5b/f96cf58c37704b907ac2f9cc94e45ba0a2aa3b2062421aa8b8614f1d78de/botocore-1.37.20-py3-none-any.whl", hash = "sha256:c34f4f25fda7c4f726adf5a948590bd6bd7892c05278d31e344b5908e7b43301", size = 13432464, upload-time = "2025-03-25T19:21:28.115Z" },
]

[[package]]
name = "celery"
version = "5.4.0"
source = { registry = "https://pypi.org/simple" }
dependencies = [
    { name = "billiard" },
    { name = "click" },
    { name = "click-didyoumean" },
    { name = "click-plugins" },
    { name = "click-repl" },
    { name = "kombu" },
    { name = "python-dateutil" },
    { name = "tzdata" },
    { name = "vine" },
]
sdist = { url = "https://files.pythonhosted.org/packages/8a/9c/cf0bce2cc1c8971bf56629d8f180e4ca35612c7e79e6e432e785261a8be4/celery-5.4.0.tar.gz", hash = "sha256:504a19140e8d3029d5acad88330c541d4c3f64c789d85f94756762d8bca7e706", size = 1575692, upload-time = "2024-04-17T20:29:43.675Z" }
wheels = [
    { url = "https://files.pythonhosted.org/packages/90/c4/6a4d3772e5407622feb93dd25c86ce3c0fee746fa822a777a627d56b4f2a/celery-5.4.0-py3-none-any.whl", hash = "sha256:369631eb580cf8c51a82721ec538684994f8277637edde2dfc0dacd73ed97f64", size = 425983, upload-time = "2024-04-17T20:29:39.406Z" },
]

[[package]]
name = "certifi"
version = "2025.1.31"
source = { registry = "https://pypi.org/simple" }
sdist = { url = "https://files.pythonhosted.org/packages/1c/ab/c9f1e32b7b1bf505bf26f0ef697775960db7932abeb7b516de930ba2705f/certifi-2025.1.31.tar.gz", hash = "sha256:3d5da6925056f6f18f119200434a4780a94263f10d1c21d032a6f6b2baa20651", size = 167577, upload-time = "2025-01-31T02:16:47.166Z" }
wheels = [
    { url = "https://files.pythonhosted.org/packages/38/fc/bce832fd4fd99766c04d1ee0eead6b0ec6486fb100ae5e74c1d91292b982/certifi-2025.1.31-py3-none-any.whl", hash = "sha256:ca78db4565a652026a4db2bcdf68f2fb589ea80d0be70e03929ed730746b84fe", size = 166393, upload-time = "2025-01-31T02:16:45.015Z" },
]

[[package]]
name = "cffi"
version = "1.17.1"
source = { registry = "https://pypi.org/simple" }
dependencies = [
    { name = "pycparser" },
]
sdist = { url = "https://files.pythonhosted.org/packages/fc/97/c783634659c2920c3fc70419e3af40972dbaf758daa229a7d6ea6135c90d/cffi-1.17.1.tar.gz", hash = "sha256:1c39c6016c32bc48dd54561950ebd6836e1670f2ae46128f67cf49e789c52824", size = 516621, upload-time = "2024-09-04T20:45:21.852Z" }
wheels = [
    { url = "https://files.pythonhosted.org/packages/8d/f8/dd6c246b148639254dad4d6803eb6a54e8c85c6e11ec9df2cffa87571dbe/cffi-1.17.1-cp313-cp313-macosx_10_13_x86_64.whl", hash = "sha256:f3a2b4222ce6b60e2e8b337bb9596923045681d71e5a082783484d845390938e", size = 182989, upload-time = "2024-09-04T20:44:28.956Z" },
    { url = "https://files.pythonhosted.org/packages/8b/f1/672d303ddf17c24fc83afd712316fda78dc6fce1cd53011b839483e1ecc8/cffi-1.17.1-cp313-cp313-macosx_11_0_arm64.whl", hash = "sha256:0984a4925a435b1da406122d4d7968dd861c1385afe3b45ba82b750f229811e2", size = 178802, upload-time = "2024-09-04T20:44:30.289Z" },
    { url = "https://files.pythonhosted.org/packages/0e/2d/eab2e858a91fdff70533cab61dcff4a1f55ec60425832ddfdc9cd36bc8af/cffi-1.17.1-cp313-cp313-manylinux_2_12_i686.manylinux2010_i686.manylinux_2_17_i686.manylinux2014_i686.whl", hash = "sha256:d01b12eeeb4427d3110de311e1774046ad344f5b1a7403101878976ecd7a10f3", size = 454792, upload-time = "2024-09-04T20:44:32.01Z" },
    { url = "https://files.pythonhosted.org/packages/75/b2/fbaec7c4455c604e29388d55599b99ebcc250a60050610fadde58932b7ee/cffi-1.17.1-cp313-cp313-manylinux_2_17_aarch64.manylinux2014_aarch64.whl", hash = "sha256:706510fe141c86a69c8ddc029c7910003a17353970cff3b904ff0686a5927683", size = 478893, upload-time = "2024-09-04T20:44:33.606Z" },
    { url = "https://files.pythonhosted.org/packages/4f/b7/6e4a2162178bf1935c336d4da8a9352cccab4d3a5d7914065490f08c0690/cffi-1.17.1-cp313-cp313-manylinux_2_17_ppc64le.manylinux2014_ppc64le.whl", hash = "sha256:de55b766c7aa2e2a3092c51e0483d700341182f08e67c63630d5b6f200bb28e5", size = 485810, upload-time = "2024-09-04T20:44:35.191Z" },
    { url = "https://files.pythonhosted.org/packages/c7/8a/1d0e4a9c26e54746dc08c2c6c037889124d4f59dffd853a659fa545f1b40/cffi-1.17.1-cp313-cp313-manylinux_2_17_s390x.manylinux2014_s390x.whl", hash = "sha256:c59d6e989d07460165cc5ad3c61f9fd8f1b4796eacbd81cee78957842b834af4", size = 471200, upload-time = "2024-09-04T20:44:36.743Z" },
    { url = "https://files.pythonhosted.org/packages/26/9f/1aab65a6c0db35f43c4d1b4f580e8df53914310afc10ae0397d29d697af4/cffi-1.17.1-cp313-cp313-manylinux_2_17_x86_64.manylinux2014_x86_64.whl", hash = "sha256:dd398dbc6773384a17fe0d3e7eeb8d1a21c2200473ee6806bb5e6a8e62bb73dd", size = 479447, upload-time = "2024-09-04T20:44:38.492Z" },
    { url = "https://files.pythonhosted.org/packages/5f/e4/fb8b3dd8dc0e98edf1135ff067ae070bb32ef9d509d6cb0f538cd6f7483f/cffi-1.17.1-cp313-cp313-musllinux_1_1_aarch64.whl", hash = "sha256:3edc8d958eb099c634dace3c7e16560ae474aa3803a5df240542b305d14e14ed", size = 484358, upload-time = "2024-09-04T20:44:40.046Z" },
    { url = "https://files.pythonhosted.org/packages/f1/47/d7145bf2dc04684935d57d67dff9d6d795b2ba2796806bb109864be3a151/cffi-1.17.1-cp313-cp313-musllinux_1_1_x86_64.whl", hash = "sha256:72e72408cad3d5419375fc87d289076ee319835bdfa2caad331e377589aebba9", size = 488469, upload-time = "2024-09-04T20:44:41.616Z" },
    { url = "https://files.pythonhosted.org/packages/bf/ee/f94057fa6426481d663b88637a9a10e859e492c73d0384514a17d78ee205/cffi-1.17.1-cp313-cp313-win32.whl", hash = "sha256:e03eab0a8677fa80d646b5ddece1cbeaf556c313dcfac435ba11f107ba117b5d", size = 172475, upload-time = "2024-09-04T20:44:43.733Z" },
    { url = "https://files.pythonhosted.org/packages/7c/fc/6a8cb64e5f0324877d503c854da15d76c1e50eb722e320b15345c4d0c6de/cffi-1.17.1-cp313-cp313-win_amd64.whl", hash = "sha256:f6a16c31041f09ead72d69f583767292f750d24913dadacf5756b966aacb3f1a", size = 182009, upload-time = "2024-09-04T20:44:45.309Z" },
]

[[package]]
name = "cfgv"
version = "3.4.0"
source = { registry = "https://pypi.org/simple" }
sdist = { url = "https://files.pythonhosted.org/packages/11/74/539e56497d9bd1d484fd863dd69cbbfa653cd2aa27abfe35653494d85e94/cfgv-3.4.0.tar.gz", hash = "sha256:e52591d4c5f5dead8e0f673fb16db7949d2cfb3f7da4582893288f0ded8fe560", size = 7114, upload-time = "2023-08-12T20:38:17.776Z" }
wheels = [
    { url = "https://files.pythonhosted.org/packages/c5/55/51844dd50c4fc7a33b653bfaba4c2456f06955289ca770a5dbd5fd267374/cfgv-3.4.0-py2.py3-none-any.whl", hash = "sha256:b7265b1f29fd3316bfcd2b330d63d024f2bfd8bcb8b0272f8e19a504856c48f9", size = 7249, upload-time = "2023-08-12T20:38:16.269Z" },
]

[[package]]
name = "chardet"
version = "5.2.0"
source = { registry = "https://pypi.org/simple" }
sdist = { url = "https://files.pythonhosted.org/packages/f3/0d/f7b6ab21ec75897ed80c17d79b15951a719226b9fababf1e40ea74d69079/chardet-5.2.0.tar.gz", hash = "sha256:1b3b6ff479a8c414bc3fa2c0852995695c4a026dcd6d0633b2dd092ca39c1cf7", size = 2069618, upload-time = "2023-08-01T19:23:02.662Z" }
wheels = [
    { url = "https://files.pythonhosted.org/packages/38/6f/f5fbc992a329ee4e0f288c1fe0e2ad9485ed064cac731ed2fe47dcc38cbf/chardet-5.2.0-py3-none-any.whl", hash = "sha256:e1cf59446890a00105fe7b7912492ea04b6e6f06d4b742b2c788469e34c82970", size = 199385, upload-time = "2023-08-01T19:23:00.661Z" },
]

[[package]]
name = "charset-normalizer"
version = "3.4.1"
source = { registry = "https://pypi.org/simple" }
sdist = { url = "https://files.pythonhosted.org/packages/16/b0/572805e227f01586461c80e0fd25d65a2115599cc9dad142fee4b747c357/charset_normalizer-3.4.1.tar.gz", hash = "sha256:44251f18cd68a75b56585dd00dae26183e102cd5e0f9f1466e6df5da2ed64ea3", size = 123188, upload-time = "2024-12-24T18:12:35.43Z" }
wheels = [
    { url = "https://files.pythonhosted.org/packages/38/94/ce8e6f63d18049672c76d07d119304e1e2d7c6098f0841b51c666e9f44a0/charset_normalizer-3.4.1-cp313-cp313-macosx_10_13_universal2.whl", hash = "sha256:aabfa34badd18f1da5ec1bc2715cadc8dca465868a4e73a0173466b688f29dda", size = 195698, upload-time = "2024-12-24T18:11:05.834Z" },
    { url = "https://files.pythonhosted.org/packages/24/2e/dfdd9770664aae179a96561cc6952ff08f9a8cd09a908f259a9dfa063568/charset_normalizer-3.4.1-cp313-cp313-manylinux_2_17_aarch64.manylinux2014_aarch64.whl", hash = "sha256:22e14b5d70560b8dd51ec22863f370d1e595ac3d024cb8ad7d308b4cd95f8313", size = 140162, upload-time = "2024-12-24T18:11:07.064Z" },
    { url = "https://files.pythonhosted.org/packages/24/4e/f646b9093cff8fc86f2d60af2de4dc17c759de9d554f130b140ea4738ca6/charset_normalizer-3.4.1-cp313-cp313-manylinux_2_17_ppc64le.manylinux2014_ppc64le.whl", hash = "sha256:8436c508b408b82d87dc5f62496973a1805cd46727c34440b0d29d8a2f50a6c9", size = 150263, upload-time = "2024-12-24T18:11:08.374Z" },
    { url = "https://files.pythonhosted.org/packages/5e/67/2937f8d548c3ef6e2f9aab0f6e21001056f692d43282b165e7c56023e6dd/charset_normalizer-3.4.1-cp313-cp313-manylinux_2_17_s390x.manylinux2014_s390x.whl", hash = "sha256:2d074908e1aecee37a7635990b2c6d504cd4766c7bc9fc86d63f9c09af3fa11b", size = 142966, upload-time = "2024-12-24T18:11:09.831Z" },
    { url = "https://files.pythonhosted.org/packages/52/ed/b7f4f07de100bdb95c1756d3a4d17b90c1a3c53715c1a476f8738058e0fa/charset_normalizer-3.4.1-cp313-cp313-manylinux_2_17_x86_64.manylinux2014_x86_64.whl", hash = "sha256:955f8851919303c92343d2f66165294848d57e9bba6cf6e3625485a70a038d11", size = 144992, upload-time = "2024-12-24T18:11:12.03Z" },
    { url = "https://files.pythonhosted.org/packages/96/2c/d49710a6dbcd3776265f4c923bb73ebe83933dfbaa841c5da850fe0fd20b/charset_normalizer-3.4.1-cp313-cp313-manylinux_2_5_i686.manylinux1_i686.manylinux_2_17_i686.manylinux2014_i686.whl", hash = "sha256:44ecbf16649486d4aebafeaa7ec4c9fed8b88101f4dd612dcaf65d5e815f837f", size = 147162, upload-time = "2024-12-24T18:11:13.372Z" },
    { url = "https://files.pythonhosted.org/packages/b4/41/35ff1f9a6bd380303dea55e44c4933b4cc3c4850988927d4082ada230273/charset_normalizer-3.4.1-cp313-cp313-musllinux_1_2_aarch64.whl", hash = "sha256:0924e81d3d5e70f8126529951dac65c1010cdf117bb75eb02dd12339b57749dd", size = 140972, upload-time = "2024-12-24T18:11:14.628Z" },
    { url = "https://files.pythonhosted.org/packages/fb/43/c6a0b685fe6910d08ba971f62cd9c3e862a85770395ba5d9cad4fede33ab/charset_normalizer-3.4.1-cp313-cp313-musllinux_1_2_i686.whl", hash = "sha256:2967f74ad52c3b98de4c3b32e1a44e32975e008a9cd2a8cc8966d6a5218c5cb2", size = 149095, upload-time = "2024-12-24T18:11:17.672Z" },
    { url = "https://files.pythonhosted.org/packages/4c/ff/a9a504662452e2d2878512115638966e75633519ec11f25fca3d2049a94a/charset_normalizer-3.4.1-cp313-cp313-musllinux_1_2_ppc64le.whl", hash = "sha256:c75cb2a3e389853835e84a2d8fb2b81a10645b503eca9bcb98df6b5a43eb8886", size = 152668, upload-time = "2024-12-24T18:11:18.989Z" },
    { url = "https://files.pythonhosted.org/packages/6c/71/189996b6d9a4b932564701628af5cee6716733e9165af1d5e1b285c530ed/charset_normalizer-3.4.1-cp313-cp313-musllinux_1_2_s390x.whl", hash = "sha256:09b26ae6b1abf0d27570633b2b078a2a20419c99d66fb2823173d73f188ce601", size = 150073, upload-time = "2024-12-24T18:11:21.507Z" },
    { url = "https://files.pythonhosted.org/packages/e4/93/946a86ce20790e11312c87c75ba68d5f6ad2208cfb52b2d6a2c32840d922/charset_normalizer-3.4.1-cp313-cp313-musllinux_1_2_x86_64.whl", hash = "sha256:fa88b843d6e211393a37219e6a1c1df99d35e8fd90446f1118f4216e307e48cd", size = 145732, upload-time = "2024-12-24T18:11:22.774Z" },
    { url = "https://files.pythonhosted.org/packages/cd/e5/131d2fb1b0dddafc37be4f3a2fa79aa4c037368be9423061dccadfd90091/charset_normalizer-3.4.1-cp313-cp313-win32.whl", hash = "sha256:eb8178fe3dba6450a3e024e95ac49ed3400e506fd4e9e5c32d30adda88cbd407", size = 95391, upload-time = "2024-12-24T18:11:24.139Z" },
    { url = "https://files.pythonhosted.org/packages/27/f2/4f9a69cc7712b9b5ad8fdb87039fd89abba997ad5cbe690d1835d40405b0/charset_normalizer-3.4.1-cp313-cp313-win_amd64.whl", hash = "sha256:b1ac5992a838106edb89654e0aebfc24f5848ae2547d22c2c3f66454daa11971", size = 102702, upload-time = "2024-12-24T18:11:26.535Z" },
    { url = "https://files.pythonhosted.org/packages/0e/f6/65ecc6878a89bb1c23a086ea335ad4bf21a588990c3f535a227b9eea9108/charset_normalizer-3.4.1-py3-none-any.whl", hash = "sha256:d98b1668f06378c6dbefec3b92299716b931cd4e6061f3c875a71ced1780ab85", size = 49767, upload-time = "2024-12-24T18:12:32.852Z" },
]

[[package]]
name = "cl"
version = "1"
source = { virtual = "." }
dependencies = [
    { name = "ada-url" },
    { name = "beautifulsoup4" },
    { name = "boto3" },
    { name = "celery" },
    { name = "certifi" },
    { name = "courts-db" },
    { name = "daphne" },
    { name = "datasketch" },
    { name = "dateparser" },
    { name = "disposable-email-domains" },
    { name = "django" },
    { name = "django-admin-cursor-paginator" },
    { name = "django-cache-memoize" },
    { name = "django-cors-headers" },
    { name = "django-cotton" },
    { name = "django-csp" },
    { name = "django-cursor-pagination" },
    { name = "django-elasticsearch-dsl" },
    { name = "django-environ" },
    { name = "django-extensions" },
    { name = "django-filter" },
    { name = "django-hcaptcha" },
    { name = "django-localflavor" },
    { name = "django-markdown-deux" },
    { name = "django-mathfilters" },
    { name = "django-model-utils" },
    { name = "django-override-storage" },
    { name = "django-permissions-policy" },
    { name = "django-pghistory" },
    { name = "django-ratelimit" },
    { name = "django-ses", extra = ["events"] },
    { name = "django-storages" },
    { name = "django-tailwind" },
    { name = "django-waffle" },
    { name = "djangorestframework" },
    { name = "djangorestframework-filters" },
    { name = "djangorestframework-xml" },
    { name = "eyecite" },
    { name = "factory-boy" },
    { name = "feedparser" },
    { name = "gunicorn" },
    { name = "httplib2" },
    { name = "httpx", extra = ["http2"] },
    { name = "hyperscan" },
    { name = "internetarchive" },
    { name = "ipaddress" },
    { name = "ipython" },
    { name = "itypes" },
    { name = "judge-pics" },
    { name = "juriscraper" },
    { name = "kombu" },
    { name = "lxml" },
    { name = "markdown2" },
    { name = "nameparser" },
    { name = "natsort" },
    { name = "ndg-httpsclient" },
    { name = "networkx" },
    { name = "nose" },
    { name = "numpy" },
    { name = "openai" },
    { name = "pandas" },
    { name = "pillow" },
    { name = "psycopg", extra = ["binary", "pool"] },
    { name = "pycparser" },
    { name = "pyopenssl" },
    { name = "pyparsing" },
    { name = "pystemmer" },
    { name = "python-dateutil" },
    { name = "python-magic" },
    { name = "pytz" },
    { name = "pyyaml" },
    { name = "redis" },
    { name = "reporters-db" },
    { name = "requests" },
    { name = "scikit-learn" },
    { name = "scipy" },
    { name = "seal-rookery" },
    { name = "selenium" },
    { name = "sentry-sdk", extra = ["celery", "django"] },
    { name = "simplejson" },
    { name = "tiktoken" },
    { name = "time-machine" },
    { name = "timeout-decorator" },
    { name = "types-dateparser" },
    { name = "types-pytz" },
    { name = "unidecode" },
    { name = "usaddress" },
    { name = "uvicorn", extra = ["standard"] },
]

[package.dev-dependencies]
dev = [
    { name = "django-debug-toolbar" },
    { name = "django-stubs" },
    { name = "django-tailwind", extra = ["reload"] },
    { name = "djangorestframework-stubs" },
    { name = "exrex" },
    { name = "lxml-stubs" },
    { name = "mypy" },
    { name = "pre-commit" },
    { name = "pytest" },
    { name = "pytest-django" },
    { name = "tblib" },
    { name = "types-python-dateutil" },
    { name = "types-redis" },
    { name = "types-requests" },
    { name = "types-simplejson" },
]

[package.metadata]
requires-dist = [
    { name = "ada-url", specifier = ">=1.21.0" },
    { name = "beautifulsoup4", specifier = ">=4.13.0" },
    { name = "boto3", specifier = ">=1.37.20" },
    { name = "celery", specifier = ">=5.4.0" },
    { name = "certifi", specifier = ">=2025.1.31" },
    { name = "courts-db" },
    { name = "daphne", specifier = ">=4.1.2" },
    { name = "datasketch", specifier = ">=1.6.5" },
    { name = "dateparser", specifier = "==1.2.1" },
    { name = "disposable-email-domains" },
    { name = "django", specifier = ">=5.1,<5.2" },
    { name = "django-admin-cursor-paginator", specifier = ">=0.1.6" },
    { name = "django-cache-memoize" },
    { name = "django-cors-headers", specifier = ">=4.7.0" },
    { name = "django-cotton", specifier = ">=2.0.1" },
    { name = "django-csp", specifier = ">=3.8" },
    { name = "django-cursor-pagination", specifier = ">=0.3.0" },
    { name = "django-elasticsearch-dsl", specifier = ">=8.0" },
    { name = "django-environ", specifier = ">=0.12.0" },
    { name = "django-extensions", specifier = ">=3.2.3" },
    { name = "django-filter", specifier = ">=25.1" },
    { name = "django-hcaptcha", specifier = ">=0.2.0" },
    { name = "django-localflavor", specifier = ">=4.0" },
    { name = "django-markdown-deux", specifier = ">=1.0.6" },
    { name = "django-mathfilters" },
    { name = "django-model-utils", specifier = ">=5.0.0" },
    { name = "django-override-storage", specifier = ">=0.3.2" },
    { name = "django-permissions-policy", specifier = ">=4.25.0" },
    { name = "django-pghistory", specifier = ">=3.5.4" },
    { name = "django-ratelimit", specifier = ">=4.1.0" },
    { name = "django-ses", extras = ["events"], specifier = ">=0.44.0" },
    { name = "django-storages", specifier = ">=1.14.5" },
    { name = "django-tailwind", specifier = ">=3.8.0" },
    { name = "django-waffle", specifier = ">=4.2.0" },
    { name = "djangorestframework", git = "https://github.com/encode/django-rest-framework.git?rev=cc3c89a11c7ee9cf7cfd732e0a329c318ace71b2" },
    { name = "djangorestframework-filters", specifier = "==1.0.0.dev2" },
    { name = "djangorestframework-xml", specifier = ">=2.0.0" },
    { name = "eyecite" },
    { name = "factory-boy", specifier = ">=3.3.3" },
    { name = "feedparser", specifier = ">=6.0.10" },
    { name = "gunicorn", specifier = ">=23.0.0" },
    { name = "httplib2", specifier = ">=0.22.0" },
    { name = "httpx", extras = ["http2"], specifier = ">=0.28.1" },
    { name = "hyperscan", specifier = ">=0.7.8" },
    { name = "internetarchive", specifier = ">=5.3.1" },
    { name = "ipaddress", specifier = ">=1.0.16" },
    { name = "ipython", specifier = ">=9.0.2" },
    { name = "itypes", specifier = ">=1.1.0" },
    { name = "judge-pics", specifier = ">=2.0.5" },
    { name = "juriscraper", git = "https://github.com/freelawproject/juriscraper?rev=1496-add-rate_limit-base-method" },
    { name = "kombu", specifier = ">=5.5.1" },
    { name = "lxml", specifier = ">=5.3.1" },
    { name = "markdown2", specifier = ">=2.5.0" },
    { name = "nameparser", specifier = ">=1.1.3" },
    { name = "natsort", specifier = ">=8.4.0" },
    { name = "ndg-httpsclient", specifier = ">=0.5.1" },
    { name = "networkx", specifier = ">=3.4.2" },
    { name = "nose" },
    { name = "numpy", specifier = ">=2.2.4" },
    { name = "openai", specifier = ">=1.70.0" },
    { name = "pandas", specifier = ">=2.2.3" },
    { name = "pillow" },
    { name = "psycopg", extras = ["binary", "pool"], specifier = ">=3.2.6" },
    { name = "pycparser", specifier = ">=2.22" },
    { name = "pyopenssl" },
    { name = "pyparsing", specifier = ">=3.2.3" },
    { name = "pystemmer", specifier = ">=2.2.0.3" },
    { name = "python-dateutil", specifier = ">=2.9.0" },
    { name = "python-magic", specifier = ">=0.4.27" },
    { name = "pytz" },
    { name = "pyyaml", specifier = ">=6.0.2" },
    { name = "redis", specifier = ">=5.2.1" },
    { name = "reporters-db" },
    { name = "requests", specifier = ">=2.32.3" },
    { name = "scikit-learn", specifier = ">=1.6.1" },
    { name = "scipy", specifier = ">=1.15.2" },
    { name = "seal-rookery", specifier = ">=2.3.1" },
    { name = "selenium", specifier = ">=4.30.0" },
    { name = "sentry-sdk", extras = ["celery", "django"], specifier = ">=2.25.0" },
    { name = "simplejson", specifier = ">=3.20.1" },
    { name = "tiktoken", specifier = ">=0.9.0" },
    { name = "time-machine", specifier = ">=2.16.0" },
    { name = "timeout-decorator" },
    { name = "types-dateparser", specifier = ">=1.2.0.20250208" },
    { name = "types-pytz", specifier = ">=2025.2.0.20250326" },
    { name = "unidecode" },
    { name = "usaddress", specifier = ">=0.5.13" },
    { name = "uvicorn", extras = ["standard"], specifier = ">=0.34.0" },
]

[package.metadata.requires-dev]
dev = [
    { name = "django-debug-toolbar", specifier = ">=5.1.0" },
    { name = "django-stubs", specifier = ">=5.1.3" },
    { name = "django-tailwind", extras = ["reload"], specifier = ">=3.8.0" },
    { name = "djangorestframework-stubs", specifier = ">=3.15.3" },
    { name = "exrex", specifier = ">=0.12.0" },
    { name = "lxml-stubs", specifier = ">=0.5.1" },
    { name = "mypy", specifier = ">=1.15.0" },
    { name = "pre-commit", specifier = ">=4.2.0" },
    { name = "pytest", specifier = ">=8.3.5" },
    { name = "pytest-django", specifier = ">=4.10.0" },
    { name = "tblib", specifier = ">=3.0.0" },
    { name = "types-python-dateutil", specifier = ">=2.9.0.20241206" },
    { name = "types-redis", specifier = ">=4.6.0.20241004" },
    { name = "types-requests", specifier = ">=2.32.0.20250306" },
    { name = "types-simplejson", specifier = ">=3.20.0.20250318" },
]

[[package]]
name = "click"
version = "8.1.8"
source = { registry = "https://pypi.org/simple" }
dependencies = [
    { name = "colorama", marker = "sys_platform == 'win32'" },
]
sdist = { url = "https://files.pythonhosted.org/packages/b9/2e/0090cbf739cee7d23781ad4b89a9894a41538e4fcf4c31dcdd705b78eb8b/click-8.1.8.tar.gz", hash = "sha256:ed53c9d8990d83c2a27deae68e4ee337473f6330c040a31d4225c9574d16096a", size = 226593, upload-time = "2024-12-21T18:38:44.339Z" }
wheels = [
    { url = "https://files.pythonhosted.org/packages/7e/d4/7ebdbd03970677812aac39c869717059dbb71a4cfc033ca6e5221787892c/click-8.1.8-py3-none-any.whl", hash = "sha256:63c132bbbed01578a06712a2d1f497bb62d9c1c0d329b7903a866228027263b2", size = 98188, upload-time = "2024-12-21T18:38:41.666Z" },
]

[[package]]
name = "click-didyoumean"
version = "0.3.1"
source = { registry = "https://pypi.org/simple" }
dependencies = [
    { name = "click" },
]
sdist = { url = "https://files.pythonhosted.org/packages/30/ce/217289b77c590ea1e7c24242d9ddd6e249e52c795ff10fac2c50062c48cb/click_didyoumean-0.3.1.tar.gz", hash = "sha256:4f82fdff0dbe64ef8ab2279bd6aa3f6a99c3b28c05aa09cbfc07c9d7fbb5a463", size = 3089, upload-time = "2024-03-24T08:22:07.499Z" }
wheels = [
    { url = "https://files.pythonhosted.org/packages/1b/5b/974430b5ffdb7a4f1941d13d83c64a0395114503cc357c6b9ae4ce5047ed/click_didyoumean-0.3.1-py3-none-any.whl", hash = "sha256:5c4bb6007cfea5f2fd6583a2fb6701a22a41eb98957e63d0fac41c10e7c3117c", size = 3631, upload-time = "2024-03-24T08:22:06.356Z" },
]

[[package]]
name = "click-plugins"
version = "1.1.1"
source = { registry = "https://pypi.org/simple" }
dependencies = [
    { name = "click" },
]
sdist = { url = "https://files.pythonhosted.org/packages/5f/1d/45434f64ed749540af821fd7e42b8e4d23ac04b1eda7c26613288d6cd8a8/click-plugins-1.1.1.tar.gz", hash = "sha256:46ab999744a9d831159c3411bb0c79346d94a444df9a3a3742e9ed63645f264b", size = 8164, upload-time = "2019-04-04T04:27:04.82Z" }
wheels = [
    { url = "https://files.pythonhosted.org/packages/e9/da/824b92d9942f4e472702488857914bdd50f73021efea15b4cad9aca8ecef/click_plugins-1.1.1-py2.py3-none-any.whl", hash = "sha256:5d262006d3222f5057fd81e1623d4443e41dcda5dc815c06b442aa3c02889fc8", size = 7497, upload-time = "2019-04-04T04:27:03.36Z" },
]

[[package]]
name = "click-repl"
version = "0.3.0"
source = { registry = "https://pypi.org/simple" }
dependencies = [
    { name = "click" },
    { name = "prompt-toolkit" },
]
sdist = { url = "https://files.pythonhosted.org/packages/cb/a2/57f4ac79838cfae6912f997b4d1a64a858fb0c86d7fcaae6f7b58d267fca/click-repl-0.3.0.tar.gz", hash = "sha256:17849c23dba3d667247dc4defe1757fff98694e90fe37474f3feebb69ced26a9", size = 10449, upload-time = "2023-06-15T12:43:51.141Z" }
wheels = [
    { url = "https://files.pythonhosted.org/packages/52/40/9d857001228658f0d59e97ebd4c346fe73e138c6de1bce61dc568a57c7f8/click_repl-0.3.0-py3-none-any.whl", hash = "sha256:fb7e06deb8da8de86180a33a9da97ac316751c094c6899382da7feeeeb51b812", size = 10289, upload-time = "2023-06-15T12:43:48.626Z" },
]

[[package]]
name = "climage"
version = "0.2.2"
source = { registry = "https://pypi.org/simple" }
dependencies = [
    { name = "kdtree" },
    { name = "pillow" },
]
sdist = { url = "https://files.pythonhosted.org/packages/be/47/ecdf0faae89e98a0b15a7acb04d6ce0c24dfb30ddd60d30283ac493a65ef/climage-0.2.2.tar.gz", hash = "sha256:e6116b2f5f3d313adb0856657efe4a6d119e2218cdef23c28a993d94b871ab8e", size = 13663, upload-time = "2024-09-29T06:09:32.269Z" }
wheels = [
    { url = "https://files.pythonhosted.org/packages/84/d4/6080fb8fdba671ac2e8b542746c0ea7039eb288459a648fa3be3cf2e7b20/climage-0.2.2-py3-none-any.whl", hash = "sha256:0a820c7e9c51aa0f720dd3039247848db3c42ebf62475407ec33442e7919b6ab", size = 12145, upload-time = "2024-09-29T06:09:29.909Z" },
]

[[package]]
name = "colorama"
version = "0.4.6"
source = { registry = "https://pypi.org/simple" }
sdist = { url = "https://files.pythonhosted.org/packages/d8/53/6f443c9a4a8358a93a6792e2acffb9d9d5cb0a5cfd8802644b7b1c9a02e4/colorama-0.4.6.tar.gz", hash = "sha256:08695f5cb7ed6e0531a20572697297273c47b8cae5a63ffc6d6ed5c201be6e44", size = 27697, upload-time = "2022-10-25T02:36:22.414Z" }
wheels = [
    { url = "https://files.pythonhosted.org/packages/d1/d6/3965ed04c63042e047cb6a3e6ed1a63a35087b6a609aa3a15ed8ac56c221/colorama-0.4.6-py2.py3-none-any.whl", hash = "sha256:4f1d9991f5acc0ca119f9d443620b77f9d6b33703e51011c16baf57afb285fc6", size = 25335, upload-time = "2022-10-25T02:36:20.889Z" },
]

[[package]]
name = "constantly"
version = "23.10.4"
source = { registry = "https://pypi.org/simple" }
sdist = { url = "https://files.pythonhosted.org/packages/4d/6f/cb2a94494ff74aa9528a36c5b1422756330a75a8367bf20bd63171fc324d/constantly-23.10.4.tar.gz", hash = "sha256:aa92b70a33e2ac0bb33cd745eb61776594dc48764b06c35e0efd050b7f1c7cbd", size = 13300, upload-time = "2023-10-28T23:18:24.316Z" }
wheels = [
    { url = "https://files.pythonhosted.org/packages/b8/40/c199d095151addf69efdb4b9ca3a4f20f70e20508d6222bffb9b76f58573/constantly-23.10.4-py3-none-any.whl", hash = "sha256:3fd9b4d1c3dc1ec9757f3c52aef7e53ad9323dbe39f51dfd4c43853b68dfa3f9", size = 13547, upload-time = "2023-10-28T23:18:23.038Z" },
]

[[package]]
name = "courts-db"
version = "0.10.25"
source = { registry = "https://pypi.org/simple" }
sdist = { url = "https://files.pythonhosted.org/packages/34/8c/09bcbba422b8ba43ebf8dd2227d789d382fd1eae961f594de965224f7037/courts_db-0.10.25.tar.gz", hash = "sha256:f96b4ef3227e6844b3d2d12970373f2f05cdda66a9f15cbe69527ff66649b9d9", size = 139256, upload-time = "2024-07-24T16:27:55.31Z" }
wheels = [
    { url = "https://files.pythonhosted.org/packages/8e/ab/7dcb8cc2925b159379d54249d5414380cf1fc12d3f46f90936c5aa9af459/courts_db-0.10.25-py2.py3-none-any.whl", hash = "sha256:b61783bdee2d7afd549ce767d09b4883d835242f73eab9061e74efc2f19c6f64", size = 148158, upload-time = "2024-07-24T16:27:53.161Z" },
]

[[package]]
name = "cryptography"
version = "44.0.2"
source = { registry = "https://pypi.org/simple" }
dependencies = [
    { name = "cffi", marker = "platform_python_implementation != 'PyPy'" },
]
sdist = { url = "https://files.pythonhosted.org/packages/cd/25/4ce80c78963834b8a9fd1cc1266be5ed8d1840785c0f2e1b73b8d128d505/cryptography-44.0.2.tar.gz", hash = "sha256:c63454aa261a0cf0c5b4718349629793e9e634993538db841165b3df74f37ec0", size = 710807, upload-time = "2025-03-02T00:01:37.692Z" }
wheels = [
    { url = "https://files.pythonhosted.org/packages/92/ef/83e632cfa801b221570c5f58c0369db6fa6cef7d9ff859feab1aae1a8a0f/cryptography-44.0.2-cp37-abi3-macosx_10_9_universal2.whl", hash = "sha256:efcfe97d1b3c79e486554efddeb8f6f53a4cdd4cf6086642784fa31fc384e1d7", size = 6676361, upload-time = "2025-03-02T00:00:06.528Z" },
    { url = "https://files.pythonhosted.org/packages/30/ec/7ea7c1e4c8fc8329506b46c6c4a52e2f20318425d48e0fe597977c71dbce/cryptography-44.0.2-cp37-abi3-manylinux_2_17_aarch64.manylinux2014_aarch64.whl", hash = "sha256:29ecec49f3ba3f3849362854b7253a9f59799e3763b0c9d0826259a88efa02f1", size = 3952350, upload-time = "2025-03-02T00:00:09.537Z" },
    { url = "https://files.pythonhosted.org/packages/27/61/72e3afdb3c5ac510330feba4fc1faa0fe62e070592d6ad00c40bb69165e5/cryptography-44.0.2-cp37-abi3-manylinux_2_17_x86_64.manylinux2014_x86_64.whl", hash = "sha256:bc821e161ae88bfe8088d11bb39caf2916562e0a2dc7b6d56714a48b784ef0bb", size = 4166572, upload-time = "2025-03-02T00:00:12.03Z" },
    { url = "https://files.pythonhosted.org/packages/26/e4/ba680f0b35ed4a07d87f9e98f3ebccb05091f3bf6b5a478b943253b3bbd5/cryptography-44.0.2-cp37-abi3-manylinux_2_28_aarch64.whl", hash = "sha256:3c00b6b757b32ce0f62c574b78b939afab9eecaf597c4d624caca4f9e71e7843", size = 3958124, upload-time = "2025-03-02T00:00:14.518Z" },
    { url = "https://files.pythonhosted.org/packages/9c/e8/44ae3e68c8b6d1cbc59040288056df2ad7f7f03bbcaca6b503c737ab8e73/cryptography-44.0.2-cp37-abi3-manylinux_2_28_armv7l.manylinux_2_31_armv7l.whl", hash = "sha256:7bdcd82189759aba3816d1f729ce42ffded1ac304c151d0a8e89b9996ab863d5", size = 3678122, upload-time = "2025-03-02T00:00:17.212Z" },
    { url = "https://files.pythonhosted.org/packages/27/7b/664ea5e0d1eab511a10e480baf1c5d3e681c7d91718f60e149cec09edf01/cryptography-44.0.2-cp37-abi3-manylinux_2_28_x86_64.whl", hash = "sha256:4973da6ca3db4405c54cd0b26d328be54c7747e89e284fcff166132eb7bccc9c", size = 4191831, upload-time = "2025-03-02T00:00:19.696Z" },
    { url = "https://files.pythonhosted.org/packages/2a/07/79554a9c40eb11345e1861f46f845fa71c9e25bf66d132e123d9feb8e7f9/cryptography-44.0.2-cp37-abi3-manylinux_2_34_aarch64.whl", hash = "sha256:4e389622b6927d8133f314949a9812972711a111d577a5d1f4bee5e58736b80a", size = 3960583, upload-time = "2025-03-02T00:00:22.488Z" },
    { url = "https://files.pythonhosted.org/packages/bb/6d/858e356a49a4f0b591bd6789d821427de18432212e137290b6d8a817e9bf/cryptography-44.0.2-cp37-abi3-manylinux_2_34_x86_64.whl", hash = "sha256:f514ef4cd14bb6fb484b4a60203e912cfcb64f2ab139e88c2274511514bf7308", size = 4191753, upload-time = "2025-03-02T00:00:25.038Z" },
    { url = "https://files.pythonhosted.org/packages/b2/80/62df41ba4916067fa6b125aa8c14d7e9181773f0d5d0bd4dcef580d8b7c6/cryptography-44.0.2-cp37-abi3-musllinux_1_2_aarch64.whl", hash = "sha256:1bc312dfb7a6e5d66082c87c34c8a62176e684b6fe3d90fcfe1568de675e6688", size = 4079550, upload-time = "2025-03-02T00:00:26.929Z" },
    { url = "https://files.pythonhosted.org/packages/f3/cd/2558cc08f7b1bb40683f99ff4327f8dcfc7de3affc669e9065e14824511b/cryptography-44.0.2-cp37-abi3-musllinux_1_2_x86_64.whl", hash = "sha256:3b721b8b4d948b218c88cb8c45a01793483821e709afe5f622861fc6182b20a7", size = 4298367, upload-time = "2025-03-02T00:00:28.735Z" },
    { url = "https://files.pythonhosted.org/packages/71/59/94ccc74788945bc3bd4cf355d19867e8057ff5fdbcac781b1ff95b700fb1/cryptography-44.0.2-cp37-abi3-win32.whl", hash = "sha256:51e4de3af4ec3899d6d178a8c005226491c27c4ba84101bfb59c901e10ca9f79", size = 2772843, upload-time = "2025-03-02T00:00:30.592Z" },
    { url = "https://files.pythonhosted.org/packages/ca/2c/0d0bbaf61ba05acb32f0841853cfa33ebb7a9ab3d9ed8bb004bd39f2da6a/cryptography-44.0.2-cp37-abi3-win_amd64.whl", hash = "sha256:c505d61b6176aaf982c5717ce04e87da5abc9a36a5b39ac03905c4aafe8de7aa", size = 3209057, upload-time = "2025-03-02T00:00:33.393Z" },
    { url = "https://files.pythonhosted.org/packages/9e/be/7a26142e6d0f7683d8a382dd963745e65db895a79a280a30525ec92be890/cryptography-44.0.2-cp39-abi3-macosx_10_9_universal2.whl", hash = "sha256:8e0ddd63e6bf1161800592c71ac794d3fb8001f2caebe0966e77c5234fa9efc3", size = 6677789, upload-time = "2025-03-02T00:00:36.009Z" },
    { url = "https://files.pythonhosted.org/packages/06/88/638865be7198a84a7713950b1db7343391c6066a20e614f8fa286eb178ed/cryptography-44.0.2-cp39-abi3-manylinux_2_17_aarch64.manylinux2014_aarch64.whl", hash = "sha256:81276f0ea79a208d961c433a947029e1a15948966658cf6710bbabb60fcc2639", size = 3951919, upload-time = "2025-03-02T00:00:38.581Z" },
    { url = "https://files.pythonhosted.org/packages/d7/fc/99fe639bcdf58561dfad1faa8a7369d1dc13f20acd78371bb97a01613585/cryptography-44.0.2-cp39-abi3-manylinux_2_17_x86_64.manylinux2014_x86_64.whl", hash = "sha256:9a1e657c0f4ea2a23304ee3f964db058c9e9e635cc7019c4aa21c330755ef6fd", size = 4167812, upload-time = "2025-03-02T00:00:42.934Z" },
    { url = "https://files.pythonhosted.org/packages/53/7b/aafe60210ec93d5d7f552592a28192e51d3c6b6be449e7fd0a91399b5d07/cryptography-44.0.2-cp39-abi3-manylinux_2_28_aarch64.whl", hash = "sha256:6210c05941994290f3f7f175a4a57dbbb2afd9273657614c506d5976db061181", size = 3958571, upload-time = "2025-03-02T00:00:46.026Z" },
    { url = "https://files.pythonhosted.org/packages/16/32/051f7ce79ad5a6ef5e26a92b37f172ee2d6e1cce09931646eef8de1e9827/cryptography-44.0.2-cp39-abi3-manylinux_2_28_armv7l.manylinux_2_31_armv7l.whl", hash = "sha256:d1c3572526997b36f245a96a2b1713bf79ce99b271bbcf084beb6b9b075f29ea", size = 3679832, upload-time = "2025-03-02T00:00:48.647Z" },
    { url = "https://files.pythonhosted.org/packages/78/2b/999b2a1e1ba2206f2d3bca267d68f350beb2b048a41ea827e08ce7260098/cryptography-44.0.2-cp39-abi3-manylinux_2_28_x86_64.whl", hash = "sha256:b042d2a275c8cee83a4b7ae30c45a15e6a4baa65a179a0ec2d78ebb90e4f6699", size = 4193719, upload-time = "2025-03-02T00:00:51.397Z" },
    { url = "https://files.pythonhosted.org/packages/72/97/430e56e39a1356e8e8f10f723211a0e256e11895ef1a135f30d7d40f2540/cryptography-44.0.2-cp39-abi3-manylinux_2_34_aarch64.whl", hash = "sha256:d03806036b4f89e3b13b6218fefea8d5312e450935b1a2d55f0524e2ed7c59d9", size = 3960852, upload-time = "2025-03-02T00:00:53.317Z" },
    { url = "https://files.pythonhosted.org/packages/89/33/c1cf182c152e1d262cac56850939530c05ca6c8d149aa0dcee490b417e99/cryptography-44.0.2-cp39-abi3-manylinux_2_34_x86_64.whl", hash = "sha256:c7362add18b416b69d58c910caa217f980c5ef39b23a38a0880dfd87bdf8cd23", size = 4193906, upload-time = "2025-03-02T00:00:56.49Z" },
    { url = "https://files.pythonhosted.org/packages/e1/99/87cf26d4f125380dc674233971069bc28d19b07f7755b29861570e513650/cryptography-44.0.2-cp39-abi3-musllinux_1_2_aarch64.whl", hash = "sha256:8cadc6e3b5a1f144a039ea08a0bdb03a2a92e19c46be3285123d32029f40a922", size = 4081572, upload-time = "2025-03-02T00:00:59.995Z" },
    { url = "https://files.pythonhosted.org/packages/b3/9f/6a3e0391957cc0c5f84aef9fbdd763035f2b52e998a53f99345e3ac69312/cryptography-44.0.2-cp39-abi3-musllinux_1_2_x86_64.whl", hash = "sha256:6f101b1f780f7fc613d040ca4bdf835c6ef3b00e9bd7125a4255ec574c7916e4", size = 4298631, upload-time = "2025-03-02T00:01:01.623Z" },
    { url = "https://files.pythonhosted.org/packages/e2/a5/5bc097adb4b6d22a24dea53c51f37e480aaec3465285c253098642696423/cryptography-44.0.2-cp39-abi3-win32.whl", hash = "sha256:3dc62975e31617badc19a906481deacdeb80b4bb454394b4098e3f2525a488c5", size = 2773792, upload-time = "2025-03-02T00:01:04.133Z" },
    { url = "https://files.pythonhosted.org/packages/33/cf/1f7649b8b9a3543e042d3f348e398a061923ac05b507f3f4d95f11938aa9/cryptography-44.0.2-cp39-abi3-win_amd64.whl", hash = "sha256:5f6f90b72d8ccadb9c6e311c775c8305381db88374c65fa1a68250aa8a9cb3a6", size = 3210957, upload-time = "2025-03-02T00:01:06.987Z" },
]

[[package]]
name = "cssselect"
version = "1.3.0"
source = { registry = "https://pypi.org/simple" }
sdist = { url = "https://files.pythonhosted.org/packages/72/0a/c3ea9573b1dc2e151abfe88c7fe0c26d1892fe6ed02d0cdb30f0d57029d5/cssselect-1.3.0.tar.gz", hash = "sha256:57f8a99424cfab289a1b6a816a43075a4b00948c86b4dcf3ef4ee7e15f7ab0c7", size = 42870, upload-time = "2025-03-10T09:30:29.638Z" }
wheels = [
    { url = "https://files.pythonhosted.org/packages/ee/58/257350f7db99b4ae12b614a36256d9cc870d71d9e451e79c2dc3b23d7c3c/cssselect-1.3.0-py3-none-any.whl", hash = "sha256:56d1bf3e198080cc1667e137bc51de9cadfca259f03c2d4e09037b3e01e30f0d", size = 18786, upload-time = "2025-03-10T09:30:28.048Z" },
]

[[package]]
name = "daphne"
version = "4.1.2"
source = { registry = "https://pypi.org/simple" }
dependencies = [
    { name = "asgiref" },
    { name = "autobahn" },
    { name = "twisted", extra = ["tls"] },
]
sdist = { url = "https://files.pythonhosted.org/packages/1a/c1/aedf180beb12395835cba791ce7239b8880009d9d37564d72b7590cde605/daphne-4.1.2.tar.gz", hash = "sha256:fcbcace38eb86624ae247c7ffdc8ac12f155d7d19eafac4247381896d6f33761", size = 37882, upload-time = "2024-04-11T13:32:34.594Z" }
wheels = [
    { url = "https://files.pythonhosted.org/packages/ab/d6/466f9219281472ecc269ab1d351c5b22a3cfca2d52f72881917949e414df/daphne-4.1.2-py3-none-any.whl", hash = "sha256:618d1322bb4d875342b99dd2a10da2d9aae7ee3645f765965fdc1e658ea5290a", size = 30940, upload-time = "2024-04-11T13:32:32.634Z" },
]

[[package]]
name = "datasketch"
version = "1.6.5"
source = { registry = "https://pypi.org/simple" }
dependencies = [
    { name = "numpy" },
    { name = "scipy" },
]
sdist = { url = "https://files.pythonhosted.org/packages/88/2f/248057ca4d22bd3ffb9bb3e9f4c208240a27e4d0ca9687d6d1d896aeec2a/datasketch-1.6.5.tar.gz", hash = "sha256:ba2848cb74f23d6d3dd444cf24edcbc47b1c34a171b1803231793ed4d74d4fcf", size = 92598, upload-time = "2024-06-04T00:44:21.23Z" }
wheels = [
    { url = "https://files.pythonhosted.org/packages/8d/24/c8b0570c17c64e9d00485ac6f325c3a7ba19ea8b3385c73c85a26a519d77/datasketch-1.6.5-py3-none-any.whl", hash = "sha256:59311b2925b2f37536e9f7c2f46bbc25e8e54379c8635a3fa7ca55d2abb66d1b", size = 89246, upload-time = "2024-06-04T00:44:18.678Z" },
]

[[package]]
name = "dateparser"
version = "1.2.1"
source = { registry = "https://pypi.org/simple" }
dependencies = [
    { name = "python-dateutil" },
    { name = "pytz" },
    { name = "regex" },
    { name = "tzlocal" },
]
sdist = { url = "https://files.pythonhosted.org/packages/bd/3f/d3207a05f5b6a78c66d86631e60bfba5af163738a599a5b9aa2c2737a09e/dateparser-1.2.1.tar.gz", hash = "sha256:7e4919aeb48481dbfc01ac9683c8e20bfe95bb715a38c1e9f6af889f4f30ccc3", size = 309924, upload-time = "2025-02-05T12:34:55.593Z" }
wheels = [
    { url = "https://files.pythonhosted.org/packages/cf/0a/981c438c4cd84147c781e4e96c1d72df03775deb1bc76c5a6ee8afa89c62/dateparser-1.2.1-py3-none-any.whl", hash = "sha256:bdcac262a467e6260030040748ad7c10d6bacd4f3b9cdb4cfd2251939174508c", size = 295658, upload-time = "2025-02-05T12:34:53.1Z" },
]

[[package]]
name = "decorator"
version = "5.2.1"
source = { registry = "https://pypi.org/simple" }
sdist = { url = "https://files.pythonhosted.org/packages/43/fa/6d96a0978d19e17b68d634497769987b16c8f4cd0a7a05048bec693caa6b/decorator-5.2.1.tar.gz", hash = "sha256:65f266143752f734b0a7cc83c46f4618af75b8c5911b00ccb61d0ac9b6da0360", size = 56711, upload-time = "2025-02-24T04:41:34.073Z" }
wheels = [
    { url = "https://files.pythonhosted.org/packages/4e/8c/f3147f5c4b73e7550fe5f9352eaa956ae838d5c51eb58e7a25b9f3e2643b/decorator-5.2.1-py3-none-any.whl", hash = "sha256:d316bb415a2d9e2d2b3abcc4084c6502fc09240e292cd76a76afc106a1c8e04a", size = 9190, upload-time = "2025-02-24T04:41:32.565Z" },
]

[[package]]
name = "defusedxml"
version = "0.7.1"
source = { registry = "https://pypi.org/simple" }
sdist = { url = "https://files.pythonhosted.org/packages/0f/d5/c66da9b79e5bdb124974bfe172b4daf3c984ebd9c2a06e2b8a4dc7331c72/defusedxml-0.7.1.tar.gz", hash = "sha256:1bb3032db185915b62d7c6209c5a8792be6a32ab2fedacc84e01b52c51aa3e69", size = 75520, upload-time = "2021-03-08T10:59:26.269Z" }
wheels = [
    { url = "https://files.pythonhosted.org/packages/07/6c/aa3f2f849e01cb6a001cd8554a88d4c77c5c1a31c95bdf1cf9301e6d9ef4/defusedxml-0.7.1-py2.py3-none-any.whl", hash = "sha256:a352e7e428770286cc899e2542b6cdaedb2b4953ff269a210103ec58f6198a61", size = 25604, upload-time = "2021-03-08T10:59:24.45Z" },
]

[[package]]
name = "disposable-email-domains"
version = "0.0.120"
source = { registry = "https://pypi.org/simple" }
sdist = { url = "https://files.pythonhosted.org/packages/fc/70/9791b423de4a75ecbf8d82409998977fda601d9cc35c5ca99c6e5fb043bc/disposable_email_domains-0.0.120.tar.gz", hash = "sha256:a0d205fe1947223922cf6bdfce6dde90f1776344d7ab9330c67902da3baa4dda", size = 51951, upload-time = "2025-03-11T01:56:04.819Z" }
wheels = [
    { url = "https://files.pythonhosted.org/packages/23/65/ee0d3160de1704d6ddf76e16ae1b08e6236c8eb2cceb4be2bc36373e19fb/disposable_email_domains-0.0.120-py2.py3-none-any.whl", hash = "sha256:9bac4af1ac4c507da9914a71294da4f55732969225aa97e2f35ae7cd25dc67eb", size = 26582, upload-time = "2025-03-11T01:56:03.033Z" },
]

[[package]]
name = "distlib"
version = "0.3.9"
source = { registry = "https://pypi.org/simple" }
sdist = { url = "https://files.pythonhosted.org/packages/0d/dd/1bec4c5ddb504ca60fc29472f3d27e8d4da1257a854e1d96742f15c1d02d/distlib-0.3.9.tar.gz", hash = "sha256:a60f20dea646b8a33f3e7772f74dc0b2d0772d2837ee1342a00645c81edf9403", size = 613923, upload-time = "2024-10-09T18:35:47.551Z" }
wheels = [
    { url = "https://files.pythonhosted.org/packages/91/a1/cf2472db20f7ce4a6be1253a81cfdf85ad9c7885ffbed7047fb72c24cf87/distlib-0.3.9-py2.py3-none-any.whl", hash = "sha256:47f8c22fd27c27e25a65601af709b38e4f0a45ea4fc2e710f65755fa8caaaf87", size = 468973, upload-time = "2024-10-09T18:35:44.272Z" },
]

[[package]]
name = "distro"
version = "1.9.0"
source = { registry = "https://pypi.org/simple" }
sdist = { url = "https://files.pythonhosted.org/packages/fc/f8/98eea607f65de6527f8a2e8885fc8015d3e6f5775df186e443e0964a11c3/distro-1.9.0.tar.gz", hash = "sha256:2fa77c6fd8940f116ee1d6b94a2f90b13b5ea8d019b98bc8bafdcabcdd9bdbed", size = 60722, upload-time = "2023-12-24T09:54:32.31Z" }
wheels = [
    { url = "https://files.pythonhosted.org/packages/12/b3/231ffd4ab1fc9d679809f356cebee130ac7daa00d6d6f3206dd4fd137e9e/distro-1.9.0-py3-none-any.whl", hash = "sha256:7bffd925d65168f85027d8da9af6bddab658135b840670a223589bc0c8ef02b2", size = 20277, upload-time = "2023-12-24T09:54:30.421Z" },
]

[[package]]
name = "django"
version = "5.1.8"
source = { registry = "https://pypi.org/simple" }
dependencies = [
    { name = "asgiref" },
    { name = "sqlparse" },
    { name = "tzdata", marker = "sys_platform == 'win32'" },
]
sdist = { url = "https://files.pythonhosted.org/packages/00/40/45adc1b93435d1b418654a734b68351bb6ce0a0e5e37b2f0e9aeb1a2e233/Django-5.1.8.tar.gz", hash = "sha256:42e92a1dd2810072bcc40a39a212b693f94406d0ba0749e68eb642f31dc770b4", size = 10723602, upload-time = "2025-04-02T11:19:56.028Z" }
wheels = [
    { url = "https://files.pythonhosted.org/packages/ec/0d/e6dd0ed898b920fec35c6eeeb9acbeb831fff19ad21c5e684744df1d4a36/Django-5.1.8-py3-none-any.whl", hash = "sha256:11b28fa4b00e59d0def004e9ee012fefbb1065a5beb39ee838983fd24493ad4f", size = 8277130, upload-time = "2025-04-02T11:19:51.591Z" },
]

[[package]]
name = "django-admin-cursor-paginator"
version = "0.1.6"
source = { registry = "https://pypi.org/simple" }
dependencies = [
    { name = "django" },
]
sdist = { url = "https://files.pythonhosted.org/packages/79/7d/5ffc8dc775108f640111bcb3b7eae1df6c330e002a335dec982dedc5fe47/django-admin-cursor-paginator-0.1.6.tar.gz", hash = "sha256:42f81854c3f7774b1b9a327ce974586bdbdcca1c761b634a1ebf162c8a65cab9", size = 10062, upload-time = "2024-03-01T19:57:08.305Z" }

[[package]]
name = "django-browser-reload"
version = "1.18.0"
source = { registry = "https://pypi.org/simple" }
dependencies = [
    { name = "asgiref" },
    { name = "django" },
]
sdist = { url = "https://files.pythonhosted.org/packages/3b/41/84eaa4f2b7f764e56e01c4ee49aa12bdea30ae50fd0d3ef7c2690b0c4ec2/django_browser_reload-1.18.0.tar.gz", hash = "sha256:c5f0b134723cbf2a0dc9ae1ee1d38e42db28fe23c74cdee613ba3ef286d04735", size = 14319, upload-time = "2025-02-06T22:14:40.799Z" }
wheels = [
    { url = "https://files.pythonhosted.org/packages/e4/9d/1322dc4bce4982d1eadd3a62802c996ae0303aad13d9ad88c1d35025f73d/django_browser_reload-1.18.0-py3-none-any.whl", hash = "sha256:ed4cc2fb83c3bf6c30b54107a1a6736c0b896e62e4eba666d81005b9f2ecf6f8", size = 12230, upload-time = "2025-02-06T22:14:36.87Z" },
]

[[package]]
name = "django-cache-memoize"
version = "0.2.1"
source = { registry = "https://pypi.org/simple" }
sdist = { url = "https://files.pythonhosted.org/packages/8a/81/8e07e815118a5afbb9a10e766d9338751cc11ca462dea7f8a509a8fa22c5/django_cache_memoize-0.2.1.tar.gz", hash = "sha256:025ff5d941420247b83452bb183bde172dde7def95501fca829adf8ea01b2b7b", size = 21865, upload-time = "2024-12-18T18:08:52.929Z" }
wheels = [
    { url = "https://files.pythonhosted.org/packages/e8/b4/81550fd4e8ae9e2dd017b761d73fa4aa22dccab13076622ea5a3ec76e7d4/django_cache_memoize-0.2.1-py3-none-any.whl", hash = "sha256:07929d063a03557013875d453a13edc8e3359d3ba8a568b64ac3288578ed8be3", size = 14797, upload-time = "2024-12-18T18:08:51.199Z" },
]

[[package]]
name = "django-cors-headers"
version = "4.7.0"
source = { registry = "https://pypi.org/simple" }
dependencies = [
    { name = "asgiref" },
    { name = "django" },
]
sdist = { url = "https://files.pythonhosted.org/packages/93/6c/16f6cb6064c63074fd5b2bd494eb319afd846236d9c1a6c765946df2c289/django_cors_headers-4.7.0.tar.gz", hash = "sha256:6fdf31bf9c6d6448ba09ef57157db2268d515d94fc5c89a0a1028e1fc03ee52b", size = 21037, upload-time = "2025-02-06T22:15:28.924Z" }
wheels = [
    { url = "https://files.pythonhosted.org/packages/7e/a2/7bcfff86314bd9dd698180e31ba00604001606efb518a06cca6833a54285/django_cors_headers-4.7.0-py3-none-any.whl", hash = "sha256:f1c125dcd58479fe7a67fe2499c16ee38b81b397463cf025f0e2c42937421070", size = 12794, upload-time = "2025-02-06T22:15:24.341Z" },
]

[[package]]
name = "django-cotton"
version = "2.0.3"
source = { registry = "https://pypi.org/simple" }
dependencies = [
    { name = "django" },
]
sdist = { url = "https://files.pythonhosted.org/packages/5b/43/49c48d880ac1461356ddd1a70c74be211db1cf499219ed4cfe54d0e02719/django_cotton-2.0.3.tar.gz", hash = "sha256:ffce33d8e680718928e67fe7e9c6bc64c9d03fea0098b313863728fc38c049bf", size = 21555, upload-time = "2025-04-01T10:38:08.062Z" }
wheels = [
    { url = "https://files.pythonhosted.org/packages/9f/1f/c4277217d24279451901252da6b2d3e7709efe7f1be9aa1d668c99f36d80/django_cotton-2.0.3-py3-none-any.whl", hash = "sha256:53fc1d7756c3728ca9c76c1402758c6778147e0653b12cb3890a5f5e679125e4", size = 21206, upload-time = "2025-04-01T10:38:06.671Z" },
]

[[package]]
name = "django-csp"
version = "3.8"
source = { registry = "https://pypi.org/simple" }
dependencies = [
    { name = "django" },
]
sdist = { url = "https://files.pythonhosted.org/packages/68/16/c3c65ad59997284402e54d00797c7aca96572df911aede3e1f2cc2e029f8/django_csp-3.8.tar.gz", hash = "sha256:ef0f1a9f7d8da68ae6e169c02e9ac661c0ecf04db70e0d1d85640512a68471c0", size = 13341, upload-time = "2024-03-01T14:00:30.013Z" }
wheels = [
    { url = "https://files.pythonhosted.org/packages/14/ff/2c7a4b6706125a17bd0071802e4894c28772cfcdea20a086a2be3c5fafda/django_csp-3.8-py3-none-any.whl", hash = "sha256:19b2978b03fcd73517d7d67acbc04fbbcaec0facc3e83baa502965892d1e0719", size = 17410, upload-time = "2024-03-01T14:00:28.135Z" },
]

[[package]]
name = "django-cursor-pagination"
version = "0.3.0"
source = { registry = "https://pypi.org/simple" }
sdist = { url = "https://files.pythonhosted.org/packages/09/91/73adf878757d3f10c8882e532cbcf1feda4a788bfe8088a03475486ff97c/django_cursor_pagination-0.3.0.tar.gz", hash = "sha256:b09293ea9aa93cd0f3a9f4197e1f11f09283678e6c991cf4d4517a0fe90244c1", size = 7907, upload-time = "2024-07-01T16:35:02.579Z" }
wheels = [
    { url = "https://files.pythonhosted.org/packages/f7/ae/da7b25f23c97cdc05f97f83555653b5e4b69dee20ed0da5e9cce136d4e00/django_cursor_pagination-0.3.0-py3-none-any.whl", hash = "sha256:ce88147adc1e41c58427217cf54d7cbb4d04d5cf0a3a2c794d81602ad347658e", size = 6822, upload-time = "2024-07-01T16:34:59.845Z" },
]

[[package]]
name = "django-debug-toolbar"
version = "5.1.0"
source = { registry = "https://pypi.org/simple" }
dependencies = [
    { name = "django" },
    { name = "sqlparse" },
]
sdist = { url = "https://files.pythonhosted.org/packages/5b/6b/41281bf3f9939713010f24f46a033a74cf90599f52f09aaa8b0b118692b7/django_debug_toolbar-5.1.0.tar.gz", hash = "sha256:8a3b9da4aeab8d384a366e20304bd939a451f0242523c5b7b402248ad474eed2", size = 294567, upload-time = "2025-03-20T16:17:08.496Z" }
wheels = [
    { url = "https://files.pythonhosted.org/packages/62/ce/39831ce0a946979fdf19c32e6dcd1754a70e3280815aa7a377f61d5e021c/django_debug_toolbar-5.1.0-py3-none-any.whl", hash = "sha256:c0591e338ee9603bdfce5aebf8d18ca7341fdbb69595e2b0b34869be5857180e", size = 261531, upload-time = "2025-03-20T16:17:05.812Z" },
]

[[package]]
name = "django-elasticsearch-dsl"
version = "8.0"
source = { registry = "https://pypi.org/simple" }
dependencies = [
    { name = "elasticsearch-dsl" },
    { name = "six" },
]
sdist = { url = "https://files.pythonhosted.org/packages/e6/b5/3b03f3edaaab56d333e1ded33f047a0c1c48a96ff4bd284ef15254e1216a/django-elasticsearch-dsl-8.0.tar.gz", hash = "sha256:64ee0612ced6d57515a6b7f29f1a3e1c2eea1996a6226fc72079a95c067b27ca", size = 31447, upload-time = "2023-10-01T19:19:55.129Z" }
wheels = [
    { url = "https://files.pythonhosted.org/packages/30/7c/5a2d818a5c9cd9719fa00e65c424f4653b0c9a46f8c78e0d540efb839683/django_elasticsearch_dsl-8.0-py2.py3-none-any.whl", hash = "sha256:423784a4af336d109c3763622f1edc4973664cb5154beb55b3ff9390c1e4525e", size = 20877, upload-time = "2023-10-01T19:19:53.097Z" },
]

[[package]]
name = "django-environ"
version = "0.12.0"
source = { registry = "https://pypi.org/simple" }
sdist = { url = "https://files.pythonhosted.org/packages/d6/04/65d2521842c42f4716225f20d8443a50804920606aec018188bbee30a6b0/django_environ-0.12.0.tar.gz", hash = "sha256:227dc891453dd5bde769c3449cf4a74b6f2ee8f7ab2361c93a07068f4179041a", size = 56804, upload-time = "2025-01-13T17:03:37.74Z" }
wheels = [
    { url = "https://files.pythonhosted.org/packages/83/b3/0a3bec4ecbfee960f39b1842c2f91e4754251e0a6ed443db9fe3f666ba8f/django_environ-0.12.0-py2.py3-none-any.whl", hash = "sha256:92fb346a158abda07ffe6eb23135ce92843af06ecf8753f43adf9d2366dcc0ca", size = 19957, upload-time = "2025-01-13T17:03:32.918Z" },
]

[[package]]
name = "django-extensions"
version = "3.2.3"
source = { registry = "https://pypi.org/simple" }
dependencies = [
    { name = "django" },
]
sdist = { url = "https://files.pythonhosted.org/packages/8a/f1/318684c9466968bf9a9c221663128206e460c1a67f595055be4b284cde8a/django-extensions-3.2.3.tar.gz", hash = "sha256:44d27919d04e23b3f40231c4ab7af4e61ce832ef46d610cc650d53e68328410a", size = 277216, upload-time = "2023-06-05T17:09:01.447Z" }
wheels = [
    { url = "https://files.pythonhosted.org/packages/a7/7e/ba12b9660642663f5273141018d2bec0a1cae1711f4f6d1093920e157946/django_extensions-3.2.3-py3-none-any.whl", hash = "sha256:9600b7562f79a92cbf1fde6403c04fee314608fefbb595502e34383ae8203401", size = 229868, upload-time = "2023-06-05T17:08:58.197Z" },
]

[[package]]
name = "django-filter"
version = "25.1"
source = { registry = "https://pypi.org/simple" }
dependencies = [
    { name = "django" },
]
sdist = { url = "https://files.pythonhosted.org/packages/b5/40/c702a6fe8cccac9bf426b55724ebdf57d10a132bae80a17691d0cf0b9bac/django_filter-25.1.tar.gz", hash = "sha256:1ec9eef48fa8da1c0ac9b411744b16c3f4c31176c867886e4c48da369c407153", size = 143021, upload-time = "2025-02-14T16:30:53.238Z" }
wheels = [
    { url = "https://files.pythonhosted.org/packages/07/a6/70dcd68537c434ba7cb9277d403c5c829caf04f35baf5eb9458be251e382/django_filter-25.1-py3-none-any.whl", hash = "sha256:4fa48677cf5857b9b1347fed23e355ea792464e0fe07244d1fdfb8a806215b80", size = 94114, upload-time = "2025-02-14T16:30:50.435Z" },
]

[[package]]
name = "django-hcaptcha"
version = "0.2.0"
source = { registry = "https://pypi.org/simple" }
sdist = { url = "https://files.pythonhosted.org/packages/84/b1/60a4d048297ab0b1a692f27f35a45dec2b45ce79264b49c59f898c9c310b/django-hCaptcha-0.2.0.tar.gz", hash = "sha256:b2519eaf0cc97865ac72f825301122c5cf61e1e4852d6895994160222acb6c1a", size = 5454, upload-time = "2022-01-12T14:00:23.307Z" }
wheels = [
    { url = "https://files.pythonhosted.org/packages/d7/2f/70ac35000d3bb6e69f12a9cd76c70d1ce3ed6ec86d70a76f5e0b5d49d0d0/django_hCaptcha-0.2.0-py3-none-any.whl", hash = "sha256:18804fb38a01827b6c65d111bac31265c1b96fcf52d7a54c3e2d2cb1c62ddcde", size = 6500, upload-time = "2022-01-12T14:00:21.612Z" },
]

[[package]]
name = "django-localflavor"
version = "4.0"
source = { registry = "https://pypi.org/simple" }
dependencies = [
    { name = "django" },
    { name = "python-stdnum" },
]
sdist = { url = "https://files.pythonhosted.org/packages/b9/31/18b46a206ee2c96997e8d5f49db7bb2cc8cc463fa90829545583c7042ad4/django-localflavor-4.0.tar.gz", hash = "sha256:11859e522dba74aa6dde5a659242b1fbc5efb4dea08e9b77315402bdeca5194e", size = 4884470, upload-time = "2023-04-22T12:09:14.913Z" }
wheels = [
    { url = "https://files.pythonhosted.org/packages/48/71/768750c99eba036c9053de7f2749493d685b0bf88414248538f0862ec335/django_localflavor-4.0-py3-none-any.whl", hash = "sha256:7a5b1df03ca8e10df9d1b3c2e4314e43383067868183cdf41ab4e7a973694a8b", size = 2885240, upload-time = "2023-04-22T12:09:09.375Z" },
]

[[package]]
name = "django-markdown-deux"
version = "1.0.6"
source = { registry = "https://pypi.org/simple" }
dependencies = [
    { name = "markdown2" },
]
sdist = { url = "https://files.pythonhosted.org/packages/26/af/3ed785b661e4545709ba1618926bb33bd585d1fd2faa42a548756743e874/django-markdown-deux-1.0.6.zip", hash = "sha256:1f7b4da6b4dd1a9a84e3da90887d356f8afdd9a1e7d6468c081b8ac50a7980b1", size = 18157, upload-time = "2023-05-05T13:10:03.516Z" }

[[package]]
name = "django-mathfilters"
version = "1.0.0"
source = { registry = "https://pypi.org/simple" }
sdist = { url = "https://files.pythonhosted.org/packages/ca/a6/1e8262e52aa3cbfae277bc97c23dd4f1f6c7d7c3adaf45fb41132c312a40/django-mathfilters-1.0.0.tar.gz", hash = "sha256:c9b892ef6dfc893683e75cfd0279c187a601ca68f4684c38f9da44657fb64b07", size = 5699, upload-time = "2020-02-10T12:02:06.569Z" }
wheels = [
    { url = "https://files.pythonhosted.org/packages/8a/c6/107083a63a564664830e352af330563763654972d27d56e42d9b6e3c744f/django_mathfilters-1.0.0-py3-none-any.whl", hash = "sha256:64200a21bb249fbf27be601d4bbb788779e09c6e063170c097cd82c4d18ebb83", size = 5909, upload-time = "2020-02-10T12:02:09.819Z" },
]

[[package]]
name = "django-model-utils"
version = "5.0.0"
source = { registry = "https://pypi.org/simple" }
dependencies = [
    { name = "django" },
]
sdist = { url = "https://files.pythonhosted.org/packages/81/60/5e232c32a2c977cc1af8c70a38ef436598bc649ad89c2c4568454edde2c9/django_model_utils-5.0.0.tar.gz", hash = "sha256:041cdd6230d2fbf6cd943e1969318bce762272077f4ecd333ab2263924b4e5eb", size = 80559, upload-time = "2024-09-04T11:35:22.858Z" }
wheels = [
    { url = "https://files.pythonhosted.org/packages/fd/13/87a42048700c54bfce35900a34e2031245132775fb24363fc0e33664aa9c/django_model_utils-5.0.0-py3-none-any.whl", hash = "sha256:fec78e6c323d565a221f7c4edc703f4567d7bb1caeafe1acd16a80c5ff82056b", size = 42630, upload-time = "2024-09-04T11:36:23.166Z" },
]

[[package]]
name = "django-override-storage"
version = "0.3.2"
source = { registry = "https://pypi.org/simple" }
sdist = { url = "https://files.pythonhosted.org/packages/6a/a2/c484b3b0dbdf0bf67cf4ce8e661d92affc60a1027b5e2772d7bcc8b170d7/django-override-storage-0.3.2.tar.gz", hash = "sha256:995e1a42f056c9f9bc114077c11d67520ec7d8a752a59be62729e641562b133e", size = 10408, upload-time = "2021-05-25T02:26:53.507Z" }
wheels = [
    { url = "https://files.pythonhosted.org/packages/2d/91/9fdf0407cefa9d777fbfec4ad74f9fe2d36e0e39e6b1e58d171b9ce7cf50/django_override_storage-0.3.2-py2.py3-none-any.whl", hash = "sha256:1f1a13274d66cc481b19d63c8bd43c94066824008bcdd26ec65d125b1ce8ec39", size = 11004, upload-time = "2021-05-25T02:26:51.645Z" },
]

[[package]]
name = "django-permissions-policy"
version = "4.25.0"
source = { registry = "https://pypi.org/simple" }
dependencies = [
    { name = "asgiref" },
    { name = "django" },
]
sdist = { url = "https://files.pythonhosted.org/packages/2c/29/27252a33e78014c6d31d200c19269d5b5d49b6e0d9306f1adc85bfb5644c/django_permissions_policy-4.25.0.tar.gz", hash = "sha256:2757397fb6299e187ef146809a047b636584e7431527255615752db6dc2e94f7", size = 10074, upload-time = "2025-02-06T22:18:08.078Z" }
wheels = [
    { url = "https://files.pythonhosted.org/packages/ea/5a/9584102478089aa56f71f5b1f4fc973a37f8107f55b4a67a96d90f6819f3/django_permissions_policy-4.25.0-py3-none-any.whl", hash = "sha256:083a411c31964dd06c9aec4058147dda46bc1c3e04a799cbae7603578d979944", size = 6668, upload-time = "2025-02-06T22:18:05.661Z" },
]

[[package]]
name = "django-pghistory"
version = "3.5.4"
source = { registry = "https://pypi.org/simple" }
dependencies = [
    { name = "django" },
    { name = "django-pgtrigger" },
]
sdist = { url = "https://files.pythonhosted.org/packages/32/44/8685dffb6a2241d8259ff86e8a6e379268aa98457e8d958aea933dcce910/django_pghistory-3.5.4.tar.gz", hash = "sha256:2fec5b7e0c927b00959f8d9807adc3a72f76e920fdf0c4da83db9a524de40305", size = 31223, upload-time = "2025-03-12T20:47:32.886Z" }
wheels = [
    { url = "https://files.pythonhosted.org/packages/71/76/df702b2c2b9597f2a6ebc11a5b7c836ba304352250e5d345956884577373/django_pghistory-3.5.4-py3-none-any.whl", hash = "sha256:5bde1fda387801aa05c4eee84a90b7d5db3a13d585b7bc0ffa6a3d4b51f2f6da", size = 38358, upload-time = "2025-03-12T20:47:31.731Z" },
]

[[package]]
name = "django-pgtrigger"
version = "4.13.3"
source = { registry = "https://pypi.org/simple" }
dependencies = [
    { name = "django" },
]
sdist = { url = "https://files.pythonhosted.org/packages/c7/98/d93f658316901c54a00ec0caefc3e73796b2f7ffcc1fd11188da22c45027/django_pgtrigger-4.13.3.tar.gz", hash = "sha256:c525f9e81f120d166c4bd5fe8c3770640356f0644edf0fc2b7f6426008e52f77", size = 30723, upload-time = "2024-12-16T01:56:44.466Z" }
wheels = [
    { url = "https://files.pythonhosted.org/packages/16/cb/3bb87d45b1b46ef36f3786fbfcda0a43f80c8fa4e742a350a2cd1512557e/django_pgtrigger-4.13.3-py3-none-any.whl", hash = "sha256:d6e4d17021bbd5e425a308f07414b237b9b34423275d86ad756b90c307df3ca4", size = 34059, upload-time = "2024-12-16T01:56:39.643Z" },
]

[[package]]
name = "django-ratelimit"
version = "4.1.0"
source = { registry = "https://pypi.org/simple" }
sdist = { url = "https://files.pythonhosted.org/packages/6f/8f/94038fe739b095aca3e4708ecc8a4e77f1fcfd87bed5d6baff43d4c80bc4/django-ratelimit-4.1.0.tar.gz", hash = "sha256:555943b283045b917ad59f196829530d63be2a39adb72788d985b90c81ba808b", size = 11551, upload-time = "2023-07-24T20:34:32.374Z" }
wheels = [
    { url = "https://files.pythonhosted.org/packages/fb/78/2c59b30cd8bc8068d02349acb6aeed5c4e05eb01cdf2107ccd76f2e81487/django_ratelimit-4.1.0-py2.py3-none-any.whl", hash = "sha256:d047a31cf94d83ef1465d7543ca66c6fc16695559b5f8d814d1b51df15110b92", size = 11608, upload-time = "2023-07-24T20:34:31.362Z" },
]

[[package]]
name = "django-ses"
version = "4.4.0"
source = { registry = "https://pypi.org/simple" }
dependencies = [
    { name = "boto3" },
    { name = "django" },
]
sdist = { url = "https://files.pythonhosted.org/packages/45/ab/ec149480af4ed1bb6f1e66cf3ee37d51f528509599ec84fff3895efabb6c/django_ses-4.4.0.tar.gz", hash = "sha256:8cf9213f84de0315dd03b0ddc0e126d39c79847af5ba27000adcac3314f4bfae", size = 67303, upload-time = "2025-01-31T00:17:42.314Z" }
wheels = [
    { url = "https://files.pythonhosted.org/packages/c4/fd/f8ccaa712f4353f08cc44c00e9a1cabe50b38afda31e9569c480d97c0b33/django_ses-4.4.0-py3-none-any.whl", hash = "sha256:1d310c34b307a380f3c9a2091e6e7fc2cf19650f229d1df044b19e140fb77b63", size = 36214, upload-time = "2025-01-31T00:17:38.908Z" },
]

[package.optional-dependencies]
events = [
    { name = "cryptography" },
    { name = "requests" },
]

[[package]]
name = "django-storages"
version = "1.14.5"
source = { registry = "https://pypi.org/simple" }
dependencies = [
    { name = "django" },
]
sdist = { url = "https://files.pythonhosted.org/packages/d7/eb/4ec2b551a6769cb8112497c9fe5c773717622cec0862a8225bda2dfedb66/django_storages-1.14.5.tar.gz", hash = "sha256:ace80dbee311258453e30cd5cfd91096b834180ccf09bc1f4d2cb6d38d68571a", size = 85867, upload-time = "2025-02-15T16:57:20.187Z" }
wheels = [
    { url = "https://files.pythonhosted.org/packages/a3/61/00e4bcbf55337c2633c6cddc77a15d4ea16cbe74c01c1f745ecde8feff47/django_storages-1.14.5-py3-none-any.whl", hash = "sha256:5ce9c69426f24f379821fd688442314e4aa03de87ae43183c4e16915f4c165d4", size = 32636, upload-time = "2025-02-15T16:57:18.578Z" },
]

[[package]]
name = "django-stubs"
version = "5.1.3"
source = { registry = "https://pypi.org/simple" }
dependencies = [
    { name = "asgiref" },
    { name = "django" },
    { name = "django-stubs-ext" },
    { name = "types-pyyaml" },
    { name = "typing-extensions" },
]
sdist = { url = "https://files.pythonhosted.org/packages/dd/48/e733ceff94ed3c4ccba4c2f0708739974bbcdbcfb69efefb87b10780937f/django_stubs-5.1.3.tar.gz", hash = "sha256:8c230bc5bebee6da282ba8a27ad1503c84a0c4cd2f46e63d149e76d2a63e639a", size = 267390, upload-time = "2025-02-07T09:56:59.773Z" }
wheels = [
    { url = "https://files.pythonhosted.org/packages/74/94/3551a181faf44a63a4ef1ab8e0eb7f27f6af168c2f719ea482e54b39d237/django_stubs-5.1.3-py3-none-any.whl", hash = "sha256:716758ced158b439213062e52de6df3cff7c586f9f9ad7ab59210efbea5dfe78", size = 472753, upload-time = "2025-02-07T09:56:57.291Z" },
]

[[package]]
name = "django-stubs-ext"
version = "5.1.3"
source = { registry = "https://pypi.org/simple" }
dependencies = [
    { name = "django" },
    { name = "typing-extensions" },
]
sdist = { url = "https://files.pythonhosted.org/packages/9f/06/7b210e0073c6cb8824bde82afc25f268e8c410a99d3621297f44fa3f6a6c/django_stubs_ext-5.1.3.tar.gz", hash = "sha256:3e60f82337f0d40a362f349bf15539144b96e4ceb4dbd0239be1cd71f6a74ad0", size = 9613, upload-time = "2025-02-07T09:56:22.543Z" }
wheels = [
    { url = "https://files.pythonhosted.org/packages/cc/52/50125afcf29382b7f9d88a992e44835108dd2f1694d6d17d6d3d6fe06c81/django_stubs_ext-5.1.3-py3-none-any.whl", hash = "sha256:64561fbc53e963cc1eed2c8eb27e18b8e48dcb90771205180fe29fc8a59e55fd", size = 9034, upload-time = "2025-02-07T09:56:19.51Z" },
]

[[package]]
name = "django-tailwind"
version = "3.8.0"
source = { registry = "https://pypi.org/simple" }
dependencies = [
    { name = "django" },
]
sdist = { url = "https://files.pythonhosted.org/packages/3c/ee/1065c57c87213f566d76b398f8391cd544380ef9661f7fdacdfe4264633c/django_tailwind-3.8.0.tar.gz", hash = "sha256:31c2f4a7879d685c2de0feaf0b63f246200b37337bea4d7dbafb59bc3f10c008", size = 8969, upload-time = "2023-12-22T16:05:19.251Z" }
wheels = [
    { url = "https://files.pythonhosted.org/packages/cf/14/20c40882d9ee91f7a2a20d3c0175cf813340c02ae31c975ce567de2c7c67/django_tailwind-3.8.0-py3-none-any.whl", hash = "sha256:fa969c5b95d314b173fe2b2ed2cb2c03f2e2c94fdc2c01ff73a993fa159085da", size = 12936, upload-time = "2023-12-22T16:05:17.26Z" },
]

[package.optional-dependencies]
reload = [
    { name = "django-browser-reload" },
]

[[package]]
name = "django-waffle"
version = "4.2.0"
source = { registry = "https://pypi.org/simple" }
dependencies = [
    { name = "django" },
]
sdist = { url = "https://files.pythonhosted.org/packages/e9/4b/3189241d51f582f1447ad528ed11fffad138d7d9ca3f931220a0da387e3e/django_waffle-4.2.0.tar.gz", hash = "sha256:97709550f4e75ce2a20b13e29f39777e1439a968569f2ee89398ca368afd586c", size = 36538, upload-time = "2024-11-15T17:33:31.816Z" }
wheels = [
    { url = "https://files.pythonhosted.org/packages/61/64/d9d77ae9fdf00e16cd75199a28c40937e5584992cd6c7763b4f2c1bceadd/django_waffle-4.2.0-py3-none-any.whl", hash = "sha256:774f45b929627c9d303620c85419ce1da54066f2082d741af014f5bbd747e372", size = 46785, upload-time = "2024-11-15T17:33:30.094Z" },
]

[[package]]
name = "djangorestframework"
version = "3.14.0"
source = { git = "https://github.com/encode/django-rest-framework.git?rev=cc3c89a11c7ee9cf7cfd732e0a329c318ace71b2#cc3c89a11c7ee9cf7cfd732e0a329c318ace71b2" }
dependencies = [
    { name = "django" },
    { name = "pytz" },
]

[[package]]
name = "djangorestframework-filters"
version = "1.0.0.dev2"
source = { registry = "https://pypi.org/simple" }
dependencies = [
    { name = "django-filter" },
    { name = "djangorestframework" },
]
sdist = { url = "https://files.pythonhosted.org/packages/2f/ca/48febcd71a00685435b4780a498c169bb08f0a71f83b56bfd147de3513d8/djangorestframework-filters-1.0.0.dev2.tar.gz", hash = "sha256:ef84527e3427434d54228825b53a35098c8633c1e77b71d06b79597b749ea3f2", size = 22341, upload-time = "2020-08-09T05:32:23.844Z" }
wheels = [
    { url = "https://files.pythonhosted.org/packages/4f/34/98f8d16743fb3037238c42cf9bb7e42b6e958f297c416fbddbe2473261f2/djangorestframework_filters-1.0.0.dev2-py3-none-any.whl", hash = "sha256:7369998968d656707e013da8c0c3ef1f858b99c4caaa8e9ea40861e5d6ddecff", size = 21755, upload-time = "2020-08-09T05:32:21.841Z" },
]

[[package]]
name = "djangorestframework-stubs"
version = "3.15.3"
source = { registry = "https://pypi.org/simple" }
dependencies = [
    { name = "django-stubs" },
    { name = "requests" },
    { name = "types-pyyaml" },
    { name = "types-requests" },
    { name = "typing-extensions" },
]
sdist = { url = "https://files.pythonhosted.org/packages/c1/08/e86db66dbed67bd4e70dc7d059b338ad1a0cadfd15314ad09c554c31fb83/djangorestframework_stubs-3.15.3.tar.gz", hash = "sha256:e7bdec722d98b8a8049bad9f8bb5ead0931f4f64010ffb3c4538c9ae0f35ef2a", size = 34818, upload-time = "2025-02-21T14:47:36.303Z" }
wheels = [
    { url = "https://files.pythonhosted.org/packages/58/3f/4d2233e7a6eb5617f377b9cb943c2f6482a2671bdb3b134b955e78b2b946/djangorestframework_stubs-3.15.3-py3-none-any.whl", hash = "sha256:3add29ac343292ffc926a3f3984af42de237cca214c69ca0489d124315a803bc", size = 54609, upload-time = "2025-02-21T14:47:34.295Z" },
]

[[package]]
name = "djangorestframework-xml"
version = "2.0.0"
source = { registry = "https://pypi.org/simple" }
dependencies = [
    { name = "defusedxml" },
]
sdist = { url = "https://files.pythonhosted.org/packages/45/74/b75939a779fddef1d3e108991f7edb199e6240f23b6aef64f3a222e1b4dd/djangorestframework-xml-2.0.0.tar.gz", hash = "sha256:35f6c811d0ab8c8466b26db234e16a2ed32d76381715257aebf4c7be2c202ca1", size = 5412, upload-time = "2020-04-12T22:38:43.862Z" }
wheels = [
    { url = "https://files.pythonhosted.org/packages/0f/74/65485e0ceae183b9348cd080cc69126e498a95bcd5d37df84a598bf94bbd/djangorestframework_xml-2.0.0-py2.py3-none-any.whl", hash = "sha256:975955fbb0d49ac44a90bdeb33b7923d95b79884d283f983e116c80a936ef4d0", size = 6046, upload-time = "2020-04-12T22:38:43.087Z" },
]

[[package]]
name = "elastic-transport"
version = "8.17.1"
source = { registry = "https://pypi.org/simple" }
dependencies = [
    { name = "certifi" },
    { name = "urllib3" },
]
sdist = { url = "https://files.pythonhosted.org/packages/6a/54/d498a766ac8fa475f931da85a154666cc81a70f8eb4a780bc8e4e934e9ac/elastic_transport-8.17.1.tar.gz", hash = "sha256:5edef32ac864dca8e2f0a613ef63491ee8d6b8cfb52881fa7313ba9290cac6d2", size = 73425, upload-time = "2025-03-13T07:28:30.776Z" }
wheels = [
    { url = "https://files.pythonhosted.org/packages/cf/cd/b71d5bc74cde7fc6fd9b2ff9389890f45d9762cbbbf81dc5e51fd7588c4a/elastic_transport-8.17.1-py3-none-any.whl", hash = "sha256:192718f498f1d10c5e9aa8b9cf32aed405e469a7f0e9d6a8923431dbb2c59fb8", size = 64969, upload-time = "2025-03-13T07:28:29.031Z" },
]

[[package]]
name = "elasticsearch"
version = "8.18.1"
source = { registry = "https://pypi.org/simple" }
dependencies = [
    { name = "elastic-transport" },
    { name = "python-dateutil" },
    { name = "typing-extensions" },
]
sdist = { url = "https://files.pythonhosted.org/packages/2a/e4/40fc0e8d9a646889ac3f865cd35e41835f3cf888c716c7aae82248e022f0/elasticsearch-8.18.1.tar.gz", hash = "sha256:998035f17a8c1fba7ae26b183dca797dcf95db86da6a7ecba56d31afc40f07c7", size = 750746, upload-time = "2025-04-29T09:32:16.361Z" }
wheels = [
    { url = "https://files.pythonhosted.org/packages/33/62/f62e8a5c7c6f7b27481c9ffc248fb32078ad88878aa4f3731a83a14cc797/elasticsearch-8.18.1-py3-none-any.whl", hash = "sha256:1a8c8b5ec3ce5be88f96d2f898375671648e96272978bce0dee3137d9326aabb", size = 906320, upload-time = "2025-04-29T09:32:12.527Z" },
]

[[package]]
name = "elasticsearch-dsl"
version = "8.18.0"
source = { registry = "https://pypi.org/simple" }
dependencies = [
    { name = "elastic-transport" },
    { name = "elasticsearch" },
    { name = "python-dateutil" },
    { name = "typing-extensions" },
]
sdist = { url = "https://files.pythonhosted.org/packages/72/6d/00cbeee412a2dc825f0df18c98463a2e0b423b86800fba6c50ea2c627962/elasticsearch_dsl-8.18.0.tar.gz", hash = "sha256:763465dba9eae166add10567e924c65730aa122819b08bfe9a077e91b13b30d1", size = 31886, upload-time = "2025-04-16T11:54:14.412Z" }
wheels = [
    { url = "https://files.pythonhosted.org/packages/77/a9/b200790a22585aeb023d88bd8b9fb222820e2976ce4239d401670116ae3c/elasticsearch_dsl-8.18.0-py3-none-any.whl", hash = "sha256:0522c5bb20c7abae69855109e650bf1166d486cbf706b5e1b29c28936a9102a3", size = 10406, upload-time = "2025-04-16T11:54:12.677Z" },
]

[[package]]
name = "executing"
version = "2.2.0"
source = { registry = "https://pypi.org/simple" }
sdist = { url = "https://files.pythonhosted.org/packages/91/50/a9d80c47ff289c611ff12e63f7c5d13942c65d68125160cefd768c73e6e4/executing-2.2.0.tar.gz", hash = "sha256:5d108c028108fe2551d1a7b2e8b713341e2cb4fc0aa7dcf966fa4327a5226755", size = 978693, upload-time = "2025-01-22T15:41:29.403Z" }
wheels = [
    { url = "https://files.pythonhosted.org/packages/7b/8f/c4d9bafc34ad7ad5d8dc16dd1347ee0e507a52c3adb6bfa8887e1c6a26ba/executing-2.2.0-py2.py3-none-any.whl", hash = "sha256:11387150cad388d62750327a53d3339fad4888b39a6fe233c3afbb54ecffd3aa", size = 26702, upload-time = "2025-01-22T15:41:25.929Z" },
]

[[package]]
name = "exrex"
version = "0.12.0"
source = { registry = "https://pypi.org/simple" }
sdist = { url = "https://files.pythonhosted.org/packages/26/9a/580635ea99178aba728de721e88e5a0d18b528805c58e8b26eab87be2a45/exrex-0.12.0.tar.gz", hash = "sha256:3f582add0700d4141e279625252e7a0655f9ad81feab3b8ab9077966668a2c99", size = 19766, upload-time = "2024-11-13T13:46:36.399Z" }
wheels = [
    { url = "https://files.pythonhosted.org/packages/63/90/89fdfc6f426cc6414cc8e1c599c4333d800f8f3ff05cb6ce69c8d0eaa245/exrex-0.12.0-py3-none-any.whl", hash = "sha256:1228f2e3afb008cacf6adc3ec20b098f1303886f4382b57cdf3b7259fb7c0ad3", size = 23590, upload-time = "2024-11-13T13:46:34.647Z" },
]

[[package]]
name = "eyecite"
version = "2.7.6"
source = { registry = "https://pypi.org/simple" }
dependencies = [
    { name = "courts-db" },
    { name = "fast-diff-match-patch" },
    { name = "lxml" },
    { name = "pyahocorasick" },
    { name = "regex" },
    { name = "reporters-db" },
]
sdist = { url = "https://files.pythonhosted.org/packages/f6/c0/c2fd431c81e9843768f880608f965c0fbd58244856ec18a920ae4f213228/eyecite-2.7.6.tar.gz", hash = "sha256:2afa8e8a4106c6a074fbf1216686c3df97f006359faccb0dd27d29fd4614a1c0", size = 86960, upload-time = "2025-06-25T14:07:41.275Z" }
wheels = [
    { url = "https://files.pythonhosted.org/packages/26/0a/77649b9261129534543c3bd66cc94c30f07446967d760a44c6f50508dc39/eyecite-2.7.6-py3-none-any.whl", hash = "sha256:cf7b6e1fe852a244aa613cea6004dc435b90b86807a1588061f562b62c0ec918", size = 55630, upload-time = "2025-06-25T14:07:40.152Z" },
]

[[package]]
name = "factory-boy"
version = "3.3.3"
source = { registry = "https://pypi.org/simple" }
dependencies = [
    { name = "faker" },
]
sdist = { url = "https://files.pythonhosted.org/packages/ba/98/75cacae9945f67cfe323829fc2ac451f64517a8a330b572a06a323997065/factory_boy-3.3.3.tar.gz", hash = "sha256:866862d226128dfac7f2b4160287e899daf54f2612778327dd03d0e2cb1e3d03", size = 164146, upload-time = "2025-02-03T09:49:04.433Z" }
wheels = [
    { url = "https://files.pythonhosted.org/packages/27/8d/2bc5f5546ff2ccb3f7de06742853483ab75bf74f36a92254702f8baecc79/factory_boy-3.3.3-py2.py3-none-any.whl", hash = "sha256:1c39e3289f7e667c4285433f305f8d506efc2fe9c73aaea4151ebd5cdea394fc", size = 37036, upload-time = "2025-02-03T09:49:01.659Z" },
]

[[package]]
name = "faker"
version = "37.1.0"
source = { registry = "https://pypi.org/simple" }
dependencies = [
    { name = "tzdata" },
]
sdist = { url = "https://files.pythonhosted.org/packages/ba/a6/b77f42021308ec8b134502343da882c0905d725a4d661c7adeaf7acaf515/faker-37.1.0.tar.gz", hash = "sha256:ad9dc66a3b84888b837ca729e85299a96b58fdaef0323ed0baace93c9614af06", size = 1875707, upload-time = "2025-03-24T16:14:02.958Z" }
wheels = [
    { url = "https://files.pythonhosted.org/packages/d7/a1/8936bc8e79af80ca38288dd93ed44ed1f9d63beb25447a4c59e746e01f8d/faker-37.1.0-py3-none-any.whl", hash = "sha256:dc2f730be71cb770e9c715b13374d80dbcee879675121ab51f9683d262ae9a1c", size = 1918783, upload-time = "2025-03-24T16:14:00.051Z" },
]

[[package]]
name = "fast-diff-match-patch"
version = "2.1.0"
source = { registry = "https://pypi.org/simple" }
sdist = { url = "https://files.pythonhosted.org/packages/8f/ad/5c0159353022637afaeac3a5bd2d9e5e84336d4efa631310a7a81e9357ac/fast_diff_match_patch-2.1.0.tar.gz", hash = "sha256:ac402d7bff04a84f363cc5bfa948509bc4ef8442c6ebdd564c44dc39613bec40", size = 35960, upload-time = "2024-04-23T15:40:27.747Z" }

[[package]]
name = "feedparser"
version = "6.0.11"
source = { registry = "https://pypi.org/simple" }
dependencies = [
    { name = "sgmllib3k" },
]
sdist = { url = "https://files.pythonhosted.org/packages/ff/aa/7af346ebeb42a76bf108027fe7f3328bb4e57a3a96e53e21fd9ef9dd6dd0/feedparser-6.0.11.tar.gz", hash = "sha256:c9d0407b64c6f2a065d0ebb292c2b35c01050cc0dc33757461aaabdc4c4184d5", size = 286197, upload-time = "2023-12-10T16:03:20.854Z" }
wheels = [
    { url = "https://files.pythonhosted.org/packages/7c/d4/8c31aad9cc18f451c49f7f9cfb5799dadffc88177f7917bc90a66459b1d7/feedparser-6.0.11-py3-none-any.whl", hash = "sha256:0be7ee7b395572b19ebeb1d6aafb0028dee11169f1c934e0ed67d54992f4ad45", size = 81343, upload-time = "2023-12-10T16:03:19.484Z" },
]

[[package]]
name = "filelock"
version = "3.18.0"
source = { registry = "https://pypi.org/simple" }
sdist = { url = "https://files.pythonhosted.org/packages/0a/10/c23352565a6544bdc5353e0b15fc1c563352101f30e24bf500207a54df9a/filelock-3.18.0.tar.gz", hash = "sha256:adbc88eabb99d2fec8c9c1b229b171f18afa655400173ddc653d5d01501fb9f2", size = 18075, upload-time = "2025-03-14T07:11:40.47Z" }
wheels = [
    { url = "https://files.pythonhosted.org/packages/4d/36/2a115987e2d8c300a974597416d9de88f2444426de9571f4b59b2cca3acc/filelock-3.18.0-py3-none-any.whl", hash = "sha256:c401f4f8377c4464e6db25fff06205fd89bdd83b65eb0488ed1b160f780e21de", size = 16215, upload-time = "2025-03-14T07:11:39.145Z" },
]

[[package]]
name = "fuzzywuzzy"
version = "0.18.0"
source = { registry = "https://pypi.org/simple" }
sdist = { url = "https://files.pythonhosted.org/packages/11/4b/0a002eea91be6048a2b5d53c5f1b4dafd57ba2e36eea961d05086d7c28ce/fuzzywuzzy-0.18.0.tar.gz", hash = "sha256:45016e92264780e58972dca1b3d939ac864b78437422beecebb3095f8efd00e8", size = 28888, upload-time = "2020-02-13T21:06:27.054Z" }
wheels = [
    { url = "https://files.pythonhosted.org/packages/43/ff/74f23998ad2f93b945c0309f825be92e04e0348e062026998b5eefef4c33/fuzzywuzzy-0.18.0-py2.py3-none-any.whl", hash = "sha256:928244b28db720d1e0ee7587acf660ea49d7e4c632569cad4f1cd7e68a5f0993", size = 18272, upload-time = "2020-02-13T21:06:25.209Z" },
]

[[package]]
name = "geonamescache"
version = "2.0.0"
source = { registry = "https://pypi.org/simple" }
sdist = { url = "https://files.pythonhosted.org/packages/3c/5a/2794a754c6e1f8c2a5699883958e410856f3976e18709a1f9b6f5144e484/geonamescache-2.0.0.tar.gz", hash = "sha256:fa1eed0b5b591b478ad81979081ac15b37aa6a1c00bb02431a570688e5c2ecc9", size = 25565852, upload-time = "2023-07-03T21:40:33.107Z" }
wheels = [
    { url = "https://files.pythonhosted.org/packages/2e/8a/6555e3c3ed1fcadf229dcfb41b92d51eb0c7623d42290e1d6925ac383b33/geonamescache-2.0.0-py3-none-any.whl", hash = "sha256:24fdaaeaf236f88786dec8c0ab55447f5f7f95ef6c094e79fa9ef74114ea1fe2", size = 26622351, upload-time = "2023-07-03T21:34:43.994Z" },
]

[[package]]
name = "gunicorn"
version = "23.0.0"
source = { registry = "https://pypi.org/simple" }
dependencies = [
    { name = "packaging" },
]
sdist = { url = "https://files.pythonhosted.org/packages/34/72/9614c465dc206155d93eff0ca20d42e1e35afc533971379482de953521a4/gunicorn-23.0.0.tar.gz", hash = "sha256:f014447a0101dc57e294f6c18ca6b40227a4c90e9bdb586042628030cba004ec", size = 375031, upload-time = "2024-08-10T20:25:27.378Z" }
wheels = [
    { url = "https://files.pythonhosted.org/packages/cb/7d/6dac2a6e1eba33ee43f318edbed4ff29151a49b5d37f080aad1e6469bca4/gunicorn-23.0.0-py3-none-any.whl", hash = "sha256:ec400d38950de4dfd418cff8328b2c8faed0edb0d517d3394e457c317908ca4d", size = 85029, upload-time = "2024-08-10T20:25:24.996Z" },
]

[[package]]
name = "h11"
version = "0.14.0"
source = { registry = "https://pypi.org/simple" }
sdist = { url = "https://files.pythonhosted.org/packages/f5/38/3af3d3633a34a3316095b39c8e8fb4853a28a536e55d347bd8d8e9a14b03/h11-0.14.0.tar.gz", hash = "sha256:8f19fbbe99e72420ff35c00b27a34cb9937e902a8b810e2c88300c6f0a3b699d", size = 100418, upload-time = "2022-09-25T15:40:01.519Z" }
wheels = [
    { url = "https://files.pythonhosted.org/packages/95/04/ff642e65ad6b90db43e668d70ffb6736436c7ce41fcc549f4e9472234127/h11-0.14.0-py3-none-any.whl", hash = "sha256:e3fe4ac4b851c468cc8363d500db52c2ead036020723024a109d37346efaa761", size = 58259, upload-time = "2022-09-25T15:39:59.68Z" },
]

[[package]]
name = "h2"
version = "4.2.0"
source = { registry = "https://pypi.org/simple" }
dependencies = [
    { name = "hpack" },
    { name = "hyperframe" },
]
sdist = { url = "https://files.pythonhosted.org/packages/1b/38/d7f80fd13e6582fb8e0df8c9a653dcc02b03ca34f4d72f34869298c5baf8/h2-4.2.0.tar.gz", hash = "sha256:c8a52129695e88b1a0578d8d2cc6842bbd79128ac685463b887ee278126ad01f", size = 2150682, upload-time = "2025-02-02T07:43:51.815Z" }
wheels = [
    { url = "https://files.pythonhosted.org/packages/d0/9e/984486f2d0a0bd2b024bf4bc1c62688fcafa9e61991f041fb0e2def4a982/h2-4.2.0-py3-none-any.whl", hash = "sha256:479a53ad425bb29af087f3458a61d30780bc818e4ebcf01f0b536ba916462ed0", size = 60957, upload-time = "2025-02-01T11:02:26.481Z" },
]

[[package]]
name = "hpack"
version = "4.1.0"
source = { registry = "https://pypi.org/simple" }
sdist = { url = "https://files.pythonhosted.org/packages/2c/48/71de9ed269fdae9c8057e5a4c0aa7402e8bb16f2c6e90b3aa53327b113f8/hpack-4.1.0.tar.gz", hash = "sha256:ec5eca154f7056aa06f196a557655c5b009b382873ac8d1e66e79e87535f1dca", size = 51276, upload-time = "2025-01-22T21:44:58.347Z" }
wheels = [
    { url = "https://files.pythonhosted.org/packages/07/c6/80c95b1b2b94682a72cbdbfb85b81ae2daffa4291fbfa1b1464502ede10d/hpack-4.1.0-py3-none-any.whl", hash = "sha256:157ac792668d995c657d93111f46b4535ed114f0c9c8d672271bbec7eae1b496", size = 34357, upload-time = "2025-01-22T21:44:56.92Z" },
]

[[package]]
name = "html5lib"
version = "1.1"
source = { registry = "https://pypi.org/simple" }
dependencies = [
    { name = "six" },
    { name = "webencodings" },
]
sdist = { url = "https://files.pythonhosted.org/packages/ac/b6/b55c3f49042f1df3dcd422b7f224f939892ee94f22abcf503a9b7339eaf2/html5lib-1.1.tar.gz", hash = "sha256:b2e5b40261e20f354d198eae92afc10d750afb487ed5e50f9c4eaf07c184146f", size = 272215, upload-time = "2020-06-22T23:32:38.834Z" }
wheels = [
    { url = "https://files.pythonhosted.org/packages/6c/dd/a834df6482147d48e225a49515aabc28974ad5a4ca3215c18a882565b028/html5lib-1.1-py2.py3-none-any.whl", hash = "sha256:0d78f8fde1c230e99fe37986a60526d7049ed4bf8a9fadbad5f00e22e58e041d", size = 112173, upload-time = "2020-06-22T23:32:36.781Z" },
]

[[package]]
name = "httpcore"
version = "1.0.7"
source = { registry = "https://pypi.org/simple" }
dependencies = [
    { name = "certifi" },
    { name = "h11" },
]
sdist = { url = "https://files.pythonhosted.org/packages/6a/41/d7d0a89eb493922c37d343b607bc1b5da7f5be7e383740b4753ad8943e90/httpcore-1.0.7.tar.gz", hash = "sha256:8551cb62a169ec7162ac7be8d4817d561f60e08eaa485234898414bb5a8a0b4c", size = 85196, upload-time = "2024-11-15T12:30:47.531Z" }
wheels = [
    { url = "https://files.pythonhosted.org/packages/87/f5/72347bc88306acb359581ac4d52f23c0ef445b57157adedb9aee0cd689d2/httpcore-1.0.7-py3-none-any.whl", hash = "sha256:a3fff8f43dc260d5bd363d9f9cf1830fa3a458b332856f34282de498ed420edd", size = 78551, upload-time = "2024-11-15T12:30:45.782Z" },
]

[[package]]
name = "httplib2"
version = "0.22.0"
source = { registry = "https://pypi.org/simple" }
dependencies = [
    { name = "pyparsing" },
]
sdist = { url = "https://files.pythonhosted.org/packages/3d/ad/2371116b22d616c194aa25ec410c9c6c37f23599dcd590502b74db197584/httplib2-0.22.0.tar.gz", hash = "sha256:d7a10bc5ef5ab08322488bde8c726eeee5c8618723fdb399597ec58f3d82df81", size = 351116, upload-time = "2023-03-21T22:29:37.214Z" }
wheels = [
    { url = "https://files.pythonhosted.org/packages/a8/6c/d2fbdaaa5959339d53ba38e94c123e4e84b8fbc4b84beb0e70d7c1608486/httplib2-0.22.0-py3-none-any.whl", hash = "sha256:14ae0a53c1ba8f3d37e9e27cf37eabb0fb9980f435ba405d546948b009dd64dc", size = 96854, upload-time = "2023-03-21T22:29:35.683Z" },
]

[[package]]
name = "httptools"
version = "0.6.4"
source = { registry = "https://pypi.org/simple" }
sdist = { url = "https://files.pythonhosted.org/packages/a7/9a/ce5e1f7e131522e6d3426e8e7a490b3a01f39a6696602e1c4f33f9e94277/httptools-0.6.4.tar.gz", hash = "sha256:4e93eee4add6493b59a5c514da98c939b244fce4a0d8879cd3f466562f4b7d5c", size = 240639, upload-time = "2024-10-16T19:45:08.902Z" }
wheels = [
    { url = "https://files.pythonhosted.org/packages/94/a3/9fe9ad23fd35f7de6b91eeb60848986058bd8b5a5c1e256f5860a160cc3e/httptools-0.6.4-cp313-cp313-macosx_10_13_universal2.whl", hash = "sha256:ade273d7e767d5fae13fa637f4d53b6e961fb7fd93c7797562663f0171c26660", size = 197214, upload-time = "2024-10-16T19:44:38.738Z" },
    { url = "https://files.pythonhosted.org/packages/ea/d9/82d5e68bab783b632023f2fa31db20bebb4e89dfc4d2293945fd68484ee4/httptools-0.6.4-cp313-cp313-macosx_11_0_arm64.whl", hash = "sha256:856f4bc0478ae143bad54a4242fccb1f3f86a6e1be5548fecfd4102061b3a083", size = 102431, upload-time = "2024-10-16T19:44:39.818Z" },
    { url = "https://files.pythonhosted.org/packages/96/c1/cb499655cbdbfb57b577734fde02f6fa0bbc3fe9fb4d87b742b512908dff/httptools-0.6.4-cp313-cp313-manylinux_2_17_aarch64.manylinux2014_aarch64.whl", hash = "sha256:322d20ea9cdd1fa98bd6a74b77e2ec5b818abdc3d36695ab402a0de8ef2865a3", size = 473121, upload-time = "2024-10-16T19:44:41.189Z" },
    { url = "https://files.pythonhosted.org/packages/af/71/ee32fd358f8a3bb199b03261f10921716990808a675d8160b5383487a317/httptools-0.6.4-cp313-cp313-manylinux_2_5_x86_64.manylinux1_x86_64.manylinux_2_17_x86_64.manylinux2014_x86_64.whl", hash = "sha256:4d87b29bd4486c0093fc64dea80231f7c7f7eb4dc70ae394d70a495ab8436071", size = 473805, upload-time = "2024-10-16T19:44:42.384Z" },
    { url = "https://files.pythonhosted.org/packages/8a/0a/0d4df132bfca1507114198b766f1737d57580c9ad1cf93c1ff673e3387be/httptools-0.6.4-cp313-cp313-musllinux_1_2_aarch64.whl", hash = "sha256:342dd6946aa6bda4b8f18c734576106b8a31f2fe31492881a9a160ec84ff4bd5", size = 448858, upload-time = "2024-10-16T19:44:43.959Z" },
    { url = "https://files.pythonhosted.org/packages/1e/6a/787004fdef2cabea27bad1073bf6a33f2437b4dbd3b6fb4a9d71172b1c7c/httptools-0.6.4-cp313-cp313-musllinux_1_2_x86_64.whl", hash = "sha256:4b36913ba52008249223042dca46e69967985fb4051951f94357ea681e1f5dc0", size = 452042, upload-time = "2024-10-16T19:44:45.071Z" },
    { url = "https://files.pythonhosted.org/packages/4d/dc/7decab5c404d1d2cdc1bb330b1bf70e83d6af0396fd4fc76fc60c0d522bf/httptools-0.6.4-cp313-cp313-win_amd64.whl", hash = "sha256:28908df1b9bb8187393d5b5db91435ccc9c8e891657f9cbb42a2541b44c82fc8", size = 87682, upload-time = "2024-10-16T19:44:46.46Z" },
]

[[package]]
name = "httpx"
version = "0.28.1"
source = { registry = "https://pypi.org/simple" }
dependencies = [
    { name = "anyio" },
    { name = "certifi" },
    { name = "httpcore" },
    { name = "idna" },
]
sdist = { url = "https://files.pythonhosted.org/packages/b1/df/48c586a5fe32a0f01324ee087459e112ebb7224f646c0b5023f5e79e9956/httpx-0.28.1.tar.gz", hash = "sha256:75e98c5f16b0f35b567856f597f06ff2270a374470a5c2392242528e3e3e42fc", size = 141406, upload-time = "2024-12-06T15:37:23.222Z" }
wheels = [
    { url = "https://files.pythonhosted.org/packages/2a/39/e50c7c3a983047577ee07d2a9e53faf5a69493943ec3f6a384bdc792deb2/httpx-0.28.1-py3-none-any.whl", hash = "sha256:d909fcccc110f8c7faf814ca82a9a4d816bc5a6dbfea25d6591d6985b8ba59ad", size = 73517, upload-time = "2024-12-06T15:37:21.509Z" },
]

[package.optional-dependencies]
http2 = [
    { name = "h2" },
]

[[package]]
name = "hyperframe"
version = "6.1.0"
source = { registry = "https://pypi.org/simple" }
sdist = { url = "https://files.pythonhosted.org/packages/02/e7/94f8232d4a74cc99514c13a9f995811485a6903d48e5d952771ef6322e30/hyperframe-6.1.0.tar.gz", hash = "sha256:f630908a00854a7adeabd6382b43923a4c4cd4b821fcb527e6ab9e15382a3b08", size = 26566, upload-time = "2025-01-22T21:41:49.302Z" }
wheels = [
    { url = "https://files.pythonhosted.org/packages/48/30/47d0bf6072f7252e6521f3447ccfa40b421b6824517f82854703d0f5a98b/hyperframe-6.1.0-py3-none-any.whl", hash = "sha256:b03380493a519fce58ea5af42e4a42317bf9bd425596f7a0835ffce80f1a42e5", size = 13007, upload-time = "2025-01-22T21:41:47.295Z" },
]

[[package]]
name = "hyperlink"
version = "21.0.0"
source = { registry = "https://pypi.org/simple" }
dependencies = [
    { name = "idna" },
]
sdist = { url = "https://files.pythonhosted.org/packages/3a/51/1947bd81d75af87e3bb9e34593a4cf118115a8feb451ce7a69044ef1412e/hyperlink-21.0.0.tar.gz", hash = "sha256:427af957daa58bc909471c6c40f74c5450fa123dd093fc53efd2e91d2705a56b", size = 140743, upload-time = "2021-01-08T05:51:20.972Z" }
wheels = [
    { url = "https://files.pythonhosted.org/packages/6e/aa/8caf6a0a3e62863cbb9dab27135660acba46903b703e224f14f447e57934/hyperlink-21.0.0-py2.py3-none-any.whl", hash = "sha256:e6b14c37ecb73e89c77d78cdb4c2cc8f3fb59a885c5b3f819ff4ed80f25af1b4", size = 74638, upload-time = "2021-01-08T05:51:22.906Z" },
]

[[package]]
name = "hyperscan"
version = "0.7.8"
source = { registry = "https://pypi.org/simple" }
sdist = { url = "https://files.pythonhosted.org/packages/a6/98/b0943c02f1c1886f61aae3203163c08d1b707136c4cee7b216cf7d730457/hyperscan-0.7.8.tar.gz", hash = "sha256:1ed6c87eaf32f77c89fec8c102f20bc677e44c4ce80bde903620f274ea4b8ed7", size = 74532, upload-time = "2024-11-18T06:00:13.099Z" }
wheels = [
    { url = "https://files.pythonhosted.org/packages/e4/39/b87ebed983a1cc32c4454254cb2c8b236bf8562cc9fad92629ef995635fe/hyperscan-0.7.8-cp313-cp313-macosx_10_14_x86_64.whl", hash = "sha256:3cf636a32bce0ac42f9ce398a9a44f8ff94268168588618c02a77e0090edb1ad", size = 1720936, upload-time = "2024-10-12T21:03:13.336Z" },
    { url = "https://files.pythonhosted.org/packages/44/45/dd16f9495e4f0dd19ecf7b0ddf5243c2ce4f48b445bdec12e707eb93fa4d/hyperscan-0.7.8-cp313-cp313-macosx_11_0_arm64.whl", hash = "sha256:0637b35fc04e918c69ea7f38b12cfe92d8c3dbce52558bbcb3eb12a65555cff1", size = 1705757, upload-time = "2024-10-12T21:03:15.082Z" },
    { url = "https://files.pythonhosted.org/packages/88/f1/bb597849a98885eac1dcc531295787e50144d32bf240e51bc34e46fdc9d4/hyperscan-0.7.8-cp313-cp313-manylinux_2_28_aarch64.manylinux_2_24_aarch64.whl", hash = "sha256:ef590d9a3d0aef435e1892e9b3941e0aac571e4632531e237d95c77fd87cad31", size = 1731805, upload-time = "2024-10-12T21:03:17.093Z" },
    { url = "https://files.pythonhosted.org/packages/f6/eb/f6ad66f37807d2745f0b8a878fb692fd31bb54f64f4ef97733ab867d8fb7/hyperscan-0.7.8-cp313-cp313-manylinux_2_28_x86_64.manylinux_2_24_x86_64.whl", hash = "sha256:2d167f7debc1bd4a1df1467eb143ef350541f8b1613e03f7c2f62a46a4b7f4e2", size = 1751714, upload-time = "2024-10-12T21:03:18.38Z" },
    { url = "https://files.pythonhosted.org/packages/e5/e0/7426a328515d91e727862c31dfba33a4203fd667884f10ebac9225b9fa42/hyperscan-0.7.8-cp313-cp313-musllinux_1_1_aarch64.whl", hash = "sha256:60c600c11d34c4036850e0cf2e3e3aff437c53d6c53806d7ce477c2455800c86", size = 2294759, upload-time = "2024-10-12T21:03:19.941Z" },
    { url = "https://files.pythonhosted.org/packages/e7/4f/9b6b8de4a026d058c9836439a42098b94c9481e25168a989a3a5e428f440/hyperscan-0.7.8-cp313-cp313-musllinux_1_1_x86_64.whl", hash = "sha256:9bac1a9c407111243d0cd0e597729ac1ccbb3ffa16985bfb9c2becd72cb0caec", size = 2288603, upload-time = "2024-10-12T21:03:21.478Z" },
]

[[package]]
name = "identify"
version = "2.6.9"
source = { registry = "https://pypi.org/simple" }
sdist = { url = "https://files.pythonhosted.org/packages/9b/98/a71ab060daec766acc30fb47dfca219d03de34a70d616a79a38c6066c5bf/identify-2.6.9.tar.gz", hash = "sha256:d40dfe3142a1421d8518e3d3985ef5ac42890683e32306ad614a29490abeb6bf", size = 99249, upload-time = "2025-03-08T15:54:13.632Z" }
wheels = [
    { url = "https://files.pythonhosted.org/packages/07/ce/0845144ed1f0e25db5e7a79c2354c1da4b5ce392b8966449d5db8dca18f1/identify-2.6.9-py2.py3-none-any.whl", hash = "sha256:c98b4322da415a8e5a70ff6e51fbc2d2932c015532d77e9f8537b4ba7813b150", size = 99101, upload-time = "2025-03-08T15:54:12.026Z" },
]

[[package]]
name = "idna"
version = "3.10"
source = { registry = "https://pypi.org/simple" }
sdist = { url = "https://files.pythonhosted.org/packages/f1/70/7703c29685631f5a7590aa73f1f1d3fa9a380e654b86af429e0934a32f7d/idna-3.10.tar.gz", hash = "sha256:12f65c9b470abda6dc35cf8e63cc574b1c52b11df2c86030af0ac09b01b13ea9", size = 190490, upload-time = "2024-09-15T18:07:39.745Z" }
wheels = [
    { url = "https://files.pythonhosted.org/packages/76/c6/c88e154df9c4e1a2a66ccf0005a88dfb2650c1dffb6f5ce603dfbd452ce3/idna-3.10-py3-none-any.whl", hash = "sha256:946d195a0d259cbba61165e88e65941f16e9b36ea6ddb97f00452bae8b1287d3", size = 70442, upload-time = "2024-09-15T18:07:37.964Z" },
]

[[package]]
name = "incremental"
version = "24.7.2"
source = { registry = "https://pypi.org/simple" }
dependencies = [
    { name = "setuptools" },
]
sdist = { url = "https://files.pythonhosted.org/packages/27/87/156b374ff6578062965afe30cc57627d35234369b3336cf244b240c8d8e6/incremental-24.7.2.tar.gz", hash = "sha256:fb4f1d47ee60efe87d4f6f0ebb5f70b9760db2b2574c59c8e8912be4ebd464c9", size = 28157, upload-time = "2024-07-29T20:03:55.441Z" }
wheels = [
    { url = "https://files.pythonhosted.org/packages/0d/38/221e5b2ae676a3938c2c1919131410c342b6efc2baffeda395dd66eeca8f/incremental-24.7.2-py3-none-any.whl", hash = "sha256:8cb2c3431530bec48ad70513931a760f446ad6c25e8333ca5d95e24b0ed7b8fe", size = 20516, upload-time = "2024-07-29T20:03:53.677Z" },
]

[[package]]
name = "iniconfig"
version = "2.1.0"
source = { registry = "https://pypi.org/simple" }
sdist = { url = "https://files.pythonhosted.org/packages/f2/97/ebf4da567aa6827c909642694d71c9fcf53e5b504f2d96afea02718862f3/iniconfig-2.1.0.tar.gz", hash = "sha256:3abbd2e30b36733fee78f9c7f7308f2d0050e88f0087fd25c2645f63c773e1c7", size = 4793, upload-time = "2025-03-19T20:09:59.721Z" }
wheels = [
    { url = "https://files.pythonhosted.org/packages/2c/e1/e6716421ea10d38022b952c159d5161ca1193197fb744506875fbb87ea7b/iniconfig-2.1.0-py3-none-any.whl", hash = "sha256:9deba5723312380e77435581c6bf4935c94cbfab9b1ed33ef8d238ea168eb760", size = 6050, upload-time = "2025-03-19T20:10:01.071Z" },
]

[[package]]
name = "internetarchive"
version = "5.3.1"
source = { registry = "https://pypi.org/simple" }
dependencies = [
    { name = "jsonpatch" },
    { name = "requests" },
    { name = "tqdm" },
    { name = "urllib3" },
]
sdist = { url = "https://files.pythonhosted.org/packages/0a/0d/e04a612d98a8618c1012b63f2146f2dcf559b7269b2f1faaa8929fa0ce35/internetarchive-5.3.1.tar.gz", hash = "sha256:f7d66fab38dcf64a6e361b71a199b5c3631f5fb95dfef7688600ee5d90997eab", size = 111067, upload-time = "2025-03-25T23:24:25.816Z" }
wheels = [
    { url = "https://files.pythonhosted.org/packages/4e/3c/666c30165f9345f2820fc185d8b1d72358f84c99905b208c9ebf8f310260/internetarchive-5.3.1-py3-none-any.whl", hash = "sha256:6f2b06952e8b9ee637a1e3c4b36efde2bc3fcb33310930b82dbbc65b2b2a31ad", size = 105766, upload-time = "2025-03-25T23:24:23.634Z" },
]

[[package]]
name = "ipaddress"
version = "1.0.23"
source = { registry = "https://pypi.org/simple" }
sdist = { url = "https://files.pythonhosted.org/packages/b9/9a/3e9da40ea28b8210dd6504d3fe9fe7e013b62bf45902b458d1cdc3c34ed9/ipaddress-1.0.23.tar.gz", hash = "sha256:b7f8e0369580bb4a24d5ba1d7cc29660a4a6987763faf1d8a8046830e020e7e2", size = 32958, upload-time = "2019-10-18T01:30:24.58Z" }
wheels = [
    { url = "https://files.pythonhosted.org/packages/c2/f8/49697181b1651d8347d24c095ce46c7346c37335ddc7d255833e7cde674d/ipaddress-1.0.23-py2.py3-none-any.whl", hash = "sha256:6e0f4a39e66cb5bb9a137b00276a2eff74f93b71dcbdad6f10ff7df9d3557fcc", size = 18159, upload-time = "2019-10-18T01:30:27.002Z" },
]

[[package]]
name = "ipython"
version = "9.0.2"
source = { registry = "https://pypi.org/simple" }
dependencies = [
    { name = "colorama", marker = "sys_platform == 'win32'" },
    { name = "decorator" },
    { name = "ipython-pygments-lexers" },
    { name = "jedi" },
    { name = "matplotlib-inline" },
    { name = "pexpect", marker = "sys_platform != 'emscripten' and sys_platform != 'win32'" },
    { name = "prompt-toolkit" },
    { name = "pygments" },
    { name = "stack-data" },
    { name = "traitlets" },
]
sdist = { url = "https://files.pythonhosted.org/packages/7d/ce/012a0f40ca58a966f87a6e894d6828e2817657cbdf522b02a5d3a87d92ce/ipython-9.0.2.tar.gz", hash = "sha256:ec7b479e3e5656bf4f58c652c120494df1820f4f28f522fb7ca09e213c2aab52", size = 4366102, upload-time = "2025-03-08T15:04:52.885Z" }
wheels = [
    { url = "https://files.pythonhosted.org/packages/20/3a/917cb9e72f4e1a4ea13c862533205ae1319bd664119189ee5cc9e4e95ebf/ipython-9.0.2-py3-none-any.whl", hash = "sha256:143ef3ea6fb1e1bffb4c74b114051de653ffb7737a3f7ab1670e657ca6ae8c44", size = 600524, upload-time = "2025-03-08T15:04:50.667Z" },
]

[[package]]
name = "ipython-pygments-lexers"
version = "1.1.1"
source = { registry = "https://pypi.org/simple" }
dependencies = [
    { name = "pygments" },
]
sdist = { url = "https://files.pythonhosted.org/packages/ef/4c/5dd1d8af08107f88c7f741ead7a40854b8ac24ddf9ae850afbcf698aa552/ipython_pygments_lexers-1.1.1.tar.gz", hash = "sha256:09c0138009e56b6854f9535736f4171d855c8c08a563a0dcd8022f78355c7e81", size = 8393, upload-time = "2025-01-17T11:24:34.505Z" }
wheels = [
    { url = "https://files.pythonhosted.org/packages/d9/33/1f075bf72b0b747cb3288d011319aaf64083cf2efef8354174e3ed4540e2/ipython_pygments_lexers-1.1.1-py3-none-any.whl", hash = "sha256:a9462224a505ade19a605f71f8fa63c2048833ce50abc86768a0d81d876dc81c", size = 8074, upload-time = "2025-01-17T11:24:33.271Z" },
]

[[package]]
name = "itypes"
version = "1.2.0"
source = { registry = "https://pypi.org/simple" }
sdist = { url = "https://files.pythonhosted.org/packages/0e/53/764524b3907d0af00523f8794daca181c08ca7cb32ceee25a0754d5e63a5/itypes-1.2.0.tar.gz", hash = "sha256:af886f129dea4a2a1e3d36595a2d139589e4dd287f5cab0b40e799ee81570ff1", size = 4355, upload-time = "2020-04-19T21:50:13.144Z" }
wheels = [
    { url = "https://files.pythonhosted.org/packages/3f/bb/3bd99c7cd34d4a123b2903e16da364f6d2078b1c3a3530a8ad105c668104/itypes-1.2.0-py2.py3-none-any.whl", hash = "sha256:03da6872ca89d29aef62773672b2d408f490f80db48b23079a4b194c86dd04c6", size = 4756, upload-time = "2020-04-19T21:50:11.704Z" },
]

[[package]]
name = "jedi"
version = "0.19.2"
source = { registry = "https://pypi.org/simple" }
dependencies = [
    { name = "parso" },
]
sdist = { url = "https://files.pythonhosted.org/packages/72/3a/79a912fbd4d8dd6fbb02bf69afd3bb72cf0c729bb3063c6f4498603db17a/jedi-0.19.2.tar.gz", hash = "sha256:4770dc3de41bde3966b02eb84fbcf557fb33cce26ad23da12c742fb50ecb11f0", size = 1231287, upload-time = "2024-11-11T01:41:42.873Z" }
wheels = [
    { url = "https://files.pythonhosted.org/packages/c0/5a/9cac0c82afec3d09ccd97c8b6502d48f165f9124db81b4bcb90b4af974ee/jedi-0.19.2-py2.py3-none-any.whl", hash = "sha256:a8ef22bde8490f57fe5c7681a3c83cb58874daf72b4784de3cce5b6ef6edb5b9", size = 1572278, upload-time = "2024-11-11T01:41:40.175Z" },
]

[[package]]
name = "jiter"
version = "0.9.0"
source = { registry = "https://pypi.org/simple" }
sdist = { url = "https://files.pythonhosted.org/packages/1e/c2/e4562507f52f0af7036da125bb699602ead37a2332af0788f8e0a3417f36/jiter-0.9.0.tar.gz", hash = "sha256:aadba0964deb424daa24492abc3d229c60c4a31bfee205aedbf1acc7639d7893", size = 162604, upload-time = "2025-03-10T21:37:03.278Z" }
wheels = [
    { url = "https://files.pythonhosted.org/packages/e7/1b/4cd165c362e8f2f520fdb43245e2b414f42a255921248b4f8b9c8d871ff1/jiter-0.9.0-cp313-cp313-macosx_10_12_x86_64.whl", hash = "sha256:2764891d3f3e8b18dce2cff24949153ee30c9239da7c00f032511091ba688ff7", size = 308197, upload-time = "2025-03-10T21:36:03.828Z" },
    { url = "https://files.pythonhosted.org/packages/13/aa/7a890dfe29c84c9a82064a9fe36079c7c0309c91b70c380dc138f9bea44a/jiter-0.9.0-cp313-cp313-macosx_11_0_arm64.whl", hash = "sha256:387b22fbfd7a62418d5212b4638026d01723761c75c1c8232a8b8c37c2f1003b", size = 318160, upload-time = "2025-03-10T21:36:05.281Z" },
    { url = "https://files.pythonhosted.org/packages/6a/38/5888b43fc01102f733f085673c4f0be5a298f69808ec63de55051754e390/jiter-0.9.0-cp313-cp313-manylinux_2_17_aarch64.manylinux2014_aarch64.whl", hash = "sha256:40d8da8629ccae3606c61d9184970423655fb4e33d03330bcdfe52d234d32f69", size = 341259, upload-time = "2025-03-10T21:36:06.716Z" },
    { url = "https://files.pythonhosted.org/packages/3d/5e/bbdbb63305bcc01006de683b6228cd061458b9b7bb9b8d9bc348a58e5dc2/jiter-0.9.0-cp313-cp313-manylinux_2_17_armv7l.manylinux2014_armv7l.whl", hash = "sha256:a1be73d8982bdc278b7b9377426a4b44ceb5c7952073dd7488e4ae96b88e1103", size = 363730, upload-time = "2025-03-10T21:36:08.138Z" },
    { url = "https://files.pythonhosted.org/packages/75/85/53a3edc616992fe4af6814c25f91ee3b1e22f7678e979b6ea82d3bc0667e/jiter-0.9.0-cp313-cp313-manylinux_2_17_ppc64le.manylinux2014_ppc64le.whl", hash = "sha256:2228eaaaa111ec54b9e89f7481bffb3972e9059301a878d085b2b449fbbde635", size = 405126, upload-time = "2025-03-10T21:36:10.934Z" },
    { url = "https://files.pythonhosted.org/packages/ae/b3/1ee26b12b2693bd3f0b71d3188e4e5d817b12e3c630a09e099e0a89e28fa/jiter-0.9.0-cp313-cp313-manylinux_2_17_s390x.manylinux2014_s390x.whl", hash = "sha256:11509bfecbc319459647d4ac3fd391d26fdf530dad00c13c4dadabf5b81f01a4", size = 393668, upload-time = "2025-03-10T21:36:12.468Z" },
    { url = "https://files.pythonhosted.org/packages/11/87/e084ce261950c1861773ab534d49127d1517b629478304d328493f980791/jiter-0.9.0-cp313-cp313-manylinux_2_17_x86_64.manylinux2014_x86_64.whl", hash = "sha256:3f22238da568be8bbd8e0650e12feeb2cfea15eda4f9fc271d3b362a4fa0604d", size = 352350, upload-time = "2025-03-10T21:36:14.148Z" },
    { url = "https://files.pythonhosted.org/packages/f0/06/7dca84b04987e9df563610aa0bc154ea176e50358af532ab40ffb87434df/jiter-0.9.0-cp313-cp313-manylinux_2_5_i686.manylinux1_i686.whl", hash = "sha256:17f5d55eb856597607562257c8e36c42bc87f16bef52ef7129b7da11afc779f3", size = 384204, upload-time = "2025-03-10T21:36:15.545Z" },
    { url = "https://files.pythonhosted.org/packages/16/2f/82e1c6020db72f397dd070eec0c85ebc4df7c88967bc86d3ce9864148f28/jiter-0.9.0-cp313-cp313-musllinux_1_1_aarch64.whl", hash = "sha256:6a99bed9fbb02f5bed416d137944419a69aa4c423e44189bc49718859ea83bc5", size = 520322, upload-time = "2025-03-10T21:36:17.016Z" },
    { url = "https://files.pythonhosted.org/packages/36/fd/4f0cd3abe83ce208991ca61e7e5df915aa35b67f1c0633eb7cf2f2e88ec7/jiter-0.9.0-cp313-cp313-musllinux_1_1_x86_64.whl", hash = "sha256:e057adb0cd1bd39606100be0eafe742de2de88c79df632955b9ab53a086b3c8d", size = 512184, upload-time = "2025-03-10T21:36:18.47Z" },
    { url = "https://files.pythonhosted.org/packages/a0/3c/8a56f6d547731a0b4410a2d9d16bf39c861046f91f57c98f7cab3d2aa9ce/jiter-0.9.0-cp313-cp313-win32.whl", hash = "sha256:f7e6850991f3940f62d387ccfa54d1a92bd4bb9f89690b53aea36b4364bcab53", size = 206504, upload-time = "2025-03-10T21:36:19.809Z" },
    { url = "https://files.pythonhosted.org/packages/f4/1c/0c996fd90639acda75ed7fa698ee5fd7d80243057185dc2f63d4c1c9f6b9/jiter-0.9.0-cp313-cp313-win_amd64.whl", hash = "sha256:c8ae3bf27cd1ac5e6e8b7a27487bf3ab5f82318211ec2e1346a5b058756361f7", size = 204943, upload-time = "2025-03-10T21:36:21.536Z" },
    { url = "https://files.pythonhosted.org/packages/78/0f/77a63ca7aa5fed9a1b9135af57e190d905bcd3702b36aca46a01090d39ad/jiter-0.9.0-cp313-cp313t-macosx_11_0_arm64.whl", hash = "sha256:f0b2827fb88dda2cbecbbc3e596ef08d69bda06c6f57930aec8e79505dc17001", size = 317281, upload-time = "2025-03-10T21:36:22.959Z" },
    { url = "https://files.pythonhosted.org/packages/f9/39/a3a1571712c2bf6ec4c657f0d66da114a63a2e32b7e4eb8e0b83295ee034/jiter-0.9.0-cp313-cp313t-manylinux_2_17_x86_64.manylinux2014_x86_64.whl", hash = "sha256:062b756ceb1d40b0b28f326cba26cfd575a4918415b036464a52f08632731e5a", size = 350273, upload-time = "2025-03-10T21:36:24.414Z" },
    { url = "https://files.pythonhosted.org/packages/ee/47/3729f00f35a696e68da15d64eb9283c330e776f3b5789bac7f2c0c4df209/jiter-0.9.0-cp313-cp313t-win_amd64.whl", hash = "sha256:6f7838bc467ab7e8ef9f387bd6de195c43bad82a569c1699cb822f6609dd4cdf", size = 206867, upload-time = "2025-03-10T21:36:25.843Z" },
]

[[package]]
name = "jmespath"
version = "1.0.1"
source = { registry = "https://pypi.org/simple" }
sdist = { url = "https://files.pythonhosted.org/packages/00/2a/e867e8531cf3e36b41201936b7fa7ba7b5702dbef42922193f05c8976cd6/jmespath-1.0.1.tar.gz", hash = "sha256:90261b206d6defd58fdd5e85f478bf633a2901798906be2ad389150c5c60edbe", size = 25843, upload-time = "2022-06-17T18:00:12.224Z" }
wheels = [
    { url = "https://files.pythonhosted.org/packages/31/b4/b9b800c45527aadd64d5b442f9b932b00648617eb5d63d2c7a6587b7cafc/jmespath-1.0.1-py3-none-any.whl", hash = "sha256:02e2e4cc71b5bcab88332eebf907519190dd9e6e82107fa7f83b1003a6252980", size = 20256, upload-time = "2022-06-17T18:00:10.251Z" },
]

[[package]]
name = "joblib"
version = "1.4.2"
source = { registry = "https://pypi.org/simple" }
sdist = { url = "https://files.pythonhosted.org/packages/64/33/60135848598c076ce4b231e1b1895170f45fbcaeaa2c9d5e38b04db70c35/joblib-1.4.2.tar.gz", hash = "sha256:2382c5816b2636fbd20a09e0f4e9dad4736765fdfb7dca582943b9c1366b3f0e", size = 2116621, upload-time = "2024-05-02T12:15:05.765Z" }
wheels = [
    { url = "https://files.pythonhosted.org/packages/91/29/df4b9b42f2be0b623cbd5e2140cafcaa2bef0759a00b7b70104dcfe2fb51/joblib-1.4.2-py3-none-any.whl", hash = "sha256:06d478d5674cbc267e7496a410ee875abd68e4340feff4490bcb7afb88060ae6", size = 301817, upload-time = "2024-05-02T12:15:00.765Z" },
]

[[package]]
name = "jsonpatch"
version = "1.33"
source = { registry = "https://pypi.org/simple" }
dependencies = [
    { name = "jsonpointer" },
]
sdist = { url = "https://files.pythonhosted.org/packages/42/78/18813351fe5d63acad16aec57f94ec2b70a09e53ca98145589e185423873/jsonpatch-1.33.tar.gz", hash = "sha256:9fcd4009c41e6d12348b4a0ff2563ba56a2923a7dfee731d004e212e1ee5030c", size = 21699, upload-time = "2023-06-26T12:07:29.144Z" }
wheels = [
    { url = "https://files.pythonhosted.org/packages/73/07/02e16ed01e04a374e644b575638ec7987ae846d25ad97bcc9945a3ee4b0e/jsonpatch-1.33-py2.py3-none-any.whl", hash = "sha256:0ae28c0cd062bbd8b8ecc26d7d164fbbea9652a1a3693f3b956c1eae5145dade", size = 12898, upload-time = "2023-06-16T21:01:28.466Z" },
]

[[package]]
name = "jsonpointer"
version = "3.0.0"
source = { registry = "https://pypi.org/simple" }
sdist = { url = "https://files.pythonhosted.org/packages/6a/0a/eebeb1fa92507ea94016a2a790b93c2ae41a7e18778f85471dc54475ed25/jsonpointer-3.0.0.tar.gz", hash = "sha256:2b2d729f2091522d61c3b31f82e11870f60b68f43fbc705cb76bf4b832af59ef", size = 9114, upload-time = "2024-06-10T19:24:42.462Z" }
wheels = [
    { url = "https://files.pythonhosted.org/packages/71/92/5e77f98553e9e75130c78900d000368476aed74276eb8ae8796f65f00918/jsonpointer-3.0.0-py2.py3-none-any.whl", hash = "sha256:13e088adc14fca8b6aa8177c044e12701e6ad4b28ff10e65f2267a90109c9942", size = 7595, upload-time = "2024-06-10T19:24:40.698Z" },
]

[[package]]
name = "judge-pics"
version = "2.0.5"
source = { registry = "https://pypi.org/simple" }
dependencies = [
    { name = "climage" },
    { name = "fuzzywuzzy" },
    { name = "lxml" },
    { name = "python-dateutil" },
    { name = "python-levenshtein" },
    { name = "requests" },
    { name = "setuptools" },
]
sdist = { url = "https://files.pythonhosted.org/packages/70/42/9af11aa07a398a01fb48c787205a8b66d5e026dca5751728bde6f9b3b6ac/judge-pics-2.0.5.tar.gz", hash = "sha256:9c17c7b5f4eb7407a606a59b11ae18724252cf176eab6e674d7e214d090dcdcc", size = 105666, upload-time = "2024-01-11T23:43:41.773Z" }
wheels = [
    { url = "https://files.pythonhosted.org/packages/42/70/acd74a8f2d1cd56036f0a945c922668f1b53f18797cad0aa9f52c3daeda7/judge_pics-2.0.5-py2.py3-none-any.whl", hash = "sha256:f60f386f898daac3a067f0579daa33869be6d3923883bd9e626c759bbac631fa", size = 104268, upload-time = "2024-01-11T23:43:39.904Z" },
]

[[package]]
name = "juriscraper"
<<<<<<< HEAD
version = "2.6.79"
source = { git = "https://github.com/freelawproject/juriscraper?rev=1496-add-rate_limit-base-method#d3e7f5714e6a8705ba315a252ae5b803dc34aa31" }
=======
version = "2.6.84"
source = { registry = "https://pypi.org/simple" }
>>>>>>> b05902da
dependencies = [
    { name = "certifi" },
    { name = "chardet" },
    { name = "charset-normalizer" },
    { name = "cssselect" },
    { name = "dateparser" },
    { name = "feedparser" },
    { name = "geonamescache" },
    { name = "html5lib" },
    { name = "lxml" },
    { name = "nh3" },
    { name = "python-dateutil" },
    { name = "requests" },
    { name = "selenium" },
    { name = "tldextract" },
]
<<<<<<< HEAD
=======
sdist = { url = "https://files.pythonhosted.org/packages/71/80/153099ca435630dd63fb4325d97a6a716190691618c006212c2fca95dd2a/juriscraper-2.6.84.tar.gz", hash = "sha256:5078ce01447d9a4ccbb0727505a98ed89f22e0abdf5438a5f0e6ce6daf7d729b", size = 311703, upload-time = "2025-08-07T19:42:18.21Z" }
wheels = [
    { url = "https://files.pythonhosted.org/packages/f8/71/b152a83dde4f0c2d6bccd2deddb77525d63482b55278f5bcb20c244e4c19/juriscraper-2.6.84-py3-none-any.whl", hash = "sha256:19aa8787d4c6798bfa757a19096cb5bca704e8edff5bdcd9a9f64b5c61b6a91c", size = 516162, upload-time = "2025-08-07T19:42:16.188Z" },
]
>>>>>>> b05902da

[[package]]
name = "kdtree"
version = "0.16"
source = { registry = "https://pypi.org/simple" }
sdist = { url = "https://files.pythonhosted.org/packages/cf/22/f4e29465409d74c914a0c979d84fe352b6f77f1b66b8174c0b190bd51846/kdtree-0.16.tar.gz", hash = "sha256:386df6c7816a05e0fab974e3035df944f99ef68b5615f4a416771391e33d7534", size = 11878, upload-time = "2017-10-19T06:58:21.903Z" }
wheels = [
    { url = "https://files.pythonhosted.org/packages/00/3d/bd727d025b1706798aae14da3f69fc7d5a8639dc9e0eba37c7dcd43eb03e/kdtree-0.16-py2.py3-none-any.whl", hash = "sha256:083945db69bc3cf0d349d8d0efe66c056de28d1c2f1e81f762dc5ce46f0dcf0a", size = 7740, upload-time = "2017-10-19T06:58:20.218Z" },
]

[[package]]
name = "kombu"
version = "5.5.1"
source = { registry = "https://pypi.org/simple" }
dependencies = [
    { name = "amqp" },
    { name = "tzdata" },
    { name = "vine" },
]
sdist = { url = "https://files.pythonhosted.org/packages/65/90/75cd9cbb8321df3f1dd881bbb1ccfb7aeadb599f54f4e04125b75e9c78fc/kombu-5.5.1.tar.gz", hash = "sha256:a4c2250396cdfb947c5e5322f3094fd36c3f86a1cff655f5cffdf45f371dddb8", size = 461398, upload-time = "2025-03-24T21:18:12.794Z" }
wheels = [
    { url = "https://files.pythonhosted.org/packages/04/ca/9d39feb60a9bc4a452d022b4b46fd29c1487bc26c18f4a5deaa2861f20e6/kombu-5.5.1-py3-none-any.whl", hash = "sha256:3b66add422e1655235c7c9244000600368ef6f2ba66278a5cf0ba2e7b2dc6425", size = 209672, upload-time = "2025-03-24T21:18:10.962Z" },
]

[[package]]
name = "levenshtein"
version = "0.27.1"
source = { registry = "https://pypi.org/simple" }
dependencies = [
    { name = "rapidfuzz" },
]
sdist = { url = "https://files.pythonhosted.org/packages/7e/b3/b5f8011483ba9083a0bc74c4d58705e9cf465fbe55c948a1b1357d0a2aa8/levenshtein-0.27.1.tar.gz", hash = "sha256:3e18b73564cfc846eec94dd13fab6cb006b5d2e0cc56bad1fd7d5585881302e3", size = 382571, upload-time = "2025-03-02T19:44:56.148Z" }
wheels = [
    { url = "https://files.pythonhosted.org/packages/c6/d3/30485fb9aee848542ee2d01aba85106a7f5da982ebeeffc619f70ea593c7/levenshtein-0.27.1-cp313-cp313-macosx_10_13_x86_64.whl", hash = "sha256:ab00c2cae2889166afb7e1af64af2d4e8c1b126f3902d13ef3740df00e54032d", size = 173397, upload-time = "2025-03-02T19:43:42.553Z" },
    { url = "https://files.pythonhosted.org/packages/df/9f/40a81c54cfe74b22737710e654bd25ad934a675f737b60b24f84099540e0/levenshtein-0.27.1-cp313-cp313-macosx_11_0_arm64.whl", hash = "sha256:c27e00bc7527e282f7c437817081df8da4eb7054e7ef9055b851fa3947896560", size = 155787, upload-time = "2025-03-02T19:43:43.864Z" },
    { url = "https://files.pythonhosted.org/packages/df/98/915f4e24e21982b6eca2c0203546c160f4a83853fa6a2ac6e2b208a54afc/levenshtein-0.27.1-cp313-cp313-manylinux_2_17_aarch64.manylinux2014_aarch64.whl", hash = "sha256:a5b07de42bfc051136cc8e7f1e7ba2cb73666aa0429930f4218efabfdc5837ad", size = 150013, upload-time = "2025-03-02T19:43:45.134Z" },
    { url = "https://files.pythonhosted.org/packages/80/93/9b0773107580416b9de14bf6a12bd1dd2b2964f7a9f6fb0e40723e1f0572/levenshtein-0.27.1-cp313-cp313-manylinux_2_17_ppc64le.manylinux2014_ppc64le.whl", hash = "sha256:fb11ad3c9dae3063405aa50d9c96923722ab17bb606c776b6817d70b51fd7e07", size = 181234, upload-time = "2025-03-02T19:43:47.125Z" },
    { url = "https://files.pythonhosted.org/packages/91/b1/3cd4f69af32d40de14808142cc743af3a1b737b25571bd5e8d2f46b885e0/levenshtein-0.27.1-cp313-cp313-manylinux_2_17_s390x.manylinux2014_s390x.whl", hash = "sha256:5c5986fb46cb0c063305fd45b0a79924abf2959a6d984bbac2b511d3ab259f3f", size = 183697, upload-time = "2025-03-02T19:43:48.412Z" },
    { url = "https://files.pythonhosted.org/packages/bb/65/b691e502c6463f6965b7e0d8d84224c188aa35b53fbc85853c72a0e436c9/levenshtein-0.27.1-cp313-cp313-manylinux_2_17_x86_64.manylinux2014_x86_64.whl", hash = "sha256:75191e469269ddef2859bc64c4a8cfd6c9e063302766b5cb7e1e67f38cc7051a", size = 159964, upload-time = "2025-03-02T19:43:49.704Z" },
    { url = "https://files.pythonhosted.org/packages/0f/c0/89a922a47306a475fb6d8f2ab08668f143d3dc7dea4c39d09e46746e031c/levenshtein-0.27.1-cp313-cp313-manylinux_2_5_i686.manylinux1_i686.manylinux_2_17_i686.manylinux2014_i686.whl", hash = "sha256:51b3a7b2266933babc04e4d9821a495142eebd6ef709f90e24bc532b52b81385", size = 244759, upload-time = "2025-03-02T19:43:51.733Z" },
    { url = "https://files.pythonhosted.org/packages/b4/93/30283c6e69a6556b02e0507c88535df9613179f7b44bc49cdb4bc5e889a3/levenshtein-0.27.1-cp313-cp313-musllinux_1_2_aarch64.whl", hash = "sha256:bbac509794afc3e2a9e73284c9e3d0aab5b1d928643f42b172969c3eefa1f2a3", size = 1115955, upload-time = "2025-03-02T19:43:53.739Z" },
    { url = "https://files.pythonhosted.org/packages/0b/cf/7e19ea2c23671db02fbbe5a5a4aeafd1d471ee573a6251ae17008458c434/levenshtein-0.27.1-cp313-cp313-musllinux_1_2_i686.whl", hash = "sha256:8d68714785178347ecb272b94e85cbf7e638165895c4dd17ab57e7742d8872ec", size = 1400921, upload-time = "2025-03-02T19:43:55.146Z" },
    { url = "https://files.pythonhosted.org/packages/e3/f7/fb42bfe2f3b46ef91f0fc6fa217b44dbeb4ef8c72a9c1917bbbe1cafc0f8/levenshtein-0.27.1-cp313-cp313-musllinux_1_2_ppc64le.whl", hash = "sha256:8ee74ee31a5ab8f61cd6c6c6e9ade4488dde1285f3c12207afc018393c9b8d14", size = 1225037, upload-time = "2025-03-02T19:43:56.7Z" },
    { url = "https://files.pythonhosted.org/packages/74/25/c86f8874ac7b0632b172d0d1622ed3ab9608a7f8fe85d41d632b16f5948e/levenshtein-0.27.1-cp313-cp313-musllinux_1_2_s390x.whl", hash = "sha256:f2441b6365453ec89640b85344afd3d602b0d9972840b693508074c613486ce7", size = 1420601, upload-time = "2025-03-02T19:43:58.383Z" },
    { url = "https://files.pythonhosted.org/packages/20/fe/ebfbaadcd90ea7dfde987ae95b5c11dc27c2c5d55a2c4ccbbe4e18a8af7b/levenshtein-0.27.1-cp313-cp313-musllinux_1_2_x86_64.whl", hash = "sha256:a9be39640a46d8a0f9be729e641651d16a62b2c07d3f4468c36e1cc66b0183b9", size = 1188241, upload-time = "2025-03-02T19:44:00.976Z" },
    { url = "https://files.pythonhosted.org/packages/2e/1a/aa6b07316e10781a6c5a5a8308f9bdc22213dc3911b959daa6d7ff654fc6/levenshtein-0.27.1-cp313-cp313-win32.whl", hash = "sha256:a520af67d976761eb6580e7c026a07eb8f74f910f17ce60e98d6e492a1f126c7", size = 88103, upload-time = "2025-03-02T19:44:02.42Z" },
    { url = "https://files.pythonhosted.org/packages/9d/7b/9bbfd417f80f1047a28d0ea56a9b38b9853ba913b84dd5998785c5f98541/levenshtein-0.27.1-cp313-cp313-win_amd64.whl", hash = "sha256:7dd60aa49c2d8d23e0ef6452c8329029f5d092f386a177e3385d315cabb78f2a", size = 100579, upload-time = "2025-03-02T19:44:04.142Z" },
    { url = "https://files.pythonhosted.org/packages/8b/01/5f3ff775db7340aa378b250e2a31e6b4b038809a24ff0a3636ef20c7ca31/levenshtein-0.27.1-cp313-cp313-win_arm64.whl", hash = "sha256:149cd4f0baf5884ac5df625b7b0d281721b15de00f447080e38f5188106e1167", size = 87933, upload-time = "2025-03-02T19:44:05.364Z" },
]

[[package]]
name = "lxml"
version = "5.3.1"
source = { registry = "https://pypi.org/simple" }
sdist = { url = "https://files.pythonhosted.org/packages/ef/f6/c15ca8e5646e937c148e147244817672cf920b56ac0bf2cc1512ae674be8/lxml-5.3.1.tar.gz", hash = "sha256:106b7b5d2977b339f1e97efe2778e2ab20e99994cbb0ec5e55771ed0795920c8", size = 3678591, upload-time = "2025-02-10T07:51:41.769Z" }
wheels = [
    { url = "https://files.pythonhosted.org/packages/94/1c/724931daa1ace168e0237b929e44062545bf1551974102a5762c349c668d/lxml-5.3.1-cp313-cp313-macosx_10_13_universal2.whl", hash = "sha256:c093c7088b40d8266f57ed71d93112bd64c6724d31f0794c1e52cc4857c28e0e", size = 8171881, upload-time = "2025-02-10T07:46:40.653Z" },
    { url = "https://files.pythonhosted.org/packages/67/0c/857b8fb6010c4246e66abeebb8639eaabba60a6d9b7c606554ecc5cbf1ee/lxml-5.3.1-cp313-cp313-macosx_10_13_x86_64.whl", hash = "sha256:b0884e3f22d87c30694e625b1e62e6f30d39782c806287450d9dc2fdf07692fd", size = 4440394, upload-time = "2025-02-10T07:46:44.037Z" },
    { url = "https://files.pythonhosted.org/packages/61/72/c9e81de6a000f9682ccdd13503db26e973b24c68ac45a7029173237e3eed/lxml-5.3.1-cp313-cp313-manylinux_2_12_i686.manylinux2010_i686.manylinux_2_17_i686.manylinux2014_i686.whl", hash = "sha256:1637fa31ec682cd5760092adfabe86d9b718a75d43e65e211d5931809bc111e7", size = 5037860, upload-time = "2025-02-10T07:46:47.919Z" },
    { url = "https://files.pythonhosted.org/packages/24/26/942048c4b14835711b583b48cd7209bd2b5f0b6939ceed2381a494138b14/lxml-5.3.1-cp313-cp313-manylinux_2_17_aarch64.manylinux2014_aarch64.whl", hash = "sha256:a364e8e944d92dcbf33b6b494d4e0fb3499dcc3bd9485beb701aa4b4201fa414", size = 4782513, upload-time = "2025-02-10T07:46:50.696Z" },
    { url = "https://files.pythonhosted.org/packages/e2/65/27792339caf00f610cc5be32b940ba1e3009b7054feb0c4527cebac228d4/lxml-5.3.1-cp313-cp313-manylinux_2_17_ppc64le.manylinux2014_ppc64le.whl", hash = "sha256:779e851fd0e19795ccc8a9bb4d705d6baa0ef475329fe44a13cf1e962f18ff1e", size = 5305227, upload-time = "2025-02-10T07:46:53.503Z" },
    { url = "https://files.pythonhosted.org/packages/18/e1/25f7aa434a4d0d8e8420580af05ea49c3e12db6d297cf5435ac0a054df56/lxml-5.3.1-cp313-cp313-manylinux_2_17_s390x.manylinux2014_s390x.whl", hash = "sha256:c4393600915c308e546dc7003d74371744234e8444a28622d76fe19b98fa59d1", size = 4829846, upload-time = "2025-02-10T07:46:56.262Z" },
    { url = "https://files.pythonhosted.org/packages/fe/ed/faf235e0792547d24f61ee1448159325448a7e4f2ab706503049d8e5df19/lxml-5.3.1-cp313-cp313-manylinux_2_17_x86_64.manylinux2014_x86_64.whl", hash = "sha256:673b9d8e780f455091200bba8534d5f4f465944cbdd61f31dc832d70e29064a5", size = 4949495, upload-time = "2025-02-10T07:46:59.189Z" },
    { url = "https://files.pythonhosted.org/packages/e5/e1/8f572ad9ed6039ba30f26dd4c2c58fb90f79362d2ee35ca3820284767672/lxml-5.3.1-cp313-cp313-manylinux_2_28_aarch64.whl", hash = "sha256:2e4a570f6a99e96c457f7bec5ad459c9c420ee80b99eb04cbfcfe3fc18ec6423", size = 4773415, upload-time = "2025-02-10T07:47:03.53Z" },
    { url = "https://files.pythonhosted.org/packages/a3/75/6b57166b9d1983dac8f28f354e38bff8d6bcab013a241989c4d54c72701b/lxml-5.3.1-cp313-cp313-manylinux_2_28_ppc64le.whl", hash = "sha256:71f31eda4e370f46af42fc9f264fafa1b09f46ba07bdbee98f25689a04b81c20", size = 5337710, upload-time = "2025-02-10T07:47:06.385Z" },
    { url = "https://files.pythonhosted.org/packages/cc/71/4aa56e2daa83bbcc66ca27b5155be2f900d996f5d0c51078eaaac8df9547/lxml-5.3.1-cp313-cp313-manylinux_2_28_s390x.whl", hash = "sha256:42978a68d3825eaac55399eb37a4d52012a205c0c6262199b8b44fcc6fd686e8", size = 4897362, upload-time = "2025-02-10T07:47:09.24Z" },
    { url = "https://files.pythonhosted.org/packages/65/10/3fa2da152cd9b49332fd23356ed7643c9b74cad636ddd5b2400a9730d12b/lxml-5.3.1-cp313-cp313-manylinux_2_28_x86_64.whl", hash = "sha256:8b1942b3e4ed9ed551ed3083a2e6e0772de1e5e3aca872d955e2e86385fb7ff9", size = 4977795, upload-time = "2025-02-10T07:47:12.101Z" },
    { url = "https://files.pythonhosted.org/packages/de/d2/e1da0f7b20827e7b0ce934963cb6334c1b02cf1bb4aecd218c4496880cb3/lxml-5.3.1-cp313-cp313-musllinux_1_2_aarch64.whl", hash = "sha256:85c4f11be9cf08917ac2a5a8b6e1ef63b2f8e3799cec194417e76826e5f1de9c", size = 4858104, upload-time = "2025-02-10T07:47:15.998Z" },
    { url = "https://files.pythonhosted.org/packages/a5/35/063420e1b33d3308f5aa7fcbdd19ef6c036f741c9a7a4bd5dc8032486b27/lxml-5.3.1-cp313-cp313-musllinux_1_2_ppc64le.whl", hash = "sha256:231cf4d140b22a923b1d0a0a4e0b4f972e5893efcdec188934cc65888fd0227b", size = 5416531, upload-time = "2025-02-10T07:47:19.862Z" },
    { url = "https://files.pythonhosted.org/packages/c3/83/93a6457d291d1e37adfb54df23498101a4701834258c840381dd2f6a030e/lxml-5.3.1-cp313-cp313-musllinux_1_2_s390x.whl", hash = "sha256:5865b270b420eda7b68928d70bb517ccbe045e53b1a428129bb44372bf3d7dd5", size = 5273040, upload-time = "2025-02-10T07:47:24.29Z" },
    { url = "https://files.pythonhosted.org/packages/39/25/ad4ac8fac488505a2702656550e63c2a8db3a4fd63db82a20dad5689cecb/lxml-5.3.1-cp313-cp313-musllinux_1_2_x86_64.whl", hash = "sha256:dbf7bebc2275016cddf3c997bf8a0f7044160714c64a9b83975670a04e6d2252", size = 5050951, upload-time = "2025-02-10T07:47:27.143Z" },
    { url = "https://files.pythonhosted.org/packages/82/74/f7d223c704c87e44b3d27b5e0dde173a2fcf2e89c0524c8015c2b3554876/lxml-5.3.1-cp313-cp313-win32.whl", hash = "sha256:d0751528b97d2b19a388b302be2a0ee05817097bab46ff0ed76feeec24951f78", size = 3485357, upload-time = "2025-02-10T07:47:29.738Z" },
    { url = "https://files.pythonhosted.org/packages/80/83/8c54533b3576f4391eebea88454738978669a6cad0d8e23266224007939d/lxml-5.3.1-cp313-cp313-win_amd64.whl", hash = "sha256:91fb6a43d72b4f8863d21f347a9163eecbf36e76e2f51068d59cd004c506f332", size = 3814484, upload-time = "2025-02-10T07:47:33.3Z" },
]

[[package]]
name = "lxml-stubs"
version = "0.5.1"
source = { registry = "https://pypi.org/simple" }
sdist = { url = "https://files.pythonhosted.org/packages/99/da/1a3a3e5d159b249fc2970d73437496b908de8e4716a089c69591b4ffa6fd/lxml-stubs-0.5.1.tar.gz", hash = "sha256:e0ec2aa1ce92d91278b719091ce4515c12adc1d564359dfaf81efa7d4feab79d", size = 14778, upload-time = "2024-01-10T09:37:46.521Z" }
wheels = [
    { url = "https://files.pythonhosted.org/packages/1f/c9/e0f8e4e6e8a69e5959b06499582dca6349db6769cc7fdfb8a02a7c75a9ae/lxml_stubs-0.5.1-py3-none-any.whl", hash = "sha256:1f689e5dbc4b9247cb09ae820c7d34daeb1fdbd1db06123814b856dae7787272", size = 13584, upload-time = "2024-01-10T09:37:44.931Z" },
]

[[package]]
name = "markdown2"
version = "2.5.3"
source = { registry = "https://pypi.org/simple" }
sdist = { url = "https://files.pythonhosted.org/packages/44/52/d7dcc6284d59edb8301b8400435fbb4926a9b0f13a12b5cbaf3a4a54bb7b/markdown2-2.5.3.tar.gz", hash = "sha256:4d502953a4633408b0ab3ec503c5d6984d1b14307e32b325ec7d16ea57524895", size = 141676, upload-time = "2025-01-24T21:13:55.044Z" }
wheels = [
    { url = "https://files.pythonhosted.org/packages/84/37/0a13c83ccf5365b8e08ea572dfbc04b8cb87cadd359b2451a567f5248878/markdown2-2.5.3-py3-none-any.whl", hash = "sha256:a8ebb7e84b8519c37bf7382b3db600f1798a22c245bfd754a1f87ca8d7ea63b3", size = 48550, upload-time = "2025-01-24T21:13:49.937Z" },
]

[[package]]
name = "matplotlib-inline"
version = "0.1.7"
source = { registry = "https://pypi.org/simple" }
dependencies = [
    { name = "traitlets" },
]
sdist = { url = "https://files.pythonhosted.org/packages/99/5b/a36a337438a14116b16480db471ad061c36c3694df7c2084a0da7ba538b7/matplotlib_inline-0.1.7.tar.gz", hash = "sha256:8423b23ec666be3d16e16b60bdd8ac4e86e840ebd1dd11a30b9f117f2fa0ab90", size = 8159, upload-time = "2024-04-15T13:44:44.803Z" }
wheels = [
    { url = "https://files.pythonhosted.org/packages/8f/8e/9ad090d3553c280a8060fbf6e24dc1c0c29704ee7d1c372f0c174aa59285/matplotlib_inline-0.1.7-py3-none-any.whl", hash = "sha256:df192d39a4ff8f21b1895d72e6a13f5fcc5099f00fa84384e0ea28c2cc0653ca", size = 9899, upload-time = "2024-04-15T13:44:43.265Z" },
]

[[package]]
name = "mypy"
version = "1.15.0"
source = { registry = "https://pypi.org/simple" }
dependencies = [
    { name = "mypy-extensions" },
    { name = "typing-extensions" },
]
sdist = { url = "https://files.pythonhosted.org/packages/ce/43/d5e49a86afa64bd3839ea0d5b9c7103487007d728e1293f52525d6d5486a/mypy-1.15.0.tar.gz", hash = "sha256:404534629d51d3efea5c800ee7c42b72a6554d6c400e6a79eafe15d11341fd43", size = 3239717, upload-time = "2025-02-05T03:50:34.655Z" }
wheels = [
    { url = "https://files.pythonhosted.org/packages/6a/9b/fd2e05d6ffff24d912f150b87db9e364fa8282045c875654ce7e32fffa66/mypy-1.15.0-cp313-cp313-macosx_10_13_x86_64.whl", hash = "sha256:93faf3fdb04768d44bf28693293f3904bbb555d076b781ad2530214ee53e3445", size = 10788592, upload-time = "2025-02-05T03:48:55.789Z" },
    { url = "https://files.pythonhosted.org/packages/74/37/b246d711c28a03ead1fd906bbc7106659aed7c089d55fe40dd58db812628/mypy-1.15.0-cp313-cp313-macosx_11_0_arm64.whl", hash = "sha256:811aeccadfb730024c5d3e326b2fbe9249bb7413553f15499a4050f7c30e801d", size = 9753611, upload-time = "2025-02-05T03:48:44.581Z" },
    { url = "https://files.pythonhosted.org/packages/a6/ac/395808a92e10cfdac8003c3de9a2ab6dc7cde6c0d2a4df3df1b815ffd067/mypy-1.15.0-cp313-cp313-manylinux_2_17_aarch64.manylinux2014_aarch64.manylinux_2_28_aarch64.whl", hash = "sha256:98b7b9b9aedb65fe628c62a6dc57f6d5088ef2dfca37903a7d9ee374d03acca5", size = 11438443, upload-time = "2025-02-05T03:49:25.514Z" },
    { url = "https://files.pythonhosted.org/packages/d2/8b/801aa06445d2de3895f59e476f38f3f8d610ef5d6908245f07d002676cbf/mypy-1.15.0-cp313-cp313-manylinux_2_17_x86_64.manylinux2014_x86_64.manylinux_2_28_x86_64.whl", hash = "sha256:c43a7682e24b4f576d93072216bf56eeff70d9140241f9edec0c104d0c515036", size = 12402541, upload-time = "2025-02-05T03:49:57.623Z" },
    { url = "https://files.pythonhosted.org/packages/c7/67/5a4268782eb77344cc613a4cf23540928e41f018a9a1ec4c6882baf20ab8/mypy-1.15.0-cp313-cp313-musllinux_1_2_x86_64.whl", hash = "sha256:baefc32840a9f00babd83251560e0ae1573e2f9d1b067719479bfb0e987c6357", size = 12494348, upload-time = "2025-02-05T03:48:52.361Z" },
    { url = "https://files.pythonhosted.org/packages/83/3e/57bb447f7bbbfaabf1712d96f9df142624a386d98fb026a761532526057e/mypy-1.15.0-cp313-cp313-win_amd64.whl", hash = "sha256:b9378e2c00146c44793c98b8d5a61039a048e31f429fb0eb546d93f4b000bedf", size = 9373648, upload-time = "2025-02-05T03:49:11.395Z" },
    { url = "https://files.pythonhosted.org/packages/09/4e/a7d65c7322c510de2c409ff3828b03354a7c43f5a8ed458a7a131b41c7b9/mypy-1.15.0-py3-none-any.whl", hash = "sha256:5469affef548bd1895d86d3bf10ce2b44e33d86923c29e4d675b3e323437ea3e", size = 2221777, upload-time = "2025-02-05T03:50:08.348Z" },
]

[[package]]
name = "mypy-extensions"
version = "1.0.0"
source = { registry = "https://pypi.org/simple" }
sdist = { url = "https://files.pythonhosted.org/packages/98/a4/1ab47638b92648243faf97a5aeb6ea83059cc3624972ab6b8d2316078d3f/mypy_extensions-1.0.0.tar.gz", hash = "sha256:75dbf8955dc00442a438fc4d0666508a9a97b6bd41aa2f0ffe9d2f2725af0782", size = 4433, upload-time = "2023-02-04T12:11:27.157Z" }
wheels = [
    { url = "https://files.pythonhosted.org/packages/2a/e2/5d3f6ada4297caebe1a2add3b126fe800c96f56dbe5d1988a2cbe0b267aa/mypy_extensions-1.0.0-py3-none-any.whl", hash = "sha256:4392f6c0eb8a5668a69e23d168ffa70f0be9ccfd32b5cc2d26a34ae5b844552d", size = 4695, upload-time = "2023-02-04T12:11:25.002Z" },
]

[[package]]
name = "nameparser"
version = "1.1.3"
source = { registry = "https://pypi.org/simple" }
sdist = { url = "https://files.pythonhosted.org/packages/ee/f6/418a49f9e7a6d98f938e712b1356eaff2247bc1ce679a851ac0d02022330/nameparser-1.1.3.tar.gz", hash = "sha256:aa2400ad71ccf8070675b40311a257c934659f91854b154e1ba6c264761c049d", size = 36504, upload-time = "2023-09-21T00:12:05.522Z" }
wheels = [
    { url = "https://files.pythonhosted.org/packages/5c/41/dd01b1f0ccffe618efe2d66ecde6964b0fada9d0f4891542675a9e722498/nameparser-1.1.3-py2.py3-none-any.whl", hash = "sha256:08ccda98681d59751c82052d52f185bc52f99d43e87d46b85c015a9096ecfa66", size = 24669, upload-time = "2023-09-21T00:12:04.174Z" },
]

[[package]]
name = "natsort"
version = "8.4.0"
source = { registry = "https://pypi.org/simple" }
sdist = { url = "https://files.pythonhosted.org/packages/e2/a9/a0c57aee75f77794adaf35322f8b6404cbd0f89ad45c87197a937764b7d0/natsort-8.4.0.tar.gz", hash = "sha256:45312c4a0e5507593da193dedd04abb1469253b601ecaf63445ad80f0a1ea581", size = 76575, upload-time = "2023-06-20T04:17:19.925Z" }
wheels = [
    { url = "https://files.pythonhosted.org/packages/ef/82/7a9d0550484a62c6da82858ee9419f3dd1ccc9aa1c26a1e43da3ecd20b0d/natsort-8.4.0-py3-none-any.whl", hash = "sha256:4732914fb471f56b5cce04d7bae6f164a592c7712e1c85f9ef585e197299521c", size = 38268, upload-time = "2023-06-20T04:17:17.522Z" },
]

[[package]]
name = "ndg-httpsclient"
version = "0.5.1"
source = { registry = "https://pypi.org/simple" }
dependencies = [
    { name = "pyasn1" },
    { name = "pyopenssl" },
]
sdist = { url = "https://files.pythonhosted.org/packages/b9/f8/8f49278581cb848fb710a362bfc3028262a82044167684fb64ad068dbf92/ndg_httpsclient-0.5.1.tar.gz", hash = "sha256:d72faed0376ab039736c2ba12e30695e2788c4aa569c9c3e3d72131de2592210", size = 26665, upload-time = "2018-07-23T16:02:43.96Z" }
wheels = [
    { url = "https://files.pythonhosted.org/packages/fb/67/c2f508c00ed2a6911541494504b7cac16fe0b0473912568df65fd1801132/ndg_httpsclient-0.5.1-py3-none-any.whl", hash = "sha256:dd174c11d971b6244a891f7be2b32ca9853d3797a72edb34fa5d7b07d8fff7d4", size = 34042, upload-time = "2018-07-23T16:04:46.553Z" },
]

[[package]]
name = "networkx"
version = "3.4.2"
source = { registry = "https://pypi.org/simple" }
sdist = { url = "https://files.pythonhosted.org/packages/fd/1d/06475e1cd5264c0b870ea2cc6fdb3e37177c1e565c43f56ff17a10e3937f/networkx-3.4.2.tar.gz", hash = "sha256:307c3669428c5362aab27c8a1260aa8f47c4e91d3891f48be0141738d8d053e1", size = 2151368, upload-time = "2024-10-21T12:39:38.695Z" }
wheels = [
    { url = "https://files.pythonhosted.org/packages/b9/54/dd730b32ea14ea797530a4479b2ed46a6fb250f682a9cfb997e968bf0261/networkx-3.4.2-py3-none-any.whl", hash = "sha256:df5d4365b724cf81b8c6a7312509d0c22386097011ad1abe274afd5e9d3bbc5f", size = 1723263, upload-time = "2024-10-21T12:39:36.247Z" },
]

[[package]]
name = "nh3"
version = "0.2.21"
source = { registry = "https://pypi.org/simple" }
sdist = { url = "https://files.pythonhosted.org/packages/37/30/2f81466f250eb7f591d4d193930df661c8c23e9056bdc78e365b646054d8/nh3-0.2.21.tar.gz", hash = "sha256:4990e7ee6a55490dbf00d61a6f476c9a3258e31e711e13713b2ea7d6616f670e", size = 16581, upload-time = "2025-02-25T13:38:44.619Z" }
wheels = [
    { url = "https://files.pythonhosted.org/packages/7f/81/b83775687fcf00e08ade6d4605f0be9c4584cb44c4973d9f27b7456a31c9/nh3-0.2.21-cp313-cp313t-macosx_10_12_x86_64.macosx_11_0_arm64.macosx_10_12_universal2.whl", hash = "sha256:fcff321bd60c6c5c9cb4ddf2554e22772bb41ebd93ad88171bbbb6f271255286", size = 1297678, upload-time = "2025-02-25T13:37:56.063Z" },
    { url = "https://files.pythonhosted.org/packages/22/ee/d0ad8fb4b5769f073b2df6807f69a5e57ca9cea504b78809921aef460d20/nh3-0.2.21-cp313-cp313t-manylinux_2_17_x86_64.manylinux2014_x86_64.whl", hash = "sha256:31eedcd7d08b0eae28ba47f43fd33a653b4cdb271d64f1aeda47001618348fde", size = 733774, upload-time = "2025-02-25T13:37:58.419Z" },
    { url = "https://files.pythonhosted.org/packages/ea/76/b450141e2d384ede43fe53953552f1c6741a499a8c20955ad049555cabc8/nh3-0.2.21-cp313-cp313t-manylinux_2_5_i686.manylinux1_i686.whl", hash = "sha256:d426d7be1a2f3d896950fe263332ed1662f6c78525b4520c8e9861f8d7f0d243", size = 760012, upload-time = "2025-02-25T13:38:01.017Z" },
    { url = "https://files.pythonhosted.org/packages/97/90/1182275db76cd8fbb1f6bf84c770107fafee0cb7da3e66e416bcb9633da2/nh3-0.2.21-cp313-cp313t-musllinux_1_2_aarch64.whl", hash = "sha256:9d67709bc0d7d1f5797b21db26e7a8b3d15d21c9c5f58ccfe48b5328483b685b", size = 923619, upload-time = "2025-02-25T13:38:02.617Z" },
    { url = "https://files.pythonhosted.org/packages/29/c7/269a7cfbec9693fad8d767c34a755c25ccb8d048fc1dfc7a7d86bc99375c/nh3-0.2.21-cp313-cp313t-musllinux_1_2_armv7l.whl", hash = "sha256:55823c5ea1f6b267a4fad5de39bc0524d49a47783e1fe094bcf9c537a37df251", size = 1000384, upload-time = "2025-02-25T13:38:04.402Z" },
    { url = "https://files.pythonhosted.org/packages/68/a9/48479dbf5f49ad93f0badd73fbb48b3d769189f04c6c69b0df261978b009/nh3-0.2.21-cp313-cp313t-musllinux_1_2_i686.whl", hash = "sha256:818f2b6df3763e058efa9e69677b5a92f9bc0acff3295af5ed013da544250d5b", size = 918908, upload-time = "2025-02-25T13:38:06.693Z" },
    { url = "https://files.pythonhosted.org/packages/d7/da/0279c118f8be2dc306e56819880b19a1cf2379472e3b79fc8eab44e267e3/nh3-0.2.21-cp313-cp313t-musllinux_1_2_x86_64.whl", hash = "sha256:b3b5c58161e08549904ac4abd450dacd94ff648916f7c376ae4b2c0652b98ff9", size = 909180, upload-time = "2025-02-25T13:38:10.941Z" },
    { url = "https://files.pythonhosted.org/packages/26/16/93309693f8abcb1088ae143a9c8dbcece9c8f7fb297d492d3918340c41f1/nh3-0.2.21-cp313-cp313t-win32.whl", hash = "sha256:637d4a10c834e1b7d9548592c7aad760611415fcd5bd346f77fd8a064309ae6d", size = 532747, upload-time = "2025-02-25T13:38:12.548Z" },
    { url = "https://files.pythonhosted.org/packages/a2/3a/96eb26c56cbb733c0b4a6a907fab8408ddf3ead5d1b065830a8f6a9c3557/nh3-0.2.21-cp313-cp313t-win_amd64.whl", hash = "sha256:713d16686596e556b65e7f8c58328c2df63f1a7abe1277d87625dcbbc012ef82", size = 528908, upload-time = "2025-02-25T13:38:14.059Z" },
    { url = "https://files.pythonhosted.org/packages/ba/1d/b1ef74121fe325a69601270f276021908392081f4953d50b03cbb38b395f/nh3-0.2.21-cp38-abi3-macosx_10_12_x86_64.macosx_11_0_arm64.macosx_10_12_universal2.whl", hash = "sha256:a772dec5b7b7325780922dd904709f0f5f3a79fbf756de5291c01370f6df0967", size = 1316133, upload-time = "2025-02-25T13:38:16.601Z" },
    { url = "https://files.pythonhosted.org/packages/b8/f2/2c7f79ce6de55b41e7715f7f59b159fd59f6cdb66223c05b42adaee2b645/nh3-0.2.21-cp38-abi3-manylinux_2_17_aarch64.manylinux2014_aarch64.whl", hash = "sha256:d002b648592bf3033adfd875a48f09b8ecc000abd7f6a8769ed86b6ccc70c759", size = 758328, upload-time = "2025-02-25T13:38:18.972Z" },
    { url = "https://files.pythonhosted.org/packages/6d/ad/07bd706fcf2b7979c51b83d8b8def28f413b090cf0cb0035ee6b425e9de5/nh3-0.2.21-cp38-abi3-manylinux_2_17_armv7l.manylinux2014_armv7l.whl", hash = "sha256:2a5174551f95f2836f2ad6a8074560f261cf9740a48437d6151fd2d4d7d617ab", size = 747020, upload-time = "2025-02-25T13:38:20.571Z" },
    { url = "https://files.pythonhosted.org/packages/75/99/06a6ba0b8a0d79c3d35496f19accc58199a1fb2dce5e711a31be7e2c1426/nh3-0.2.21-cp38-abi3-manylinux_2_17_ppc64.manylinux2014_ppc64.whl", hash = "sha256:b8d55ea1fc7ae3633d758a92aafa3505cd3cc5a6e40470c9164d54dff6f96d42", size = 944878, upload-time = "2025-02-25T13:38:22.204Z" },
    { url = "https://files.pythonhosted.org/packages/79/d4/dc76f5dc50018cdaf161d436449181557373869aacf38a826885192fc587/nh3-0.2.21-cp38-abi3-manylinux_2_17_ppc64le.manylinux2014_ppc64le.whl", hash = "sha256:6ae319f17cd8960d0612f0f0ddff5a90700fa71926ca800e9028e7851ce44a6f", size = 903460, upload-time = "2025-02-25T13:38:25.951Z" },
    { url = "https://files.pythonhosted.org/packages/cd/c3/d4f8037b2ab02ebf5a2e8637bd54736ed3d0e6a2869e10341f8d9085f00e/nh3-0.2.21-cp38-abi3-manylinux_2_17_s390x.manylinux2014_s390x.whl", hash = "sha256:63ca02ac6f27fc80f9894409eb61de2cb20ef0a23740c7e29f9ec827139fa578", size = 839369, upload-time = "2025-02-25T13:38:28.174Z" },
    { url = "https://files.pythonhosted.org/packages/11/a9/1cd3c6964ec51daed7b01ca4686a5c793581bf4492cbd7274b3f544c9abe/nh3-0.2.21-cp38-abi3-manylinux_2_17_x86_64.manylinux2014_x86_64.whl", hash = "sha256:a5f77e62aed5c4acad635239ac1290404c7e940c81abe561fd2af011ff59f585", size = 739036, upload-time = "2025-02-25T13:38:30.539Z" },
    { url = "https://files.pythonhosted.org/packages/fd/04/bfb3ff08d17a8a96325010ae6c53ba41de6248e63cdb1b88ef6369a6cdfc/nh3-0.2.21-cp38-abi3-manylinux_2_5_i686.manylinux1_i686.whl", hash = "sha256:087ffadfdcd497658c3adc797258ce0f06be8a537786a7217649fc1c0c60c293", size = 768712, upload-time = "2025-02-25T13:38:32.992Z" },
    { url = "https://files.pythonhosted.org/packages/9e/aa/cfc0bf545d668b97d9adea4f8b4598667d2b21b725d83396c343ad12bba7/nh3-0.2.21-cp38-abi3-musllinux_1_2_aarch64.whl", hash = "sha256:ac7006c3abd097790e611fe4646ecb19a8d7f2184b882f6093293b8d9b887431", size = 930559, upload-time = "2025-02-25T13:38:35.204Z" },
    { url = "https://files.pythonhosted.org/packages/78/9d/6f5369a801d3a1b02e6a9a097d56bcc2f6ef98cffebf03c4bb3850d8e0f0/nh3-0.2.21-cp38-abi3-musllinux_1_2_armv7l.whl", hash = "sha256:6141caabe00bbddc869665b35fc56a478eb774a8c1dfd6fba9fe1dfdf29e6efa", size = 1008591, upload-time = "2025-02-25T13:38:37.099Z" },
    { url = "https://files.pythonhosted.org/packages/a6/df/01b05299f68c69e480edff608248313cbb5dbd7595c5e048abe8972a57f9/nh3-0.2.21-cp38-abi3-musllinux_1_2_i686.whl", hash = "sha256:20979783526641c81d2f5bfa6ca5ccca3d1e4472474b162c6256745fbfe31cd1", size = 925670, upload-time = "2025-02-25T13:38:38.696Z" },
    { url = "https://files.pythonhosted.org/packages/3d/79/bdba276f58d15386a3387fe8d54e980fb47557c915f5448d8c6ac6f7ea9b/nh3-0.2.21-cp38-abi3-musllinux_1_2_x86_64.whl", hash = "sha256:a7ea28cd49293749d67e4fcf326c554c83ec912cd09cd94aa7ec3ab1921c8283", size = 917093, upload-time = "2025-02-25T13:38:40.249Z" },
    { url = "https://files.pythonhosted.org/packages/e7/d8/c6f977a5cd4011c914fb58f5ae573b071d736187ccab31bfb1d539f4af9f/nh3-0.2.21-cp38-abi3-win32.whl", hash = "sha256:6c9c30b8b0d291a7c5ab0967ab200598ba33208f754f2f4920e9343bdd88f79a", size = 537623, upload-time = "2025-02-25T13:38:41.893Z" },
    { url = "https://files.pythonhosted.org/packages/23/fc/8ce756c032c70ae3dd1d48a3552577a325475af2a2f629604b44f571165c/nh3-0.2.21-cp38-abi3-win_amd64.whl", hash = "sha256:bb0014948f04d7976aabae43fcd4cb7f551f9f8ce785a4c9ef66e6c2590f8629", size = 535283, upload-time = "2025-02-25T13:38:43.355Z" },
]

[[package]]
name = "nodeenv"
version = "1.9.1"
source = { registry = "https://pypi.org/simple" }
sdist = { url = "https://files.pythonhosted.org/packages/43/16/fc88b08840de0e0a72a2f9d8c6bae36be573e475a6326ae854bcc549fc45/nodeenv-1.9.1.tar.gz", hash = "sha256:6ec12890a2dab7946721edbfbcd91f3319c6ccc9aec47be7c7e6b7011ee6645f", size = 47437, upload-time = "2024-06-04T18:44:11.171Z" }
wheels = [
    { url = "https://files.pythonhosted.org/packages/d2/1d/1b658dbd2b9fa9c4c9f32accbfc0205d532c8c6194dc0f2a4c0428e7128a/nodeenv-1.9.1-py2.py3-none-any.whl", hash = "sha256:ba11c9782d29c27c70ffbdda2d7415098754709be8a7056d79a737cd901155c9", size = 22314, upload-time = "2024-06-04T18:44:08.352Z" },
]

[[package]]
name = "nose"
version = "1.3.7"
source = { registry = "https://pypi.org/simple" }
sdist = { url = "https://files.pythonhosted.org/packages/58/a5/0dc93c3ec33f4e281849523a5a913fa1eea9a3068acfa754d44d88107a44/nose-1.3.7.tar.gz", hash = "sha256:f1bffef9cbc82628f6e7d7b40d7e255aefaa1adb6a1b1d26c69a8b79e6208a98", size = 280488, upload-time = "2015-06-02T09:12:32.961Z" }
wheels = [
    { url = "https://files.pythonhosted.org/packages/15/d8/dd071918c040f50fa1cf80da16423af51ff8ce4a0f2399b7bf8de45ac3d9/nose-1.3.7-py3-none-any.whl", hash = "sha256:9ff7c6cc443f8c51994b34a667bbcf45afd6d945be7477b52e97516fd17c53ac", size = 154731, upload-time = "2015-06-02T09:12:40.57Z" },
]

[[package]]
name = "numpy"
version = "2.2.4"
source = { registry = "https://pypi.org/simple" }
sdist = { url = "https://files.pythonhosted.org/packages/e1/78/31103410a57bc2c2b93a3597340a8119588571f6a4539067546cb9a0bfac/numpy-2.2.4.tar.gz", hash = "sha256:9ba03692a45d3eef66559efe1d1096c4b9b75c0986b5dff5530c378fb8331d4f", size = 20270701, upload-time = "2025-03-16T18:27:00.648Z" }
wheels = [
    { url = "https://files.pythonhosted.org/packages/2a/d0/bd5ad792e78017f5decfb2ecc947422a3669a34f775679a76317af671ffc/numpy-2.2.4-cp313-cp313-macosx_10_13_x86_64.whl", hash = "sha256:1cf4e5c6a278d620dee9ddeb487dc6a860f9b199eadeecc567f777daace1e9e7", size = 20933623, upload-time = "2025-03-16T18:13:43.231Z" },
    { url = "https://files.pythonhosted.org/packages/c3/bc/2b3545766337b95409868f8e62053135bdc7fa2ce630aba983a2aa60b559/numpy-2.2.4-cp313-cp313-macosx_11_0_arm64.whl", hash = "sha256:1974afec0b479e50438fc3648974268f972e2d908ddb6d7fb634598cdb8260a0", size = 14148681, upload-time = "2025-03-16T18:14:08.031Z" },
    { url = "https://files.pythonhosted.org/packages/6a/70/67b24d68a56551d43a6ec9fe8c5f91b526d4c1a46a6387b956bf2d64744e/numpy-2.2.4-cp313-cp313-macosx_14_0_arm64.whl", hash = "sha256:79bd5f0a02aa16808fcbc79a9a376a147cc1045f7dfe44c6e7d53fa8b8a79392", size = 5148759, upload-time = "2025-03-16T18:14:18.613Z" },
    { url = "https://files.pythonhosted.org/packages/1c/8b/e2fc8a75fcb7be12d90b31477c9356c0cbb44abce7ffb36be39a0017afad/numpy-2.2.4-cp313-cp313-macosx_14_0_x86_64.whl", hash = "sha256:3387dd7232804b341165cedcb90694565a6015433ee076c6754775e85d86f1fc", size = 6683092, upload-time = "2025-03-16T18:14:31.386Z" },
    { url = "https://files.pythonhosted.org/packages/13/73/41b7b27f169ecf368b52533edb72e56a133f9e86256e809e169362553b49/numpy-2.2.4-cp313-cp313-manylinux_2_17_aarch64.manylinux2014_aarch64.whl", hash = "sha256:6f527d8fdb0286fd2fd97a2a96c6be17ba4232da346931d967a0630050dfd298", size = 14081422, upload-time = "2025-03-16T18:14:54.83Z" },
    { url = "https://files.pythonhosted.org/packages/4b/04/e208ff3ae3ddfbafc05910f89546382f15a3f10186b1f56bd99f159689c2/numpy-2.2.4-cp313-cp313-manylinux_2_17_x86_64.manylinux2014_x86_64.whl", hash = "sha256:bce43e386c16898b91e162e5baaad90c4b06f9dcbe36282490032cec98dc8ae7", size = 16132202, upload-time = "2025-03-16T18:15:22.035Z" },
    { url = "https://files.pythonhosted.org/packages/fe/bc/2218160574d862d5e55f803d88ddcad88beff94791f9c5f86d67bd8fbf1c/numpy-2.2.4-cp313-cp313-musllinux_1_2_aarch64.whl", hash = "sha256:31504f970f563d99f71a3512d0c01a645b692b12a63630d6aafa0939e52361e6", size = 15573131, upload-time = "2025-03-16T18:15:48.546Z" },
    { url = "https://files.pythonhosted.org/packages/a5/78/97c775bc4f05abc8a8426436b7cb1be806a02a2994b195945600855e3a25/numpy-2.2.4-cp313-cp313-musllinux_1_2_x86_64.whl", hash = "sha256:81413336ef121a6ba746892fad881a83351ee3e1e4011f52e97fba79233611fd", size = 17894270, upload-time = "2025-03-16T18:16:20.274Z" },
    { url = "https://files.pythonhosted.org/packages/b9/eb/38c06217a5f6de27dcb41524ca95a44e395e6a1decdc0c99fec0832ce6ae/numpy-2.2.4-cp313-cp313-win32.whl", hash = "sha256:f486038e44caa08dbd97275a9a35a283a8f1d2f0ee60ac260a1790e76660833c", size = 6308141, upload-time = "2025-03-16T18:20:15.297Z" },
    { url = "https://files.pythonhosted.org/packages/52/17/d0dd10ab6d125c6d11ffb6dfa3423c3571befab8358d4f85cd4471964fcd/numpy-2.2.4-cp313-cp313-win_amd64.whl", hash = "sha256:207a2b8441cc8b6a2a78c9ddc64d00d20c303d79fba08c577752f080c4007ee3", size = 12636885, upload-time = "2025-03-16T18:20:36.982Z" },
    { url = "https://files.pythonhosted.org/packages/fa/e2/793288ede17a0fdc921172916efb40f3cbc2aa97e76c5c84aba6dc7e8747/numpy-2.2.4-cp313-cp313t-macosx_10_13_x86_64.whl", hash = "sha256:8120575cb4882318c791f839a4fd66161a6fa46f3f0a5e613071aae35b5dd8f8", size = 20961829, upload-time = "2025-03-16T18:16:56.191Z" },
    { url = "https://files.pythonhosted.org/packages/3a/75/bb4573f6c462afd1ea5cbedcc362fe3e9bdbcc57aefd37c681be1155fbaa/numpy-2.2.4-cp313-cp313t-macosx_11_0_arm64.whl", hash = "sha256:a761ba0fa886a7bb33c6c8f6f20213735cb19642c580a931c625ee377ee8bd39", size = 14161419, upload-time = "2025-03-16T18:17:22.811Z" },
    { url = "https://files.pythonhosted.org/packages/03/68/07b4cd01090ca46c7a336958b413cdbe75002286295f2addea767b7f16c9/numpy-2.2.4-cp313-cp313t-macosx_14_0_arm64.whl", hash = "sha256:ac0280f1ba4a4bfff363a99a6aceed4f8e123f8a9b234c89140f5e894e452ecd", size = 5196414, upload-time = "2025-03-16T18:17:34.066Z" },
    { url = "https://files.pythonhosted.org/packages/a5/fd/d4a29478d622fedff5c4b4b4cedfc37a00691079623c0575978d2446db9e/numpy-2.2.4-cp313-cp313t-macosx_14_0_x86_64.whl", hash = "sha256:879cf3a9a2b53a4672a168c21375166171bc3932b7e21f622201811c43cdd3b0", size = 6709379, upload-time = "2025-03-16T18:17:47.466Z" },
    { url = "https://files.pythonhosted.org/packages/41/78/96dddb75bb9be730b87c72f30ffdd62611aba234e4e460576a068c98eff6/numpy-2.2.4-cp313-cp313t-manylinux_2_17_aarch64.manylinux2014_aarch64.whl", hash = "sha256:f05d4198c1bacc9124018109c5fba2f3201dbe7ab6e92ff100494f236209c960", size = 14051725, upload-time = "2025-03-16T18:18:11.904Z" },
    { url = "https://files.pythonhosted.org/packages/00/06/5306b8199bffac2a29d9119c11f457f6c7d41115a335b78d3f86fad4dbe8/numpy-2.2.4-cp313-cp313t-manylinux_2_17_x86_64.manylinux2014_x86_64.whl", hash = "sha256:e2f085ce2e813a50dfd0e01fbfc0c12bbe5d2063d99f8b29da30e544fb6483b8", size = 16101638, upload-time = "2025-03-16T18:18:40.749Z" },
    { url = "https://files.pythonhosted.org/packages/fa/03/74c5b631ee1ded596945c12027649e6344614144369fd3ec1aaced782882/numpy-2.2.4-cp313-cp313t-musllinux_1_2_aarch64.whl", hash = "sha256:92bda934a791c01d6d9d8e038363c50918ef7c40601552a58ac84c9613a665bc", size = 15571717, upload-time = "2025-03-16T18:19:04.512Z" },
    { url = "https://files.pythonhosted.org/packages/cb/dc/4fc7c0283abe0981e3b89f9b332a134e237dd476b0c018e1e21083310c31/numpy-2.2.4-cp313-cp313t-musllinux_1_2_x86_64.whl", hash = "sha256:ee4d528022f4c5ff67332469e10efe06a267e32f4067dc76bb7e2cddf3cd25ff", size = 17879998, upload-time = "2025-03-16T18:19:32.52Z" },
    { url = "https://files.pythonhosted.org/packages/e5/2b/878576190c5cfa29ed896b518cc516aecc7c98a919e20706c12480465f43/numpy-2.2.4-cp313-cp313t-win32.whl", hash = "sha256:05c076d531e9998e7e694c36e8b349969c56eadd2cdcd07242958489d79a7286", size = 6366896, upload-time = "2025-03-16T18:19:43.55Z" },
    { url = "https://files.pythonhosted.org/packages/3e/05/eb7eec66b95cf697f08c754ef26c3549d03ebd682819f794cb039574a0a6/numpy-2.2.4-cp313-cp313t-win_amd64.whl", hash = "sha256:188dcbca89834cc2e14eb2f106c96d6d46f200fe0200310fc29089657379c58d", size = 12739119, upload-time = "2025-03-16T18:20:03.94Z" },
]

[[package]]
name = "openai"
version = "1.79.0"
source = { registry = "https://pypi.org/simple" }
dependencies = [
    { name = "anyio" },
    { name = "distro" },
    { name = "httpx" },
    { name = "jiter" },
    { name = "pydantic" },
    { name = "sniffio" },
    { name = "tqdm" },
    { name = "typing-extensions" },
]
sdist = { url = "https://files.pythonhosted.org/packages/52/cf/4901077dbbfd0d82a814d721600fa0c3a61a093d7f0bf84d0e4732448dc9/openai-1.79.0.tar.gz", hash = "sha256:e3b627aa82858d3e42d16616edc22aa9f7477ee5eb3e6819e9f44a961d899a4c", size = 444736, upload-time = "2025-05-16T19:49:59.738Z" }
wheels = [
    { url = "https://files.pythonhosted.org/packages/81/d2/e3992bb7c6641b765c1008e3c96e076e0b50381be2cce344e6ff177bad80/openai-1.79.0-py3-none-any.whl", hash = "sha256:d5050b92d5ef83f869cb8dcd0aca0b2291c3413412500eec40c66981b3966992", size = 683334, upload-time = "2025-05-16T19:49:57.445Z" },
]

[[package]]
name = "outcome"
version = "1.3.0.post0"
source = { registry = "https://pypi.org/simple" }
dependencies = [
    { name = "attrs" },
]
sdist = { url = "https://files.pythonhosted.org/packages/98/df/77698abfac98571e65ffeb0c1fba8ffd692ab8458d617a0eed7d9a8d38f2/outcome-1.3.0.post0.tar.gz", hash = "sha256:9dcf02e65f2971b80047b377468e72a268e15c0af3cf1238e6ff14f7f91143b8", size = 21060, upload-time = "2023-10-26T04:26:04.361Z" }
wheels = [
    { url = "https://files.pythonhosted.org/packages/55/8b/5ab7257531a5d830fc8000c476e63c935488d74609b50f9384a643ec0a62/outcome-1.3.0.post0-py2.py3-none-any.whl", hash = "sha256:e771c5ce06d1415e356078d3bdd68523f284b4ce5419828922b6871e65eda82b", size = 10692, upload-time = "2023-10-26T04:26:02.532Z" },
]

[[package]]
name = "packaging"
version = "24.2"
source = { registry = "https://pypi.org/simple" }
sdist = { url = "https://files.pythonhosted.org/packages/d0/63/68dbb6eb2de9cb10ee4c9c14a0148804425e13c4fb20d61cce69f53106da/packaging-24.2.tar.gz", hash = "sha256:c228a6dc5e932d346bc5739379109d49e8853dd8223571c7c5b55260edc0b97f", size = 163950, upload-time = "2024-11-08T09:47:47.202Z" }
wheels = [
    { url = "https://files.pythonhosted.org/packages/88/ef/eb23f262cca3c0c4eb7ab1933c3b1f03d021f2c48f54763065b6f0e321be/packaging-24.2-py3-none-any.whl", hash = "sha256:09abb1bccd265c01f4a3aa3f7a7db064b36514d2cba19a2f694fe6150451a759", size = 65451, upload-time = "2024-11-08T09:47:44.722Z" },
]

[[package]]
name = "pandas"
version = "2.2.3"
source = { registry = "https://pypi.org/simple" }
dependencies = [
    { name = "numpy" },
    { name = "python-dateutil" },
    { name = "pytz" },
    { name = "tzdata" },
]
sdist = { url = "https://files.pythonhosted.org/packages/9c/d6/9f8431bacc2e19dca897724cd097b1bb224a6ad5433784a44b587c7c13af/pandas-2.2.3.tar.gz", hash = "sha256:4f18ba62b61d7e192368b84517265a99b4d7ee8912f8708660fb4a366cc82667", size = 4399213, upload-time = "2024-09-20T13:10:04.827Z" }
wheels = [
    { url = "https://files.pythonhosted.org/packages/64/22/3b8f4e0ed70644e85cfdcd57454686b9057c6c38d2f74fe4b8bc2527214a/pandas-2.2.3-cp313-cp313-macosx_10_13_x86_64.whl", hash = "sha256:f00d1345d84d8c86a63e476bb4955e46458b304b9575dcf71102b5c705320015", size = 12477643, upload-time = "2024-09-20T13:09:25.522Z" },
    { url = "https://files.pythonhosted.org/packages/e4/93/b3f5d1838500e22c8d793625da672f3eec046b1a99257666c94446969282/pandas-2.2.3-cp313-cp313-macosx_11_0_arm64.whl", hash = "sha256:3508d914817e153ad359d7e069d752cdd736a247c322d932eb89e6bc84217f28", size = 11281573, upload-time = "2024-09-20T13:09:28.012Z" },
    { url = "https://files.pythonhosted.org/packages/f5/94/6c79b07f0e5aab1dcfa35a75f4817f5c4f677931d4234afcd75f0e6a66ca/pandas-2.2.3-cp313-cp313-manylinux2014_aarch64.manylinux_2_17_aarch64.whl", hash = "sha256:22a9d949bfc9a502d320aa04e5d02feab689d61da4e7764b62c30b991c42c5f0", size = 15196085, upload-time = "2024-09-20T19:02:10.451Z" },
    { url = "https://files.pythonhosted.org/packages/e8/31/aa8da88ca0eadbabd0a639788a6da13bb2ff6edbbb9f29aa786450a30a91/pandas-2.2.3-cp313-cp313-manylinux_2_17_x86_64.manylinux2014_x86_64.whl", hash = "sha256:f3a255b2c19987fbbe62a9dfd6cff7ff2aa9ccab3fc75218fd4b7530f01efa24", size = 12711809, upload-time = "2024-09-20T13:09:30.814Z" },
    { url = "https://files.pythonhosted.org/packages/ee/7c/c6dbdb0cb2a4344cacfb8de1c5808ca885b2e4dcfde8008266608f9372af/pandas-2.2.3-cp313-cp313-musllinux_1_2_aarch64.whl", hash = "sha256:800250ecdadb6d9c78eae4990da62743b857b470883fa27f652db8bdde7f6659", size = 16356316, upload-time = "2024-09-20T19:02:13.825Z" },
    { url = "https://files.pythonhosted.org/packages/57/b7/8b757e7d92023b832869fa8881a992696a0bfe2e26f72c9ae9f255988d42/pandas-2.2.3-cp313-cp313-musllinux_1_2_x86_64.whl", hash = "sha256:6374c452ff3ec675a8f46fd9ab25c4ad0ba590b71cf0656f8b6daa5202bca3fb", size = 14022055, upload-time = "2024-09-20T13:09:33.462Z" },
    { url = "https://files.pythonhosted.org/packages/3b/bc/4b18e2b8c002572c5a441a64826252ce5da2aa738855747247a971988043/pandas-2.2.3-cp313-cp313-win_amd64.whl", hash = "sha256:61c5ad4043f791b61dd4752191d9f07f0ae412515d59ba8f005832a532f8736d", size = 11481175, upload-time = "2024-09-20T13:09:35.871Z" },
    { url = "https://files.pythonhosted.org/packages/76/a3/a5d88146815e972d40d19247b2c162e88213ef51c7c25993942c39dbf41d/pandas-2.2.3-cp313-cp313t-macosx_10_13_x86_64.whl", hash = "sha256:3b71f27954685ee685317063bf13c7709a7ba74fc996b84fc6821c59b0f06468", size = 12615650, upload-time = "2024-09-20T13:09:38.685Z" },
    { url = "https://files.pythonhosted.org/packages/9c/8c/f0fd18f6140ddafc0c24122c8a964e48294acc579d47def376fef12bcb4a/pandas-2.2.3-cp313-cp313t-macosx_11_0_arm64.whl", hash = "sha256:38cf8125c40dae9d5acc10fa66af8ea6fdf760b2714ee482ca691fc66e6fcb18", size = 11290177, upload-time = "2024-09-20T13:09:41.141Z" },
    { url = "https://files.pythonhosted.org/packages/ed/f9/e995754eab9c0f14c6777401f7eece0943840b7a9fc932221c19d1abee9f/pandas-2.2.3-cp313-cp313t-manylinux2014_aarch64.manylinux_2_17_aarch64.whl", hash = "sha256:ba96630bc17c875161df3818780af30e43be9b166ce51c9a18c1feae342906c2", size = 14651526, upload-time = "2024-09-20T19:02:16.905Z" },
    { url = "https://files.pythonhosted.org/packages/25/b0/98d6ae2e1abac4f35230aa756005e8654649d305df9a28b16b9ae4353bff/pandas-2.2.3-cp313-cp313t-manylinux_2_17_x86_64.manylinux2014_x86_64.whl", hash = "sha256:1db71525a1538b30142094edb9adc10be3f3e176748cd7acc2240c2f2e5aa3a4", size = 11871013, upload-time = "2024-09-20T13:09:44.39Z" },
    { url = "https://files.pythonhosted.org/packages/cc/57/0f72a10f9db6a4628744c8e8f0df4e6e21de01212c7c981d31e50ffc8328/pandas-2.2.3-cp313-cp313t-musllinux_1_2_aarch64.whl", hash = "sha256:15c0e1e02e93116177d29ff83e8b1619c93ddc9c49083f237d4312337a61165d", size = 15711620, upload-time = "2024-09-20T19:02:20.639Z" },
    { url = "https://files.pythonhosted.org/packages/ab/5f/b38085618b950b79d2d9164a711c52b10aefc0ae6833b96f626b7021b2ed/pandas-2.2.3-cp313-cp313t-musllinux_1_2_x86_64.whl", hash = "sha256:ad5b65698ab28ed8d7f18790a0dc58005c7629f227be9ecc1072aa74c0c1d43a", size = 13098436, upload-time = "2024-09-20T13:09:48.112Z" },
]

[[package]]
name = "parso"
version = "0.8.4"
source = { registry = "https://pypi.org/simple" }
sdist = { url = "https://files.pythonhosted.org/packages/66/94/68e2e17afaa9169cf6412ab0f28623903be73d1b32e208d9e8e541bb086d/parso-0.8.4.tar.gz", hash = "sha256:eb3a7b58240fb99099a345571deecc0f9540ea5f4dd2fe14c2a99d6b281ab92d", size = 400609, upload-time = "2024-04-05T09:43:55.897Z" }
wheels = [
    { url = "https://files.pythonhosted.org/packages/c6/ac/dac4a63f978e4dcb3c6d3a78c4d8e0192a113d288502a1216950c41b1027/parso-0.8.4-py2.py3-none-any.whl", hash = "sha256:a418670a20291dacd2dddc80c377c5c3791378ee1e8d12bffc35420643d43f18", size = 103650, upload-time = "2024-04-05T09:43:53.299Z" },
]

[[package]]
name = "pexpect"
version = "4.9.0"
source = { registry = "https://pypi.org/simple" }
dependencies = [
    { name = "ptyprocess" },
]
sdist = { url = "https://files.pythonhosted.org/packages/42/92/cc564bf6381ff43ce1f4d06852fc19a2f11d180f23dc32d9588bee2f149d/pexpect-4.9.0.tar.gz", hash = "sha256:ee7d41123f3c9911050ea2c2dac107568dc43b2d3b0c7557a33212c398ead30f", size = 166450, upload-time = "2023-11-25T09:07:26.339Z" }
wheels = [
    { url = "https://files.pythonhosted.org/packages/9e/c3/059298687310d527a58bb01f3b1965787ee3b40dce76752eda8b44e9a2c5/pexpect-4.9.0-py2.py3-none-any.whl", hash = "sha256:7236d1e080e4936be2dc3e326cec0af72acf9212a7e1d060210e70a47e253523", size = 63772, upload-time = "2023-11-25T06:56:14.81Z" },
]

[[package]]
name = "pillow"
version = "11.1.0"
source = { registry = "https://pypi.org/simple" }
sdist = { url = "https://files.pythonhosted.org/packages/f3/af/c097e544e7bd278333db77933e535098c259609c4eb3b85381109602fb5b/pillow-11.1.0.tar.gz", hash = "sha256:368da70808b36d73b4b390a8ffac11069f8a5c85f29eff1f1b01bcf3ef5b2a20", size = 46742715, upload-time = "2025-01-02T08:13:58.407Z" }
wheels = [
    { url = "https://files.pythonhosted.org/packages/b3/31/9ca79cafdce364fd5c980cd3416c20ce1bebd235b470d262f9d24d810184/pillow-11.1.0-cp313-cp313-macosx_10_13_x86_64.whl", hash = "sha256:ae98e14432d458fc3de11a77ccb3ae65ddce70f730e7c76140653048c71bfcbc", size = 3226640, upload-time = "2025-01-02T08:11:58.329Z" },
    { url = "https://files.pythonhosted.org/packages/ac/0f/ff07ad45a1f172a497aa393b13a9d81a32e1477ef0e869d030e3c1532521/pillow-11.1.0-cp313-cp313-macosx_11_0_arm64.whl", hash = "sha256:cc1331b6d5a6e144aeb5e626f4375f5b7ae9934ba620c0ac6b3e43d5e683a0f0", size = 3101437, upload-time = "2025-01-02T08:12:01.797Z" },
    { url = "https://files.pythonhosted.org/packages/08/2f/9906fca87a68d29ec4530be1f893149e0cb64a86d1f9f70a7cfcdfe8ae44/pillow-11.1.0-cp313-cp313-manylinux_2_17_aarch64.manylinux2014_aarch64.whl", hash = "sha256:758e9d4ef15d3560214cddbc97b8ef3ef86ce04d62ddac17ad39ba87e89bd3b1", size = 4326605, upload-time = "2025-01-02T08:12:05.224Z" },
    { url = "https://files.pythonhosted.org/packages/b0/0f/f3547ee15b145bc5c8b336401b2d4c9d9da67da9dcb572d7c0d4103d2c69/pillow-11.1.0-cp313-cp313-manylinux_2_17_x86_64.manylinux2014_x86_64.whl", hash = "sha256:b523466b1a31d0dcef7c5be1f20b942919b62fd6e9a9be199d035509cbefc0ec", size = 4411173, upload-time = "2025-01-02T08:12:08.281Z" },
    { url = "https://files.pythonhosted.org/packages/b1/df/bf8176aa5db515c5de584c5e00df9bab0713548fd780c82a86cba2c2fedb/pillow-11.1.0-cp313-cp313-manylinux_2_28_aarch64.whl", hash = "sha256:9044b5e4f7083f209c4e35aa5dd54b1dd5b112b108648f5c902ad586d4f945c5", size = 4369145, upload-time = "2025-01-02T08:12:11.411Z" },
    { url = "https://files.pythonhosted.org/packages/de/7c/7433122d1cfadc740f577cb55526fdc39129a648ac65ce64db2eb7209277/pillow-11.1.0-cp313-cp313-manylinux_2_28_x86_64.whl", hash = "sha256:3764d53e09cdedd91bee65c2527815d315c6b90d7b8b79759cc48d7bf5d4f114", size = 4496340, upload-time = "2025-01-02T08:12:15.29Z" },
    { url = "https://files.pythonhosted.org/packages/25/46/dd94b93ca6bd555588835f2504bd90c00d5438fe131cf01cfa0c5131a19d/pillow-11.1.0-cp313-cp313-musllinux_1_2_aarch64.whl", hash = "sha256:31eba6bbdd27dde97b0174ddf0297d7a9c3a507a8a1480e1e60ef914fe23d352", size = 4296906, upload-time = "2025-01-02T08:12:17.485Z" },
    { url = "https://files.pythonhosted.org/packages/a8/28/2f9d32014dfc7753e586db9add35b8a41b7a3b46540e965cb6d6bc607bd2/pillow-11.1.0-cp313-cp313-musllinux_1_2_x86_64.whl", hash = "sha256:b5d658fbd9f0d6eea113aea286b21d3cd4d3fd978157cbf2447a6035916506d3", size = 4431759, upload-time = "2025-01-02T08:12:20.382Z" },
    { url = "https://files.pythonhosted.org/packages/33/48/19c2cbe7403870fbe8b7737d19eb013f46299cdfe4501573367f6396c775/pillow-11.1.0-cp313-cp313-win32.whl", hash = "sha256:f86d3a7a9af5d826744fabf4afd15b9dfef44fe69a98541f666f66fbb8d3fef9", size = 2291657, upload-time = "2025-01-02T08:12:23.922Z" },
    { url = "https://files.pythonhosted.org/packages/3b/ad/285c556747d34c399f332ba7c1a595ba245796ef3e22eae190f5364bb62b/pillow-11.1.0-cp313-cp313-win_amd64.whl", hash = "sha256:593c5fd6be85da83656b93ffcccc2312d2d149d251e98588b14fbc288fd8909c", size = 2626304, upload-time = "2025-01-02T08:12:28.069Z" },
    { url = "https://files.pythonhosted.org/packages/e5/7b/ef35a71163bf36db06e9c8729608f78dedf032fc8313d19bd4be5c2588f3/pillow-11.1.0-cp313-cp313-win_arm64.whl", hash = "sha256:11633d58b6ee5733bde153a8dafd25e505ea3d32e261accd388827ee987baf65", size = 2375117, upload-time = "2025-01-02T08:12:30.064Z" },
    { url = "https://files.pythonhosted.org/packages/79/30/77f54228401e84d6791354888549b45824ab0ffde659bafa67956303a09f/pillow-11.1.0-cp313-cp313t-macosx_10_13_x86_64.whl", hash = "sha256:70ca5ef3b3b1c4a0812b5c63c57c23b63e53bc38e758b37a951e5bc466449861", size = 3230060, upload-time = "2025-01-02T08:12:32.362Z" },
    { url = "https://files.pythonhosted.org/packages/ce/b1/56723b74b07dd64c1010fee011951ea9c35a43d8020acd03111f14298225/pillow-11.1.0-cp313-cp313t-macosx_11_0_arm64.whl", hash = "sha256:8000376f139d4d38d6851eb149b321a52bb8893a88dae8ee7d95840431977081", size = 3106192, upload-time = "2025-01-02T08:12:34.361Z" },
    { url = "https://files.pythonhosted.org/packages/e1/cd/7bf7180e08f80a4dcc6b4c3a0aa9e0b0ae57168562726a05dc8aa8fa66b0/pillow-11.1.0-cp313-cp313t-manylinux_2_17_x86_64.manylinux2014_x86_64.whl", hash = "sha256:9ee85f0696a17dd28fbcfceb59f9510aa71934b483d1f5601d1030c3c8304f3c", size = 4446805, upload-time = "2025-01-02T08:12:36.99Z" },
    { url = "https://files.pythonhosted.org/packages/97/42/87c856ea30c8ed97e8efbe672b58c8304dee0573f8c7cab62ae9e31db6ae/pillow-11.1.0-cp313-cp313t-manylinux_2_28_x86_64.whl", hash = "sha256:dd0e081319328928531df7a0e63621caf67652c8464303fd102141b785ef9547", size = 4530623, upload-time = "2025-01-02T08:12:41.912Z" },
    { url = "https://files.pythonhosted.org/packages/ff/41/026879e90c84a88e33fb00cc6bd915ac2743c67e87a18f80270dfe3c2041/pillow-11.1.0-cp313-cp313t-musllinux_1_2_x86_64.whl", hash = "sha256:e63e4e5081de46517099dc30abe418122f54531a6ae2ebc8680bcd7096860eab", size = 4465191, upload-time = "2025-01-02T08:12:45.186Z" },
    { url = "https://files.pythonhosted.org/packages/e5/fb/a7960e838bc5df57a2ce23183bfd2290d97c33028b96bde332a9057834d3/pillow-11.1.0-cp313-cp313t-win32.whl", hash = "sha256:dda60aa465b861324e65a78c9f5cf0f4bc713e4309f83bc387be158b077963d9", size = 2295494, upload-time = "2025-01-02T08:12:47.098Z" },
    { url = "https://files.pythonhosted.org/packages/d7/6c/6ec83ee2f6f0fda8d4cf89045c6be4b0373ebfc363ba8538f8c999f63fcd/pillow-11.1.0-cp313-cp313t-win_amd64.whl", hash = "sha256:ad5db5781c774ab9a9b2c4302bbf0c1014960a0a7be63278d13ae6fdf88126fe", size = 2631595, upload-time = "2025-01-02T08:12:50.47Z" },
    { url = "https://files.pythonhosted.org/packages/cf/6c/41c21c6c8af92b9fea313aa47c75de49e2f9a467964ee33eb0135d47eb64/pillow-11.1.0-cp313-cp313t-win_arm64.whl", hash = "sha256:67cd427c68926108778a9005f2a04adbd5e67c442ed21d95389fe1d595458756", size = 2377651, upload-time = "2025-01-02T08:12:53.356Z" },
]

[[package]]
name = "platformdirs"
version = "4.3.7"
source = { registry = "https://pypi.org/simple" }
sdist = { url = "https://files.pythonhosted.org/packages/b6/2d/7d512a3913d60623e7eb945c6d1b4f0bddf1d0b7ada5225274c87e5b53d1/platformdirs-4.3.7.tar.gz", hash = "sha256:eb437d586b6a0986388f0d6f74aa0cde27b48d0e3d66843640bfb6bdcdb6e351", size = 21291, upload-time = "2025-03-19T20:36:10.989Z" }
wheels = [
    { url = "https://files.pythonhosted.org/packages/6d/45/59578566b3275b8fd9157885918fcd0c4d74162928a5310926887b856a51/platformdirs-4.3.7-py3-none-any.whl", hash = "sha256:a03875334331946f13c549dbd8f4bac7a13a50a895a0eb1e8c6a8ace80d40a94", size = 18499, upload-time = "2025-03-19T20:36:09.038Z" },
]

[[package]]
name = "pluggy"
version = "1.5.0"
source = { registry = "https://pypi.org/simple" }
sdist = { url = "https://files.pythonhosted.org/packages/96/2d/02d4312c973c6050a18b314a5ad0b3210edb65a906f868e31c111dede4a6/pluggy-1.5.0.tar.gz", hash = "sha256:2cffa88e94fdc978c4c574f15f9e59b7f4201d439195c3715ca9e2486f1d0cf1", size = 67955, upload-time = "2024-04-20T21:34:42.531Z" }
wheels = [
    { url = "https://files.pythonhosted.org/packages/88/5f/e351af9a41f866ac3f1fac4ca0613908d9a41741cfcf2228f4ad853b697d/pluggy-1.5.0-py3-none-any.whl", hash = "sha256:44e1ad92c8ca002de6377e165f3e0f1be63266ab4d554740532335b9d75ea669", size = 20556, upload-time = "2024-04-20T21:34:40.434Z" },
]

[[package]]
name = "pre-commit"
version = "4.2.0"
source = { registry = "https://pypi.org/simple" }
dependencies = [
    { name = "cfgv" },
    { name = "identify" },
    { name = "nodeenv" },
    { name = "pyyaml" },
    { name = "virtualenv" },
]
sdist = { url = "https://files.pythonhosted.org/packages/08/39/679ca9b26c7bb2999ff122d50faa301e49af82ca9c066ec061cfbc0c6784/pre_commit-4.2.0.tar.gz", hash = "sha256:601283b9757afd87d40c4c4a9b2b5de9637a8ea02eaff7adc2d0fb4e04841146", size = 193424, upload-time = "2025-03-18T21:35:20.987Z" }
wheels = [
    { url = "https://files.pythonhosted.org/packages/88/74/a88bf1b1efeae488a0c0b7bdf71429c313722d1fc0f377537fbe554e6180/pre_commit-4.2.0-py2.py3-none-any.whl", hash = "sha256:a009ca7205f1eb497d10b845e52c838a98b6cdd2102a6c8e4540e94ee75c58bd", size = 220707, upload-time = "2025-03-18T21:35:19.343Z" },
]

[[package]]
name = "probableparsing"
version = "0.0.1"
source = { registry = "https://pypi.org/simple" }
sdist = { url = "https://files.pythonhosted.org/packages/8b/26/5a86ac418ee4cecb127a4a6f98d6b202216b5ac4f6b519328ae81d07ba9e/probableparsing-0.0.1.tar.gz", hash = "sha256:8114bbf889e1f9456fe35946454c96e42a6ee2673a90d4f1f9c46a406f543767", size = 1722, upload-time = "2016-03-28T23:39:54.972Z" }
wheels = [
    { url = "https://files.pythonhosted.org/packages/e1/6b/91255cbf739a835df41af530a36798397d70342d152b773b5b0fe3001843/probableparsing-0.0.1-py2.py3-none-any.whl", hash = "sha256:509df25fdda4fd7c0b2a100f58cc971bd23daf26f3b3320aebf2616d2e10c69e", size = 3056, upload-time = "2016-12-19T15:04:32.102Z" },
]

[[package]]
name = "prompt-toolkit"
version = "3.0.50"
source = { registry = "https://pypi.org/simple" }
dependencies = [
    { name = "wcwidth" },
]
sdist = { url = "https://files.pythonhosted.org/packages/a1/e1/bd15cb8ffdcfeeb2bdc215de3c3cffca11408d829e4b8416dcfe71ba8854/prompt_toolkit-3.0.50.tar.gz", hash = "sha256:544748f3860a2623ca5cd6d2795e7a14f3d0e1c3c9728359013f79877fc89bab", size = 429087, upload-time = "2025-01-20T15:55:35.072Z" }
wheels = [
    { url = "https://files.pythonhosted.org/packages/e4/ea/d836f008d33151c7a1f62caf3d8dd782e4d15f6a43897f64480c2b8de2ad/prompt_toolkit-3.0.50-py3-none-any.whl", hash = "sha256:9b6427eb19e479d98acff65196a307c555eb567989e6d88ebbb1b509d9779198", size = 387816, upload-time = "2025-01-20T15:55:29.98Z" },
]

[[package]]
name = "psycopg"
version = "3.2.6"
source = { registry = "https://pypi.org/simple" }
dependencies = [
    { name = "tzdata", marker = "sys_platform == 'win32'" },
]
sdist = { url = "https://files.pythonhosted.org/packages/67/97/eea08f74f1c6dd2a02ee81b4ebfe5b558beb468ebbd11031adbf58d31be0/psycopg-3.2.6.tar.gz", hash = "sha256:16fa094efa2698f260f2af74f3710f781e4a6f226efe9d1fd0c37f384639ed8a", size = 156322, upload-time = "2025-03-12T20:43:12.228Z" }
wheels = [
    { url = "https://files.pythonhosted.org/packages/d7/7d/0ba52deff71f65df8ec8038adad86ba09368c945424a9bd8145d679a2c6a/psycopg-3.2.6-py3-none-any.whl", hash = "sha256:f3ff5488525890abb0566c429146add66b329e20d6d4835662b920cbbf90ac58", size = 199077, upload-time = "2025-03-12T20:38:07.112Z" },
]

[package.optional-dependencies]
binary = [
    { name = "psycopg-binary", marker = "implementation_name != 'pypy'" },
]
pool = [
    { name = "psycopg-pool" },
]

[[package]]
name = "psycopg-binary"
version = "3.2.6"
source = { registry = "https://pypi.org/simple" }
wheels = [
    { url = "https://files.pythonhosted.org/packages/bf/32/3d06c478fd3070ac25a49c2e8ca46b6d76b0048fa9fa255b99ee32f32312/psycopg_binary-3.2.6-cp313-cp313-macosx_10_13_x86_64.whl", hash = "sha256:54af3fbf871baa2eb19df96fd7dc0cbd88e628a692063c3d1ab5cdd00aa04322", size = 3852672, upload-time = "2025-03-12T20:40:42.083Z" },
    { url = "https://files.pythonhosted.org/packages/34/97/e581030e279500ede3096adb510f0e6071874b97cfc047a9a87b7d71fc77/psycopg_binary-3.2.6-cp313-cp313-macosx_11_0_arm64.whl", hash = "sha256:ad5da1e4636776c21eaeacdec42f25fa4612631a12f25cd9ab34ddf2c346ffb9", size = 3936562, upload-time = "2025-03-12T20:40:46.709Z" },
    { url = "https://files.pythonhosted.org/packages/74/b6/6a8df4cb23c3d327403a83406c06c9140f311cb56c4e4d720ee7abf6fddc/psycopg_binary-3.2.6-cp313-cp313-manylinux_2_17_aarch64.manylinux2014_aarch64.whl", hash = "sha256:f7956b9ea56f79cd86eddcfbfc65ae2af1e4fe7932fa400755005d903c709370", size = 4499167, upload-time = "2025-03-12T20:40:51.978Z" },
    { url = "https://files.pythonhosted.org/packages/e4/5b/950eafef61e5e0b8ddb5afc5b6b279756411aa4bf70a346a6f091ad679bb/psycopg_binary-3.2.6-cp313-cp313-manylinux_2_17_i686.manylinux2014_i686.whl", hash = "sha256:1e2efb763188008cf2914820dcb9fb23c10fe2be0d2c97ef0fac7cec28e281d8", size = 4311651, upload-time = "2025-03-12T20:40:56.99Z" },
    { url = "https://files.pythonhosted.org/packages/72/b9/b366c49afc854c26b3053d4d35376046eea9aebdc48ded18ea249ea1f80c/psycopg_binary-3.2.6-cp313-cp313-manylinux_2_17_ppc64le.manylinux2014_ppc64le.whl", hash = "sha256:4b3aab3451679f1e7932270e950259ed48c3b79390022d3f660491c0e65e4838", size = 4547852, upload-time = "2025-03-12T20:41:01.379Z" },
    { url = "https://files.pythonhosted.org/packages/ab/d4/0e047360e2ea387dc7171ca017ffcee5214a0762f74b9dd982035f2e52fb/psycopg_binary-3.2.6-cp313-cp313-manylinux_2_17_x86_64.manylinux2014_x86_64.whl", hash = "sha256:849a370ac4e125f55f2ad37f928e588291a67ccf91fa33d0b1e042bb3ee1f986", size = 4261725, upload-time = "2025-03-12T20:41:05.576Z" },
    { url = "https://files.pythonhosted.org/packages/e3/ea/a1b969804250183900959ebe845d86be7fed2cbd9be58f64cd0fc24b2892/psycopg_binary-3.2.6-cp313-cp313-musllinux_1_2_aarch64.whl", hash = "sha256:566d4ace928419d91f1eb3227fc9ef7b41cf0ad22e93dd2c3368d693cf144408", size = 3850073, upload-time = "2025-03-12T20:41:10.362Z" },
    { url = "https://files.pythonhosted.org/packages/e5/71/ec2907342f0675092b76aea74365b56f38d960c4c635984dcfe25d8178c8/psycopg_binary-3.2.6-cp313-cp313-musllinux_1_2_i686.whl", hash = "sha256:f1981f13b10de2f11cfa2f99a8738b35b3f0a0f3075861446894a8d3042430c0", size = 3320323, upload-time = "2025-03-12T20:41:14.729Z" },
    { url = "https://files.pythonhosted.org/packages/d7/d7/0d2cb4b42f231e2efe8ea1799ce917973d47486212a2c4d33cd331e7ac28/psycopg_binary-3.2.6-cp313-cp313-musllinux_1_2_ppc64le.whl", hash = "sha256:36f598300b55b3c983ae8df06473ad27333d2fd9f3e2cfdb913b3a5aaa3a8bcf", size = 3402335, upload-time = "2025-03-12T20:41:19.103Z" },
    { url = "https://files.pythonhosted.org/packages/66/92/7050c372f78e53eba14695cec6c3a91b2d9ca56feaf0bfe95fe90facf730/psycopg_binary-3.2.6-cp313-cp313-musllinux_1_2_x86_64.whl", hash = "sha256:0f4699fa5fe1fffb0d6b2d14b31fd8c29b7ea7375f89d5989f002aaf21728b21", size = 3440442, upload-time = "2025-03-12T20:41:23.979Z" },
    { url = "https://files.pythonhosted.org/packages/5f/4c/bebcaf754189283b2f3d457822a3d9b233d08ff50973d8f1e8d51f4d35ed/psycopg_binary-3.2.6-cp313-cp313-win_amd64.whl", hash = "sha256:afe697b8b0071f497c5d4c0f41df9e038391534f5614f7fb3a8c1ca32d66e860", size = 2783465, upload-time = "2025-03-12T20:41:30.32Z" },
]

[[package]]
name = "psycopg-pool"
version = "3.2.6"
source = { registry = "https://pypi.org/simple" }
dependencies = [
    { name = "typing-extensions" },
]
sdist = { url = "https://files.pythonhosted.org/packages/cf/13/1e7850bb2c69a63267c3dbf37387d3f71a00fd0e2fa55c5db14d64ba1af4/psycopg_pool-3.2.6.tar.gz", hash = "sha256:0f92a7817719517212fbfe2fd58b8c35c1850cdd2a80d36b581ba2085d9148e5", size = 29770, upload-time = "2025-02-26T12:03:47.129Z" }
wheels = [
    { url = "https://files.pythonhosted.org/packages/47/fd/4feb52a55c1a4bd748f2acaed1903ab54a723c47f6d0242780f4d97104d4/psycopg_pool-3.2.6-py3-none-any.whl", hash = "sha256:5887318a9f6af906d041a0b1dc1c60f8f0dda8340c2572b74e10907b51ed5da7", size = 38252, upload-time = "2025-02-26T12:03:45.073Z" },
]

[[package]]
name = "ptyprocess"
version = "0.7.0"
source = { registry = "https://pypi.org/simple" }
sdist = { url = "https://files.pythonhosted.org/packages/20/e5/16ff212c1e452235a90aeb09066144d0c5a6a8c0834397e03f5224495c4e/ptyprocess-0.7.0.tar.gz", hash = "sha256:5c5d0a3b48ceee0b48485e0c26037c0acd7d29765ca3fbb5cb3831d347423220", size = 70762, upload-time = "2020-12-28T15:15:30.155Z" }
wheels = [
    { url = "https://files.pythonhosted.org/packages/22/a6/858897256d0deac81a172289110f31629fc4cee19b6f01283303e18c8db3/ptyprocess-0.7.0-py2.py3-none-any.whl", hash = "sha256:4b41f3967fce3af57cc7e94b888626c18bf37a083e3651ca8feeb66d492fef35", size = 13993, upload-time = "2020-12-28T15:15:28.35Z" },
]

[[package]]
name = "pure-eval"
version = "0.2.3"
source = { registry = "https://pypi.org/simple" }
sdist = { url = "https://files.pythonhosted.org/packages/cd/05/0a34433a064256a578f1783a10da6df098ceaa4a57bbeaa96a6c0352786b/pure_eval-0.2.3.tar.gz", hash = "sha256:5f4e983f40564c576c7c8635ae88db5956bb2229d7e9237d03b3c0b0190eaf42", size = 19752, upload-time = "2024-07-21T12:58:21.801Z" }
wheels = [
    { url = "https://files.pythonhosted.org/packages/8e/37/efad0257dc6e593a18957422533ff0f87ede7c9c6ea010a2177d738fb82f/pure_eval-0.2.3-py3-none-any.whl", hash = "sha256:1db8e35b67b3d218d818ae653e27f06c3aa420901fa7b081ca98cbedc874e0d0", size = 11842, upload-time = "2024-07-21T12:58:20.04Z" },
]

[[package]]
name = "pyahocorasick"
version = "2.1.0"
source = { registry = "https://pypi.org/simple" }
sdist = { url = "https://files.pythonhosted.org/packages/06/2e/075c667c27ecf2c3ed6bf3c62649625cf1e7de7fd349f63b49b794460b71/pyahocorasick-2.1.0.tar.gz", hash = "sha256:4df4845c1149e9fa4aa33f0f0aa35f5a42957a43a3d6e447c9b44e679e2672ea", size = 103259, upload-time = "2024-03-21T13:28:27.198Z" }

[[package]]
name = "pyasn1"
version = "0.6.1"
source = { registry = "https://pypi.org/simple" }
sdist = { url = "https://files.pythonhosted.org/packages/ba/e9/01f1a64245b89f039897cb0130016d79f77d52669aae6ee7b159a6c4c018/pyasn1-0.6.1.tar.gz", hash = "sha256:6f580d2bdd84365380830acf45550f2511469f673cb4a5ae3857a3170128b034", size = 145322, upload-time = "2024-09-10T22:41:42.55Z" }
wheels = [
    { url = "https://files.pythonhosted.org/packages/c8/f1/d6a797abb14f6283c0ddff96bbdd46937f64122b8c925cab503dd37f8214/pyasn1-0.6.1-py3-none-any.whl", hash = "sha256:0d632f46f2ba09143da3a8afe9e33fb6f92fa2320ab7e886e2d0f7672af84629", size = 83135, upload-time = "2024-09-11T16:00:36.122Z" },
]

[[package]]
name = "pyasn1-modules"
version = "0.4.1"
source = { registry = "https://pypi.org/simple" }
dependencies = [
    { name = "pyasn1" },
]
sdist = { url = "https://files.pythonhosted.org/packages/1d/67/6afbf0d507f73c32d21084a79946bfcfca5fbc62a72057e9c23797a737c9/pyasn1_modules-0.4.1.tar.gz", hash = "sha256:c28e2dbf9c06ad61c71a075c7e0f9fd0f1b0bb2d2ad4377f240d33ac2ab60a7c", size = 310028, upload-time = "2024-09-10T22:42:08.349Z" }
wheels = [
    { url = "https://files.pythonhosted.org/packages/77/89/bc88a6711935ba795a679ea6ebee07e128050d6382eaa35a0a47c8032bdc/pyasn1_modules-0.4.1-py3-none-any.whl", hash = "sha256:49bfa96b45a292b711e986f222502c1c9a5e1f4e568fc30e2574a6c7d07838fd", size = 181537, upload-time = "2024-09-11T16:02:10.336Z" },
]

[[package]]
name = "pycparser"
version = "2.22"
source = { registry = "https://pypi.org/simple" }
sdist = { url = "https://files.pythonhosted.org/packages/1d/b2/31537cf4b1ca988837256c910a668b553fceb8f069bedc4b1c826024b52c/pycparser-2.22.tar.gz", hash = "sha256:491c8be9c040f5390f5bf44a5b07752bd07f56edf992381b05c701439eec10f6", size = 172736, upload-time = "2024-03-30T13:22:22.564Z" }
wheels = [
    { url = "https://files.pythonhosted.org/packages/13/a3/a812df4e2dd5696d1f351d58b8fe16a405b234ad2886a0dab9183fb78109/pycparser-2.22-py3-none-any.whl", hash = "sha256:c3702b6d3dd8c7abc1afa565d7e63d53a1d0bd86cdc24edd75470f4de499cfcc", size = 117552, upload-time = "2024-03-30T13:22:20.476Z" },
]

[[package]]
name = "pydantic"
version = "2.10.6"
source = { registry = "https://pypi.org/simple" }
dependencies = [
    { name = "annotated-types" },
    { name = "pydantic-core" },
    { name = "typing-extensions" },
]
sdist = { url = "https://files.pythonhosted.org/packages/b7/ae/d5220c5c52b158b1de7ca89fc5edb72f304a70a4c540c84c8844bf4008de/pydantic-2.10.6.tar.gz", hash = "sha256:ca5daa827cce33de7a42be142548b0096bf05a7e7b365aebfa5f8eeec7128236", size = 761681, upload-time = "2025-01-24T01:42:12.693Z" }
wheels = [
    { url = "https://files.pythonhosted.org/packages/f4/3c/8cc1cc84deffa6e25d2d0c688ebb80635dfdbf1dbea3e30c541c8cf4d860/pydantic-2.10.6-py3-none-any.whl", hash = "sha256:427d664bf0b8a2b34ff5dd0f5a18df00591adcee7198fbd71981054cef37b584", size = 431696, upload-time = "2025-01-24T01:42:10.371Z" },
]

[[package]]
name = "pydantic-core"
version = "2.27.2"
source = { registry = "https://pypi.org/simple" }
dependencies = [
    { name = "typing-extensions" },
]
sdist = { url = "https://files.pythonhosted.org/packages/fc/01/f3e5ac5e7c25833db5eb555f7b7ab24cd6f8c322d3a3ad2d67a952dc0abc/pydantic_core-2.27.2.tar.gz", hash = "sha256:eb026e5a4c1fee05726072337ff51d1efb6f59090b7da90d30ea58625b1ffb39", size = 413443, upload-time = "2024-12-18T11:31:54.917Z" }
wheels = [
    { url = "https://files.pythonhosted.org/packages/41/b1/9bc383f48f8002f99104e3acff6cba1231b29ef76cfa45d1506a5cad1f84/pydantic_core-2.27.2-cp313-cp313-macosx_10_12_x86_64.whl", hash = "sha256:7d14bd329640e63852364c306f4d23eb744e0f8193148d4044dd3dacdaacbd8b", size = 1892709, upload-time = "2024-12-18T11:29:03.193Z" },
    { url = "https://files.pythonhosted.org/packages/10/6c/e62b8657b834f3eb2961b49ec8e301eb99946245e70bf42c8817350cbefc/pydantic_core-2.27.2-cp313-cp313-macosx_11_0_arm64.whl", hash = "sha256:82f91663004eb8ed30ff478d77c4d1179b3563df6cdb15c0817cd1cdaf34d154", size = 1811273, upload-time = "2024-12-18T11:29:05.306Z" },
    { url = "https://files.pythonhosted.org/packages/ba/15/52cfe49c8c986e081b863b102d6b859d9defc63446b642ccbbb3742bf371/pydantic_core-2.27.2-cp313-cp313-manylinux_2_17_aarch64.manylinux2014_aarch64.whl", hash = "sha256:71b24c7d61131bb83df10cc7e687433609963a944ccf45190cfc21e0887b08c9", size = 1823027, upload-time = "2024-12-18T11:29:07.294Z" },
    { url = "https://files.pythonhosted.org/packages/b1/1c/b6f402cfc18ec0024120602bdbcebc7bdd5b856528c013bd4d13865ca473/pydantic_core-2.27.2-cp313-cp313-manylinux_2_17_armv7l.manylinux2014_armv7l.whl", hash = "sha256:fa8e459d4954f608fa26116118bb67f56b93b209c39b008277ace29937453dc9", size = 1868888, upload-time = "2024-12-18T11:29:09.249Z" },
    { url = "https://files.pythonhosted.org/packages/bd/7b/8cb75b66ac37bc2975a3b7de99f3c6f355fcc4d89820b61dffa8f1e81677/pydantic_core-2.27.2-cp313-cp313-manylinux_2_17_ppc64le.manylinux2014_ppc64le.whl", hash = "sha256:ce8918cbebc8da707ba805b7fd0b382816858728ae7fe19a942080c24e5b7cd1", size = 2037738, upload-time = "2024-12-18T11:29:11.23Z" },
    { url = "https://files.pythonhosted.org/packages/c8/f1/786d8fe78970a06f61df22cba58e365ce304bf9b9f46cc71c8c424e0c334/pydantic_core-2.27.2-cp313-cp313-manylinux_2_17_s390x.manylinux2014_s390x.whl", hash = "sha256:eda3f5c2a021bbc5d976107bb302e0131351c2ba54343f8a496dc8783d3d3a6a", size = 2685138, upload-time = "2024-12-18T11:29:16.396Z" },
    { url = "https://files.pythonhosted.org/packages/a6/74/d12b2cd841d8724dc8ffb13fc5cef86566a53ed358103150209ecd5d1999/pydantic_core-2.27.2-cp313-cp313-manylinux_2_17_x86_64.manylinux2014_x86_64.whl", hash = "sha256:bd8086fa684c4775c27f03f062cbb9eaa6e17f064307e86b21b9e0abc9c0f02e", size = 1997025, upload-time = "2024-12-18T11:29:20.25Z" },
    { url = "https://files.pythonhosted.org/packages/a0/6e/940bcd631bc4d9a06c9539b51f070b66e8f370ed0933f392db6ff350d873/pydantic_core-2.27.2-cp313-cp313-manylinux_2_5_i686.manylinux1_i686.whl", hash = "sha256:8d9b3388db186ba0c099a6d20f0604a44eabdeef1777ddd94786cdae158729e4", size = 2004633, upload-time = "2024-12-18T11:29:23.877Z" },
    { url = "https://files.pythonhosted.org/packages/50/cc/a46b34f1708d82498c227d5d80ce615b2dd502ddcfd8376fc14a36655af1/pydantic_core-2.27.2-cp313-cp313-musllinux_1_1_aarch64.whl", hash = "sha256:7a66efda2387de898c8f38c0cf7f14fca0b51a8ef0b24bfea5849f1b3c95af27", size = 1999404, upload-time = "2024-12-18T11:29:25.872Z" },
    { url = "https://files.pythonhosted.org/packages/ca/2d/c365cfa930ed23bc58c41463bae347d1005537dc8db79e998af8ba28d35e/pydantic_core-2.27.2-cp313-cp313-musllinux_1_1_armv7l.whl", hash = "sha256:18a101c168e4e092ab40dbc2503bdc0f62010e95d292b27827871dc85450d7ee", size = 2130130, upload-time = "2024-12-18T11:29:29.252Z" },
    { url = "https://files.pythonhosted.org/packages/f4/d7/eb64d015c350b7cdb371145b54d96c919d4db516817f31cd1c650cae3b21/pydantic_core-2.27.2-cp313-cp313-musllinux_1_1_x86_64.whl", hash = "sha256:ba5dd002f88b78a4215ed2f8ddbdf85e8513382820ba15ad5ad8955ce0ca19a1", size = 2157946, upload-time = "2024-12-18T11:29:31.338Z" },
    { url = "https://files.pythonhosted.org/packages/a4/99/bddde3ddde76c03b65dfd5a66ab436c4e58ffc42927d4ff1198ffbf96f5f/pydantic_core-2.27.2-cp313-cp313-win32.whl", hash = "sha256:1ebaf1d0481914d004a573394f4be3a7616334be70261007e47c2a6fe7e50130", size = 1834387, upload-time = "2024-12-18T11:29:33.481Z" },
    { url = "https://files.pythonhosted.org/packages/71/47/82b5e846e01b26ac6f1893d3c5f9f3a2eb6ba79be26eef0b759b4fe72946/pydantic_core-2.27.2-cp313-cp313-win_amd64.whl", hash = "sha256:953101387ecf2f5652883208769a79e48db18c6df442568a0b5ccd8c2723abee", size = 1990453, upload-time = "2024-12-18T11:29:35.533Z" },
    { url = "https://files.pythonhosted.org/packages/51/b2/b2b50d5ecf21acf870190ae5d093602d95f66c9c31f9d5de6062eb329ad1/pydantic_core-2.27.2-cp313-cp313-win_arm64.whl", hash = "sha256:ac4dbfd1691affb8f48c2c13241a2e3b60ff23247cbcf981759c768b6633cf8b", size = 1885186, upload-time = "2024-12-18T11:29:37.649Z" },
]

[[package]]
name = "pygments"
version = "2.19.1"
source = { registry = "https://pypi.org/simple" }
sdist = { url = "https://files.pythonhosted.org/packages/7c/2d/c3338d48ea6cc0feb8446d8e6937e1408088a72a39937982cc6111d17f84/pygments-2.19.1.tar.gz", hash = "sha256:61c16d2a8576dc0649d9f39e089b5f02bcd27fba10d8fb4dcc28173f7a45151f", size = 4968581, upload-time = "2025-01-06T17:26:30.443Z" }
wheels = [
    { url = "https://files.pythonhosted.org/packages/8a/0b/9fcc47d19c48b59121088dd6da2488a49d5f72dacf8262e2790a1d2c7d15/pygments-2.19.1-py3-none-any.whl", hash = "sha256:9ea1544ad55cecf4b8242fab6dd35a93bbce657034b0611ee383099054ab6d8c", size = 1225293, upload-time = "2025-01-06T17:26:25.553Z" },
]

[[package]]
name = "pyopenssl"
version = "25.0.0"
source = { registry = "https://pypi.org/simple" }
dependencies = [
    { name = "cryptography" },
]
sdist = { url = "https://files.pythonhosted.org/packages/9f/26/e25b4a374b4639e0c235527bbe31c0524f26eda701d79456a7e1877f4cc5/pyopenssl-25.0.0.tar.gz", hash = "sha256:cd2cef799efa3936bb08e8ccb9433a575722b9dd986023f1cabc4ae64e9dac16", size = 179573, upload-time = "2025-01-12T17:22:48.897Z" }
wheels = [
    { url = "https://files.pythonhosted.org/packages/ca/d7/eb76863d2060dcbe7c7e6cccfd95ac02ea0b9acc37745a0d99ff6457aefb/pyOpenSSL-25.0.0-py3-none-any.whl", hash = "sha256:424c247065e46e76a37411b9ab1782541c23bb658bf003772c3405fbaa128e90", size = 56453, upload-time = "2025-01-12T17:22:43.44Z" },
]

[[package]]
name = "pyparsing"
version = "3.2.3"
source = { registry = "https://pypi.org/simple" }
sdist = { url = "https://files.pythonhosted.org/packages/bb/22/f1129e69d94ffff626bdb5c835506b3a5b4f3d070f17ea295e12c2c6f60f/pyparsing-3.2.3.tar.gz", hash = "sha256:b9c13f1ab8b3b542f72e28f634bad4de758ab3ce4546e4301970ad6fa77c38be", size = 1088608, upload-time = "2025-03-25T05:01:28.114Z" }
wheels = [
    { url = "https://files.pythonhosted.org/packages/05/e7/df2285f3d08fee213f2d041540fa4fc9ca6c2d44cf36d3a035bf2a8d2bcc/pyparsing-3.2.3-py3-none-any.whl", hash = "sha256:a749938e02d6fd0b59b356ca504a24982314bb090c383e3cf201c95ef7e2bfcf", size = 111120, upload-time = "2025-03-25T05:01:24.908Z" },
]

[[package]]
name = "pysocks"
version = "1.7.1"
source = { registry = "https://pypi.org/simple" }
sdist = { url = "https://files.pythonhosted.org/packages/bd/11/293dd436aea955d45fc4e8a35b6ae7270f5b8e00b53cf6c024c83b657a11/PySocks-1.7.1.tar.gz", hash = "sha256:3f8804571ebe159c380ac6de37643bb4685970655d3bba243530d6558b799aa0", size = 284429, upload-time = "2019-09-20T02:07:35.714Z" }
wheels = [
    { url = "https://files.pythonhosted.org/packages/8d/59/b4572118e098ac8e46e399a1dd0f2d85403ce8bbaad9ec79373ed6badaf9/PySocks-1.7.1-py3-none-any.whl", hash = "sha256:2725bd0a9925919b9b51739eea5f9e2bae91e83288108a9ad338b2e3a4435ee5", size = 16725, upload-time = "2019-09-20T02:06:22.938Z" },
]

[[package]]
name = "pystemmer"
version = "2.2.0.3"
source = { registry = "https://pypi.org/simple" }
sdist = { url = "https://files.pythonhosted.org/packages/26/12/0378ba4391a4674067ae9db0e025ec998f6ca74caddd22fbdc59dc19aafb/pystemmer-2.2.0.3.tar.gz", hash = "sha256:9ac74c8d0f3358dbb050f64cddbb8d55021d831d92305d7c20780ea8d6c0020e", size = 303860, upload-time = "2024-10-10T00:36:25.921Z" }
wheels = [
    { url = "https://files.pythonhosted.org/packages/c0/eb/b39bef7c8ec2ad9e198b956104741c1e7a94f0003875ef0a5a32ae20443f/PyStemmer-2.2.0.3-cp313-cp313-macosx_10_13_x86_64.whl", hash = "sha256:806530b6a1542efd6453fc5f5b5aa348d52c337d0eb1dfc54a5ff6a8733d7ccc", size = 214375, upload-time = "2024-10-10T00:56:57.681Z" },
    { url = "https://files.pythonhosted.org/packages/ad/db/93f0fd99c99cfdfb68a6d671324ceb3e9c0cf2040f47d917a42e615faf03/PyStemmer-2.2.0.3-cp313-cp313-macosx_11_0_arm64.whl", hash = "sha256:d3fe53911811ec554b13a2c3b0ceb1a23c6fbed3d510ea0d8544a4e0b861e4d6", size = 219992, upload-time = "2024-10-10T00:56:59.897Z" },
    { url = "https://files.pythonhosted.org/packages/5c/52/cb3ad58e8ce701c97a38f7828d899cfd12f0b7b06c49a4d67a17298641eb/PyStemmer-2.2.0.3-cp313-cp313-manylinux_2_5_i686.manylinux1_i686.manylinux_2_17_i686.manylinux2014_i686.whl", hash = "sha256:cf26cc1071685597b54b78dd2f62080c58f9be1cb9b4f9c92f94d5c0b5e5e65d", size = 638201, upload-time = "2024-10-10T00:57:02.474Z" },
    { url = "https://files.pythonhosted.org/packages/c6/e7/d22c50ac8e76c2878cc1056010d0db26b7e5a7936262320c62a6dcdfdbc9/PyStemmer-2.2.0.3-cp313-cp313-manylinux_2_5_x86_64.manylinux1_x86_64.manylinux_2_17_x86_64.manylinux2014_x86_64.whl", hash = "sha256:f3d229a8451e5e909c3f41e19c2f1c9a531d3281954a8cbc06163a458adcc465", size = 678416, upload-time = "2024-10-10T00:57:04.845Z" },
    { url = "https://files.pythonhosted.org/packages/90/bd/cd603a89316769c4ae3a4d2271c9c9707b26939517bbe2f780c4f171ade3/PyStemmer-2.2.0.3-cp313-cp313-musllinux_1_2_i686.whl", hash = "sha256:f44e27fbdeffd46b513ed80d5dab0c7e0e09fb1cd85e8dbf8041b6e4a2d55bee", size = 643274, upload-time = "2024-10-10T00:57:06.675Z" },
    { url = "https://files.pythonhosted.org/packages/0a/0e/7fad0a408def5738ce1deffc6242bd8086f76fae1f7a5a4c36e31ab528d0/PyStemmer-2.2.0.3-cp313-cp313-musllinux_1_2_x86_64.whl", hash = "sha256:4acd71d4359399e41543198caf150e7f398a8d52e371a0c89ba63a90ec3e0909", size = 677487, upload-time = "2024-10-10T00:57:08.474Z" },
    { url = "https://files.pythonhosted.org/packages/11/79/3f429bd0c97fe95d62aee32216dfbe3db9a59c3a8a3ff185bb1927e45658/PyStemmer-2.2.0.3-cp313-cp313-win32.whl", hash = "sha256:91ab47d071383b5c558542bf54facf116f3fd1516c177ef10843f41e528d8873", size = 141345, upload-time = "2024-10-10T00:57:10.635Z" },
    { url = "https://files.pythonhosted.org/packages/71/65/87b637539c73bf5b1074eba87389616949e073d91f6c670a4d91e16504de/PyStemmer-2.2.0.3-cp313-cp313-win_amd64.whl", hash = "sha256:4e192613a1e02b0cebcbb9f8a708001bdf7ec842972b42008f3b0b006a8c53b6", size = 185251, upload-time = "2024-10-10T00:57:12.081Z" },
]

[[package]]
name = "pytest"
version = "8.3.5"
source = { registry = "https://pypi.org/simple" }
dependencies = [
    { name = "colorama", marker = "sys_platform == 'win32'" },
    { name = "iniconfig" },
    { name = "packaging" },
    { name = "pluggy" },
]
sdist = { url = "https://files.pythonhosted.org/packages/ae/3c/c9d525a414d506893f0cd8a8d0de7706446213181570cdbd766691164e40/pytest-8.3.5.tar.gz", hash = "sha256:f4efe70cc14e511565ac476b57c279e12a855b11f48f212af1080ef2263d3845", size = 1450891, upload-time = "2025-03-02T12:54:54.503Z" }
wheels = [
    { url = "https://files.pythonhosted.org/packages/30/3d/64ad57c803f1fa1e963a7946b6e0fea4a70df53c1a7fed304586539c2bac/pytest-8.3.5-py3-none-any.whl", hash = "sha256:c69214aa47deac29fad6c2a4f590b9c4a9fdb16a403176fe154b79c0b4d4d820", size = 343634, upload-time = "2025-03-02T12:54:52.069Z" },
]

[[package]]
name = "pytest-django"
version = "4.10.0"
source = { registry = "https://pypi.org/simple" }
dependencies = [
    { name = "pytest" },
]
sdist = { url = "https://files.pythonhosted.org/packages/a5/10/a096573b4b896f18a8390d9dafaffc054c1f613c60bf838300732e538890/pytest_django-4.10.0.tar.gz", hash = "sha256:1091b20ea1491fd04a310fc9aaff4c01b4e8450e3b157687625e16a6b5f3a366", size = 84710, upload-time = "2025-02-10T14:52:57.337Z" }
wheels = [
    { url = "https://files.pythonhosted.org/packages/58/4c/a4fe18205926216e1aebe1f125cba5bce444f91b6e4de4f49fa87e322775/pytest_django-4.10.0-py3-none-any.whl", hash = "sha256:57c74ef3aa9d89cae5a5d73fbb69a720a62673ade7ff13b9491872409a3f5918", size = 23975, upload-time = "2025-02-10T14:52:55.325Z" },
]

[[package]]
name = "python-crfsuite"
version = "0.9.11"
source = { registry = "https://pypi.org/simple" }
sdist = { url = "https://files.pythonhosted.org/packages/ea/17/9c64a2486de27fce7570c366eb723fd7a39dd7845119ee8fdd5051023671/python_crfsuite-0.9.11.tar.gz", hash = "sha256:6eff965ca70567396d822c9a35ea74b0f7edb27d9471524997bdabe7a6da5f5a", size = 477721, upload-time = "2024-10-02T13:01:16.646Z" }
wheels = [
    { url = "https://files.pythonhosted.org/packages/22/8d/55073b5150b3884a30fc2ec2fc01fbdaa4187bedd57b5c80002182b09ab3/python_crfsuite-0.9.11-cp313-cp313-macosx_11_0_arm64.whl", hash = "sha256:89b45426f28b39dfc4789d29bcd7398f177746e4ab27f6ae3c7b48a082ecb73b", size = 318894, upload-time = "2024-10-02T13:00:35.363Z" },
    { url = "https://files.pythonhosted.org/packages/14/5f/89cfb856b9bfc6d37723e20c439b5fff56a7a1b48de331a53d1669907b38/python_crfsuite-0.9.11-cp313-cp313-manylinux_2_12_i686.manylinux2010_i686.manylinux_2_17_i686.manylinux2014_i686.whl", hash = "sha256:788b6ca5fd43797f6822bb7aed8d5b0255d7d53be62746c77ca91dad5dfd2f2b", size = 1196963, upload-time = "2024-10-02T13:00:37.512Z" },
    { url = "https://files.pythonhosted.org/packages/72/a7/cfe27cb4539dbd0209fd23a1c3d653ba493202bb8c635045ff8f3e8ec6d5/python_crfsuite-0.9.11-cp313-cp313-manylinux_2_17_aarch64.manylinux2014_aarch64.whl", hash = "sha256:609ce1e2ea1ff36379e91a4af9f10bcaaca0b22d089ec7489181ae0d9d098419", size = 1231856, upload-time = "2024-10-02T13:00:39.312Z" },
    { url = "https://files.pythonhosted.org/packages/78/72/ec157e6a280e1662622ac8a74d891e436e765299df75b5f5cdbb48c2ca1a/python_crfsuite-0.9.11-cp313-cp313-manylinux_2_17_x86_64.manylinux2014_x86_64.whl", hash = "sha256:893af206342196e37c84af73941d7c2498e3ab926a67f846f78de6f48a7cb067", size = 1252163, upload-time = "2024-10-02T13:00:41.139Z" },
    { url = "https://files.pythonhosted.org/packages/6c/1a/1b60a013e5e24ffcd420aa7b44f2328c1f4f0d8f33606baa845ee5e1fa9c/python_crfsuite-0.9.11-cp313-cp313-musllinux_1_2_aarch64.whl", hash = "sha256:a387c4c4794ecccc712e01091b2887fc90b63dbc6612947232c2593116545e8a", size = 2130072, upload-time = "2024-10-02T13:00:42.518Z" },
    { url = "https://files.pythonhosted.org/packages/59/0a/48a93be02c2eee1f62c92ead8ca50e194c09da9e62bea6c7177ea767d36a/python_crfsuite-0.9.11-cp313-cp313-musllinux_1_2_i686.whl", hash = "sha256:00db049cc46f716cef6626fbcf5b8abc258f4740e39dcceccc706ba77200992b", size = 2259369, upload-time = "2024-10-02T13:00:43.914Z" },
    { url = "https://files.pythonhosted.org/packages/7c/88/666e5a7a46119200d079bd676001e154938be2674c54a0e0cf6cf2bfa1a3/python_crfsuite-0.9.11-cp313-cp313-musllinux_1_2_x86_64.whl", hash = "sha256:c0f95fd723e7a684188c541106f301a1d87104a07acd1e5687df849d2a86391a", size = 2218763, upload-time = "2024-10-02T13:00:45.627Z" },
    { url = "https://files.pythonhosted.org/packages/a7/1a/9c21fe8ca1cf05d2fb879c7cebc31938eb7e8734bd2cf4066d41afd08db8/python_crfsuite-0.9.11-cp313-cp313-win32.whl", hash = "sha256:5664cebdc82d20b374641f2d0e77a86e8b010fafaf8efeb8862c3fc567d41c08", size = 280175, upload-time = "2024-10-02T13:00:46.915Z" },
    { url = "https://files.pythonhosted.org/packages/5f/bd/f37bad6ec84b8e5eaa8c56965de2ae25d292b011ff6532bdfe70b7a0b6c0/python_crfsuite-0.9.11-cp313-cp313-win_amd64.whl", hash = "sha256:00123f42dca02897aaa1fc129ea99b815f800c2893ffb210d8b8f71235ffeef4", size = 300505, upload-time = "2024-10-02T13:00:48.117Z" },
]

[[package]]
name = "python-dateutil"
version = "2.9.0.post0"
source = { registry = "https://pypi.org/simple" }
dependencies = [
    { name = "six" },
]
sdist = { url = "https://files.pythonhosted.org/packages/66/c0/0c8b6ad9f17a802ee498c46e004a0eb49bc148f2fd230864601a86dcf6db/python-dateutil-2.9.0.post0.tar.gz", hash = "sha256:37dd54208da7e1cd875388217d5e00ebd4179249f90fb72437e91a35459a0ad3", size = 342432, upload-time = "2024-03-01T18:36:20.211Z" }
wheels = [
    { url = "https://files.pythonhosted.org/packages/ec/57/56b9bcc3c9c6a792fcbaf139543cee77261f3651ca9da0c93f5c1221264b/python_dateutil-2.9.0.post0-py2.py3-none-any.whl", hash = "sha256:a8b2bc7bffae282281c8140a97d3aa9c14da0b136dfe83f850eea9a5f7470427", size = 229892, upload-time = "2024-03-01T18:36:18.57Z" },
]

[[package]]
name = "python-dotenv"
version = "1.1.0"
source = { registry = "https://pypi.org/simple" }
sdist = { url = "https://files.pythonhosted.org/packages/88/2c/7bb1416c5620485aa793f2de31d3df393d3686aa8a8506d11e10e13c5baf/python_dotenv-1.1.0.tar.gz", hash = "sha256:41f90bc6f5f177fb41f53e87666db362025010eb28f60a01c9143bfa33a2b2d5", size = 39920, upload-time = "2025-03-25T10:14:56.835Z" }
wheels = [
    { url = "https://files.pythonhosted.org/packages/1e/18/98a99ad95133c6a6e2005fe89faedf294a748bd5dc803008059409ac9b1e/python_dotenv-1.1.0-py3-none-any.whl", hash = "sha256:d7c01d9e2293916c18baf562d95698754b0dbbb5e74d457c45d4f6561fb9d55d", size = 20256, upload-time = "2025-03-25T10:14:55.034Z" },
]

[[package]]
name = "python-levenshtein"
version = "0.27.1"
source = { registry = "https://pypi.org/simple" }
dependencies = [
    { name = "levenshtein" },
]
sdist = { url = "https://files.pythonhosted.org/packages/13/f6/d865a565b7eeef4b5f9a18accafb03d5730c712420fc84a3a40555f7ea6b/python_levenshtein-0.27.1.tar.gz", hash = "sha256:3a5314a011016d373d309a68e875fd029caaa692ad3f32e78319299648045f11", size = 12326, upload-time = "2025-03-02T19:47:25.641Z" }
wheels = [
    { url = "https://files.pythonhosted.org/packages/2a/95/8c8fd923b0a702388da4f9e0368f490d123cc5224279e6a083984304a15e/python_levenshtein-0.27.1-py3-none-any.whl", hash = "sha256:e1a4bc2a70284b2ebc4c505646142fecd0f831e49aa04ed972995895aec57396", size = 9426, upload-time = "2025-03-02T19:47:24.801Z" },
]

[[package]]
name = "python-magic"
version = "0.4.27"
source = { registry = "https://pypi.org/simple" }
sdist = { url = "https://files.pythonhosted.org/packages/da/db/0b3e28ac047452d079d375ec6798bf76a036a08182dbb39ed38116a49130/python-magic-0.4.27.tar.gz", hash = "sha256:c1ba14b08e4a5f5c31a302b7721239695b2f0f058d125bd5ce1ee36b9d9d3c3b", size = 14677, upload-time = "2022-06-07T20:16:59.508Z" }
wheels = [
    { url = "https://files.pythonhosted.org/packages/6c/73/9f872cb81fc5c3bb48f7227872c28975f998f3e7c2b1c16e95e6432bbb90/python_magic-0.4.27-py2.py3-none-any.whl", hash = "sha256:c212960ad306f700aa0d01e5d7a325d20548ff97eb9920dcd29513174f0294d3", size = 13840, upload-time = "2022-06-07T20:16:57.763Z" },
]

[[package]]
name = "python-stdnum"
version = "1.20"
source = { registry = "https://pypi.org/simple" }
sdist = { url = "https://files.pythonhosted.org/packages/40/3f/dd322d9408e1850a8f0faab8e2a4bf2a55c0b722a72f7579362177dfad72/python-stdnum-1.20.tar.gz", hash = "sha256:ad2a2cf2eb025de408210235f36b4ae31252de3186240ccaa8126e117cb82690", size = 1191978, upload-time = "2024-03-17T21:50:28.807Z" }
wheels = [
    { url = "https://files.pythonhosted.org/packages/d6/0f/8639d60f6d7c169836694aa81504c4ee9a95dfb73ccdb16be66df4785f52/python_stdnum-1.20-py2.py3-none-any.whl", hash = "sha256:111008e10391d54fb2afad2a10df70d5cb0c6c0a7ec82fec6f022cb8712961d3", size = 1059803, upload-time = "2024-03-17T21:50:25.669Z" },
]

[[package]]
name = "pytz"
version = "2025.2"
source = { registry = "https://pypi.org/simple" }
sdist = { url = "https://files.pythonhosted.org/packages/f8/bf/abbd3cdfb8fbc7fb3d4d38d320f2441b1e7cbe29be4f23797b4a2b5d8aac/pytz-2025.2.tar.gz", hash = "sha256:360b9e3dbb49a209c21ad61809c7fb453643e048b38924c765813546746e81c3", size = 320884, upload-time = "2025-03-25T02:25:00.538Z" }
wheels = [
    { url = "https://files.pythonhosted.org/packages/81/c4/34e93fe5f5429d7570ec1fa436f1986fb1f00c3e0f43a589fe2bbcd22c3f/pytz-2025.2-py2.py3-none-any.whl", hash = "sha256:5ddf76296dd8c44c26eb8f4b6f35488f3ccbf6fbbd7adee0b7262d43f0ec2f00", size = 509225, upload-time = "2025-03-25T02:24:58.468Z" },
]

[[package]]
name = "pyyaml"
version = "6.0.2"
source = { registry = "https://pypi.org/simple" }
sdist = { url = "https://files.pythonhosted.org/packages/54/ed/79a089b6be93607fa5cdaedf301d7dfb23af5f25c398d5ead2525b063e17/pyyaml-6.0.2.tar.gz", hash = "sha256:d584d9ec91ad65861cc08d42e834324ef890a082e591037abe114850ff7bbc3e", size = 130631, upload-time = "2024-08-06T20:33:50.674Z" }
wheels = [
    { url = "https://files.pythonhosted.org/packages/ef/e3/3af305b830494fa85d95f6d95ef7fa73f2ee1cc8ef5b495c7c3269fb835f/PyYAML-6.0.2-cp313-cp313-macosx_10_13_x86_64.whl", hash = "sha256:efdca5630322a10774e8e98e1af481aad470dd62c3170801852d752aa7a783ba", size = 181309, upload-time = "2024-08-06T20:32:43.4Z" },
    { url = "https://files.pythonhosted.org/packages/45/9f/3b1c20a0b7a3200524eb0076cc027a970d320bd3a6592873c85c92a08731/PyYAML-6.0.2-cp313-cp313-macosx_11_0_arm64.whl", hash = "sha256:50187695423ffe49e2deacb8cd10510bc361faac997de9efef88badc3bb9e2d1", size = 171679, upload-time = "2024-08-06T20:32:44.801Z" },
    { url = "https://files.pythonhosted.org/packages/7c/9a/337322f27005c33bcb656c655fa78325b730324c78620e8328ae28b64d0c/PyYAML-6.0.2-cp313-cp313-manylinux_2_17_aarch64.manylinux2014_aarch64.whl", hash = "sha256:0ffe8360bab4910ef1b9e87fb812d8bc0a308b0d0eef8c8f44e0254ab3b07133", size = 733428, upload-time = "2024-08-06T20:32:46.432Z" },
    { url = "https://files.pythonhosted.org/packages/a3/69/864fbe19e6c18ea3cc196cbe5d392175b4cf3d5d0ac1403ec3f2d237ebb5/PyYAML-6.0.2-cp313-cp313-manylinux_2_17_s390x.manylinux2014_s390x.whl", hash = "sha256:17e311b6c678207928d649faa7cb0d7b4c26a0ba73d41e99c4fff6b6c3276484", size = 763361, upload-time = "2024-08-06T20:32:51.188Z" },
    { url = "https://files.pythonhosted.org/packages/04/24/b7721e4845c2f162d26f50521b825fb061bc0a5afcf9a386840f23ea19fa/PyYAML-6.0.2-cp313-cp313-manylinux_2_17_x86_64.manylinux2014_x86_64.whl", hash = "sha256:70b189594dbe54f75ab3a1acec5f1e3faa7e8cf2f1e08d9b561cb41b845f69d5", size = 759523, upload-time = "2024-08-06T20:32:53.019Z" },
    { url = "https://files.pythonhosted.org/packages/2b/b2/e3234f59ba06559c6ff63c4e10baea10e5e7df868092bf9ab40e5b9c56b6/PyYAML-6.0.2-cp313-cp313-musllinux_1_1_aarch64.whl", hash = "sha256:41e4e3953a79407c794916fa277a82531dd93aad34e29c2a514c2c0c5fe971cc", size = 726660, upload-time = "2024-08-06T20:32:54.708Z" },
    { url = "https://files.pythonhosted.org/packages/fe/0f/25911a9f080464c59fab9027482f822b86bf0608957a5fcc6eaac85aa515/PyYAML-6.0.2-cp313-cp313-musllinux_1_1_x86_64.whl", hash = "sha256:68ccc6023a3400877818152ad9a1033e3db8625d899c72eacb5a668902e4d652", size = 751597, upload-time = "2024-08-06T20:32:56.985Z" },
    { url = "https://files.pythonhosted.org/packages/14/0d/e2c3b43bbce3cf6bd97c840b46088a3031085179e596d4929729d8d68270/PyYAML-6.0.2-cp313-cp313-win32.whl", hash = "sha256:bc2fa7c6b47d6bc618dd7fb02ef6fdedb1090ec036abab80d4681424b84c1183", size = 140527, upload-time = "2024-08-06T20:33:03.001Z" },
    { url = "https://files.pythonhosted.org/packages/fa/de/02b54f42487e3d3c6efb3f89428677074ca7bf43aae402517bc7cca949f3/PyYAML-6.0.2-cp313-cp313-win_amd64.whl", hash = "sha256:8388ee1976c416731879ac16da0aff3f63b286ffdd57cdeb95f3f2e085687563", size = 156446, upload-time = "2024-08-06T20:33:04.33Z" },
]

[[package]]
name = "rapidfuzz"
version = "3.12.2"
source = { registry = "https://pypi.org/simple" }
sdist = { url = "https://files.pythonhosted.org/packages/f9/be/8dff25a6157dfbde9867720b1282157fe7b809e085130bb89d7655c62186/rapidfuzz-3.12.2.tar.gz", hash = "sha256:b0ba1ccc22fff782e7152a3d3d0caca44ec4e32dc48ba01c560b8593965b5aa3", size = 57907839, upload-time = "2025-03-02T18:32:28.366Z" }
wheels = [
    { url = "https://files.pythonhosted.org/packages/96/59/2ea3b5bb82798eae73d6ee892264ebfe42727626c1f0e96c77120f0d5cf6/rapidfuzz-3.12.2-cp313-cp313-macosx_10_13_x86_64.whl", hash = "sha256:941f31038dba5d3dedcfcceba81d61570ad457c873a24ceb13f4f44fcb574260", size = 1936870, upload-time = "2025-03-02T18:30:28.423Z" },
    { url = "https://files.pythonhosted.org/packages/54/85/4e486bf9ea05e771ad231731305ed701db1339157f630b76b246ce29cf71/rapidfuzz-3.12.2-cp313-cp313-macosx_11_0_arm64.whl", hash = "sha256:fe2dfc454ee51ba168a67b1e92b72aad251e45a074972cef13340bbad2fd9438", size = 1424231, upload-time = "2025-03-02T18:30:30.144Z" },
    { url = "https://files.pythonhosted.org/packages/dc/60/aeea3eed402c40a8cf055d554678769fbee0dd95c22f04546070a22bb90e/rapidfuzz-3.12.2-cp313-cp313-manylinux_2_17_aarch64.manylinux2014_aarch64.whl", hash = "sha256:78fafaf7f5a48ee35ccd7928339080a0136e27cf97396de45259eca1d331b714", size = 1398055, upload-time = "2025-03-02T18:30:31.999Z" },
    { url = "https://files.pythonhosted.org/packages/33/6b/757106f4c21fe3f20ce13ba3df560da60e52fe0dc390fd22bf613761669c/rapidfuzz-3.12.2-cp313-cp313-manylinux_2_17_i686.manylinux2014_i686.whl", hash = "sha256:e0c7989ff32c077bb8fd53253fd6ca569d1bfebc80b17557e60750e6909ba4fe", size = 5526188, upload-time = "2025-03-02T18:30:34.002Z" },
    { url = "https://files.pythonhosted.org/packages/1e/a2/7c680cdc5532746dba67ecf302eed975252657094e50ae334fa9268352e8/rapidfuzz-3.12.2-cp313-cp313-manylinux_2_17_ppc64le.manylinux2014_ppc64le.whl", hash = "sha256:96fa00bc105caa34b6cd93dca14a29243a3a7f0c336e4dcd36348d38511e15ac", size = 1648483, upload-time = "2025-03-02T18:30:36.197Z" },
    { url = "https://files.pythonhosted.org/packages/f6/b0/ce942a1448b1a75d64af230dd746dede502224dd29ca9001665bbfd4bee6/rapidfuzz-3.12.2-cp313-cp313-manylinux_2_17_s390x.manylinux2014_s390x.whl", hash = "sha256:bccfb30c668620c5bc3490f2dc7d7da1cca0ead5a9da8b755e2e02e2ef0dff14", size = 1676076, upload-time = "2025-03-02T18:30:38.335Z" },
    { url = "https://files.pythonhosted.org/packages/ba/71/81f77b08333200be6984b6cdf2bdfd7cfca4943f16b478a2f7838cba8d66/rapidfuzz-3.12.2-cp313-cp313-manylinux_2_17_x86_64.manylinux2014_x86_64.whl", hash = "sha256:2f9b0adc3d894beb51f5022f64717b6114a6fabaca83d77e93ac7675911c8cc5", size = 3114169, upload-time = "2025-03-02T18:30:40.485Z" },
    { url = "https://files.pythonhosted.org/packages/01/16/f3f34b207fdc8c61a33f9d2d61fc96b62c7dadca88bda1df1be4b94afb0b/rapidfuzz-3.12.2-cp313-cp313-musllinux_1_2_aarch64.whl", hash = "sha256:32691aa59577f42864d5535cb6225d0f47e2c7bff59cf4556e5171e96af68cc1", size = 2485317, upload-time = "2025-03-02T18:30:42.392Z" },
    { url = "https://files.pythonhosted.org/packages/b2/a6/b954f0766f644eb8dd8df44703e024ab4f5f15a8f8f5ea969963dd036f50/rapidfuzz-3.12.2-cp313-cp313-musllinux_1_2_i686.whl", hash = "sha256:758b10380ad34c1f51753a070d7bb278001b5e6fcf544121c6df93170952d705", size = 7844495, upload-time = "2025-03-02T18:30:44.732Z" },
    { url = "https://files.pythonhosted.org/packages/fb/8f/1dc604d05e07150a02b56a8ffc47df75ce316c65467259622c9edf098451/rapidfuzz-3.12.2-cp313-cp313-musllinux_1_2_ppc64le.whl", hash = "sha256:50a9c54c0147b468363119132d514c5024fbad1ed8af12bd8bd411b0119f9208", size = 2873242, upload-time = "2025-03-02T18:30:47.208Z" },
    { url = "https://files.pythonhosted.org/packages/78/a9/9c649ace4b7f885e0a5fdcd1f33b057ebd83ecc2837693e6659bd944a2bb/rapidfuzz-3.12.2-cp313-cp313-musllinux_1_2_s390x.whl", hash = "sha256:e3ceb87c11d2d0fbe8559bb795b0c0604b84cfc8bb7b8720b5c16e9e31e00f41", size = 3519124, upload-time = "2025-03-02T18:30:49.175Z" },
    { url = "https://files.pythonhosted.org/packages/f5/81/ce0b774e540a2e22ec802e383131d7ead18347197304d584c4ccf7b8861a/rapidfuzz-3.12.2-cp313-cp313-musllinux_1_2_x86_64.whl", hash = "sha256:f7c9a003002434889255ff5676ca0f8934a478065ab5e702f75dc42639505bba", size = 4557831, upload-time = "2025-03-02T18:30:51.24Z" },
    { url = "https://files.pythonhosted.org/packages/13/28/7bf0ee8d35efa7ab14e83d1795cdfd54833aa0428b6f87e987893136c372/rapidfuzz-3.12.2-cp313-cp313-win32.whl", hash = "sha256:cf165a76870cd875567941cf861dfd361a0a6e6a56b936c5d30042ddc9def090", size = 1842802, upload-time = "2025-03-02T18:30:53.185Z" },
    { url = "https://files.pythonhosted.org/packages/ef/7e/792d609484776c8a40e1695ebd28b62196be9f8347b785b9104604dc7268/rapidfuzz-3.12.2-cp313-cp313-win_amd64.whl", hash = "sha256:55bcc003541f5f16ec0a73bf6de758161973f9e8d75161954380738dd147f9f2", size = 1615808, upload-time = "2025-03-02T18:30:55.299Z" },
    { url = "https://files.pythonhosted.org/packages/4b/43/ca3d1018b392f49131843648e10b08ace23afe8dad3bee5f136e4346b7cd/rapidfuzz-3.12.2-cp313-cp313-win_arm64.whl", hash = "sha256:69f6ecdf1452139f2b947d0c169a605de578efdb72cbb2373cb0a94edca1fd34", size = 863535, upload-time = "2025-03-02T18:30:57.992Z" },
]

[[package]]
name = "redis"
version = "5.2.1"
source = { registry = "https://pypi.org/simple" }
sdist = { url = "https://files.pythonhosted.org/packages/47/da/d283a37303a995cd36f8b92db85135153dc4f7a8e4441aa827721b442cfb/redis-5.2.1.tar.gz", hash = "sha256:16f2e22dff21d5125e8481515e386711a34cbec50f0e44413dd7d9c060a54e0f", size = 4608355, upload-time = "2024-12-06T09:50:41.956Z" }
wheels = [
    { url = "https://files.pythonhosted.org/packages/3c/5f/fa26b9b2672cbe30e07d9a5bdf39cf16e3b80b42916757c5f92bca88e4ba/redis-5.2.1-py3-none-any.whl", hash = "sha256:ee7e1056b9aea0f04c6c2ed59452947f34c4940ee025f5dd83e6a6418b6989e4", size = 261502, upload-time = "2024-12-06T09:50:39.656Z" },
]

[[package]]
name = "regex"
version = "2024.11.6"
source = { registry = "https://pypi.org/simple" }
sdist = { url = "https://files.pythonhosted.org/packages/8e/5f/bd69653fbfb76cf8604468d3b4ec4c403197144c7bfe0e6a5fc9e02a07cb/regex-2024.11.6.tar.gz", hash = "sha256:7ab159b063c52a0333c884e4679f8d7a85112ee3078fe3d9004b2dd875585519", size = 399494, upload-time = "2024-11-06T20:12:31.635Z" }
wheels = [
    { url = "https://files.pythonhosted.org/packages/90/73/bcb0e36614601016552fa9344544a3a2ae1809dc1401b100eab02e772e1f/regex-2024.11.6-cp313-cp313-macosx_10_13_universal2.whl", hash = "sha256:a6ba92c0bcdf96cbf43a12c717eae4bc98325ca3730f6b130ffa2e3c3c723d84", size = 483525, upload-time = "2024-11-06T20:10:45.19Z" },
    { url = "https://files.pythonhosted.org/packages/0f/3f/f1a082a46b31e25291d830b369b6b0c5576a6f7fb89d3053a354c24b8a83/regex-2024.11.6-cp313-cp313-macosx_10_13_x86_64.whl", hash = "sha256:525eab0b789891ac3be914d36893bdf972d483fe66551f79d3e27146191a37d4", size = 288324, upload-time = "2024-11-06T20:10:47.177Z" },
    { url = "https://files.pythonhosted.org/packages/09/c9/4e68181a4a652fb3ef5099e077faf4fd2a694ea6e0f806a7737aff9e758a/regex-2024.11.6-cp313-cp313-macosx_11_0_arm64.whl", hash = "sha256:086a27a0b4ca227941700e0b31425e7a28ef1ae8e5e05a33826e17e47fbfdba0", size = 284617, upload-time = "2024-11-06T20:10:49.312Z" },
    { url = "https://files.pythonhosted.org/packages/fc/fd/37868b75eaf63843165f1d2122ca6cb94bfc0271e4428cf58c0616786dce/regex-2024.11.6-cp313-cp313-manylinux_2_17_aarch64.manylinux2014_aarch64.whl", hash = "sha256:bde01f35767c4a7899b7eb6e823b125a64de314a8ee9791367c9a34d56af18d0", size = 795023, upload-time = "2024-11-06T20:10:51.102Z" },
    { url = "https://files.pythonhosted.org/packages/c4/7c/d4cd9c528502a3dedb5c13c146e7a7a539a3853dc20209c8e75d9ba9d1b2/regex-2024.11.6-cp313-cp313-manylinux_2_17_ppc64le.manylinux2014_ppc64le.whl", hash = "sha256:b583904576650166b3d920d2bcce13971f6f9e9a396c673187f49811b2769dc7", size = 833072, upload-time = "2024-11-06T20:10:52.926Z" },
    { url = "https://files.pythonhosted.org/packages/4f/db/46f563a08f969159c5a0f0e722260568425363bea43bb7ae370becb66a67/regex-2024.11.6-cp313-cp313-manylinux_2_17_s390x.manylinux2014_s390x.whl", hash = "sha256:1c4de13f06a0d54fa0d5ab1b7138bfa0d883220965a29616e3ea61b35d5f5fc7", size = 823130, upload-time = "2024-11-06T20:10:54.828Z" },
    { url = "https://files.pythonhosted.org/packages/db/60/1eeca2074f5b87df394fccaa432ae3fc06c9c9bfa97c5051aed70e6e00c2/regex-2024.11.6-cp313-cp313-manylinux_2_17_x86_64.manylinux2014_x86_64.whl", hash = "sha256:3cde6e9f2580eb1665965ce9bf17ff4952f34f5b126beb509fee8f4e994f143c", size = 796857, upload-time = "2024-11-06T20:10:56.634Z" },
    { url = "https://files.pythonhosted.org/packages/10/db/ac718a08fcee981554d2f7bb8402f1faa7e868c1345c16ab1ebec54b0d7b/regex-2024.11.6-cp313-cp313-manylinux_2_5_i686.manylinux1_i686.manylinux_2_17_i686.manylinux2014_i686.whl", hash = "sha256:0d7f453dca13f40a02b79636a339c5b62b670141e63efd511d3f8f73fba162b3", size = 784006, upload-time = "2024-11-06T20:10:59.369Z" },
    { url = "https://files.pythonhosted.org/packages/c2/41/7da3fe70216cea93144bf12da2b87367590bcf07db97604edeea55dac9ad/regex-2024.11.6-cp313-cp313-musllinux_1_2_aarch64.whl", hash = "sha256:59dfe1ed21aea057a65c6b586afd2a945de04fc7db3de0a6e3ed5397ad491b07", size = 781650, upload-time = "2024-11-06T20:11:02.042Z" },
    { url = "https://files.pythonhosted.org/packages/a7/d5/880921ee4eec393a4752e6ab9f0fe28009435417c3102fc413f3fe81c4e5/regex-2024.11.6-cp313-cp313-musllinux_1_2_i686.whl", hash = "sha256:b97c1e0bd37c5cd7902e65f410779d39eeda155800b65fc4d04cc432efa9bc6e", size = 789545, upload-time = "2024-11-06T20:11:03.933Z" },
    { url = "https://files.pythonhosted.org/packages/dc/96/53770115e507081122beca8899ab7f5ae28ae790bfcc82b5e38976df6a77/regex-2024.11.6-cp313-cp313-musllinux_1_2_ppc64le.whl", hash = "sha256:f9d1e379028e0fc2ae3654bac3cbbef81bf3fd571272a42d56c24007979bafb6", size = 853045, upload-time = "2024-11-06T20:11:06.497Z" },
    { url = "https://files.pythonhosted.org/packages/31/d3/1372add5251cc2d44b451bd94f43b2ec78e15a6e82bff6a290ef9fd8f00a/regex-2024.11.6-cp313-cp313-musllinux_1_2_s390x.whl", hash = "sha256:13291b39131e2d002a7940fb176e120bec5145f3aeb7621be6534e46251912c4", size = 860182, upload-time = "2024-11-06T20:11:09.06Z" },
    { url = "https://files.pythonhosted.org/packages/ed/e3/c446a64984ea9f69982ba1a69d4658d5014bc7a0ea468a07e1a1265db6e2/regex-2024.11.6-cp313-cp313-musllinux_1_2_x86_64.whl", hash = "sha256:4f51f88c126370dcec4908576c5a627220da6c09d0bff31cfa89f2523843316d", size = 787733, upload-time = "2024-11-06T20:11:11.256Z" },
    { url = "https://files.pythonhosted.org/packages/2b/f1/e40c8373e3480e4f29f2692bd21b3e05f296d3afebc7e5dcf21b9756ca1c/regex-2024.11.6-cp313-cp313-win32.whl", hash = "sha256:63b13cfd72e9601125027202cad74995ab26921d8cd935c25f09c630436348ff", size = 262122, upload-time = "2024-11-06T20:11:13.161Z" },
    { url = "https://files.pythonhosted.org/packages/45/94/bc295babb3062a731f52621cdc992d123111282e291abaf23faa413443ea/regex-2024.11.6-cp313-cp313-win_amd64.whl", hash = "sha256:2b3361af3198667e99927da8b84c1b010752fa4b1115ee30beaa332cabc3ef1a", size = 273545, upload-time = "2024-11-06T20:11:15Z" },
]

[[package]]
name = "reporters-db"
version = "3.2.57"
source = { registry = "https://pypi.org/simple" }
sdist = { url = "https://files.pythonhosted.org/packages/19/bb/0d8cc0fb97035bca8ee29d085d28f77bd1f31e0d27a6b5d94c47ef373396/reporters_db-3.2.57.tar.gz", hash = "sha256:ba201be89f3aa4c6f153b1d2915fa0cec845218a9cbb7ecb4b82c8f1cc8a1c16", size = 171444, upload-time = "2025-07-27T14:19:02.494Z" }
wheels = [
    { url = "https://files.pythonhosted.org/packages/f8/dc/2395ea5de3883d3f4064b1d3c45de216897b2604c9dc7724e8cb360e9b0b/reporters_db-3.2.57-py3-none-any.whl", hash = "sha256:d2987e9db50a01ab5747a80eb26d0c387dff82ca7e4dae925e96a13863882594", size = 171491, upload-time = "2025-07-27T14:19:01.319Z" },
]

[[package]]
name = "requests"
version = "2.32.3"
source = { registry = "https://pypi.org/simple" }
dependencies = [
    { name = "certifi" },
    { name = "charset-normalizer" },
    { name = "idna" },
    { name = "urllib3" },
]
sdist = { url = "https://files.pythonhosted.org/packages/63/70/2bf7780ad2d390a8d301ad0b550f1581eadbd9a20f896afe06353c2a2913/requests-2.32.3.tar.gz", hash = "sha256:55365417734eb18255590a9ff9eb97e9e1da868d4ccd6402399eaf68af20a760", size = 131218, upload-time = "2024-05-29T15:37:49.536Z" }
wheels = [
    { url = "https://files.pythonhosted.org/packages/f9/9b/335f9764261e915ed497fcdeb11df5dfd6f7bf257d4a6a2a686d80da4d54/requests-2.32.3-py3-none-any.whl", hash = "sha256:70761cfe03c773ceb22aa2f671b4757976145175cdfca038c02654d061d6dcc6", size = 64928, upload-time = "2024-05-29T15:37:47.027Z" },
]

[[package]]
name = "requests-file"
version = "2.1.0"
source = { registry = "https://pypi.org/simple" }
dependencies = [
    { name = "requests" },
]
sdist = { url = "https://files.pythonhosted.org/packages/72/97/bf44e6c6bd8ddbb99943baf7ba8b1a8485bcd2fe0e55e5708d7fee4ff1ae/requests_file-2.1.0.tar.gz", hash = "sha256:0f549a3f3b0699415ac04d167e9cb39bccfb730cb832b4d20be3d9867356e658", size = 6891, upload-time = "2024-05-21T16:28:00.24Z" }
wheels = [
    { url = "https://files.pythonhosted.org/packages/d7/25/dd878a121fcfdf38f52850f11c512e13ec87c2ea72385933818e5b6c15ce/requests_file-2.1.0-py2.py3-none-any.whl", hash = "sha256:cf270de5a4c5874e84599fc5778303d496c10ae5e870bfa378818f35d21bda5c", size = 4244, upload-time = "2024-05-21T16:27:57.733Z" },
]

[[package]]
name = "s3transfer"
version = "0.11.4"
source = { registry = "https://pypi.org/simple" }
dependencies = [
    { name = "botocore" },
]
sdist = { url = "https://files.pythonhosted.org/packages/0f/ec/aa1a215e5c126fe5decbee2e107468f51d9ce190b9763cb649f76bb45938/s3transfer-0.11.4.tar.gz", hash = "sha256:559f161658e1cf0a911f45940552c696735f5c74e64362e515f333ebed87d679", size = 148419, upload-time = "2025-03-04T20:29:15.012Z" }
wheels = [
    { url = "https://files.pythonhosted.org/packages/86/62/8d3fc3ec6640161a5649b2cddbbf2b9fa39c92541225b33f117c37c5a2eb/s3transfer-0.11.4-py3-none-any.whl", hash = "sha256:ac265fa68318763a03bf2dc4f39d5cbd6a9e178d81cc9483ad27da33637e320d", size = 84412, upload-time = "2025-03-04T20:29:13.433Z" },
]

[[package]]
name = "scikit-learn"
version = "1.6.1"
source = { registry = "https://pypi.org/simple" }
dependencies = [
    { name = "joblib" },
    { name = "numpy" },
    { name = "scipy" },
    { name = "threadpoolctl" },
]
sdist = { url = "https://files.pythonhosted.org/packages/9e/a5/4ae3b3a0755f7b35a280ac90b28817d1f380318973cff14075ab41ef50d9/scikit_learn-1.6.1.tar.gz", hash = "sha256:b4fc2525eca2c69a59260f583c56a7557c6ccdf8deafdba6e060f94c1c59738e", size = 7068312, upload-time = "2025-01-10T08:07:55.348Z" }
wheels = [
    { url = "https://files.pythonhosted.org/packages/2e/59/8eb1872ca87009bdcdb7f3cdc679ad557b992c12f4b61f9250659e592c63/scikit_learn-1.6.1-cp313-cp313-macosx_10_13_x86_64.whl", hash = "sha256:2ffa1e9e25b3d93990e74a4be2c2fc61ee5af85811562f1288d5d055880c4322", size = 12010001, upload-time = "2025-01-10T08:06:58.613Z" },
    { url = "https://files.pythonhosted.org/packages/9d/05/f2fc4effc5b32e525408524c982c468c29d22f828834f0625c5ef3d601be/scikit_learn-1.6.1-cp313-cp313-macosx_12_0_arm64.whl", hash = "sha256:dc5cf3d68c5a20ad6d571584c0750ec641cc46aeef1c1507be51300e6003a7e1", size = 11096360, upload-time = "2025-01-10T08:07:01.556Z" },
    { url = "https://files.pythonhosted.org/packages/c8/e4/4195d52cf4f113573fb8ebc44ed5a81bd511a92c0228889125fac2f4c3d1/scikit_learn-1.6.1-cp313-cp313-manylinux_2_17_aarch64.manylinux2014_aarch64.whl", hash = "sha256:c06beb2e839ecc641366000ca84f3cf6fa9faa1777e29cf0c04be6e4d096a348", size = 12209004, upload-time = "2025-01-10T08:07:06.931Z" },
    { url = "https://files.pythonhosted.org/packages/94/be/47e16cdd1e7fcf97d95b3cb08bde1abb13e627861af427a3651fcb80b517/scikit_learn-1.6.1-cp313-cp313-manylinux_2_17_x86_64.manylinux2014_x86_64.whl", hash = "sha256:e8ca8cb270fee8f1f76fa9bfd5c3507d60c6438bbee5687f81042e2bb98e5a97", size = 13171776, upload-time = "2025-01-10T08:07:11.715Z" },
    { url = "https://files.pythonhosted.org/packages/34/b0/ca92b90859070a1487827dbc672f998da95ce83edce1270fc23f96f1f61a/scikit_learn-1.6.1-cp313-cp313-win_amd64.whl", hash = "sha256:7a1c43c8ec9fde528d664d947dc4c0789be4077a3647f232869f41d9bf50e0fb", size = 11071865, upload-time = "2025-01-10T08:07:16.088Z" },
    { url = "https://files.pythonhosted.org/packages/12/ae/993b0fb24a356e71e9a894e42b8a9eec528d4c70217353a1cd7a48bc25d4/scikit_learn-1.6.1-cp313-cp313t-macosx_10_13_x86_64.whl", hash = "sha256:a17c1dea1d56dcda2fac315712f3651a1fea86565b64b48fa1bc090249cbf236", size = 11955804, upload-time = "2025-01-10T08:07:20.385Z" },
    { url = "https://files.pythonhosted.org/packages/d6/54/32fa2ee591af44507eac86406fa6bba968d1eb22831494470d0a2e4a1eb1/scikit_learn-1.6.1-cp313-cp313t-macosx_12_0_arm64.whl", hash = "sha256:6a7aa5f9908f0f28f4edaa6963c0a6183f1911e63a69aa03782f0d924c830a35", size = 11100530, upload-time = "2025-01-10T08:07:23.675Z" },
    { url = "https://files.pythonhosted.org/packages/3f/58/55856da1adec655bdce77b502e94a267bf40a8c0b89f8622837f89503b5a/scikit_learn-1.6.1-cp313-cp313t-manylinux_2_17_x86_64.manylinux2014_x86_64.whl", hash = "sha256:0650e730afb87402baa88afbf31c07b84c98272622aaba002559b614600ca691", size = 12433852, upload-time = "2025-01-10T08:07:26.817Z" },
    { url = "https://files.pythonhosted.org/packages/ff/4f/c83853af13901a574f8f13b645467285a48940f185b690936bb700a50863/scikit_learn-1.6.1-cp313-cp313t-win_amd64.whl", hash = "sha256:3f59fe08dc03ea158605170eb52b22a105f238a5d512c4470ddeca71feae8e5f", size = 11337256, upload-time = "2025-01-10T08:07:31.084Z" },
]

[[package]]
name = "scipy"
version = "1.15.2"
source = { registry = "https://pypi.org/simple" }
dependencies = [
    { name = "numpy" },
]
sdist = { url = "https://files.pythonhosted.org/packages/b7/b9/31ba9cd990e626574baf93fbc1ac61cf9ed54faafd04c479117517661637/scipy-1.15.2.tar.gz", hash = "sha256:cd58a314d92838f7e6f755c8a2167ead4f27e1fd5c1251fd54289569ef3495ec", size = 59417316, upload-time = "2025-02-17T00:42:24.791Z" }
wheels = [
    { url = "https://files.pythonhosted.org/packages/53/40/09319f6e0f276ea2754196185f95cd191cb852288440ce035d5c3a931ea2/scipy-1.15.2-cp313-cp313-macosx_10_13_x86_64.whl", hash = "sha256:01edfac9f0798ad6b46d9c4c9ca0e0ad23dbf0b1eb70e96adb9fa7f525eff0bf", size = 38717587, upload-time = "2025-02-17T00:32:53.196Z" },
    { url = "https://files.pythonhosted.org/packages/fe/c3/2854f40ecd19585d65afaef601e5e1f8dbf6758b2f95b5ea93d38655a2c6/scipy-1.15.2-cp313-cp313-macosx_12_0_arm64.whl", hash = "sha256:08b57a9336b8e79b305a143c3655cc5bdbe6d5ece3378578888d2afbb51c4e37", size = 30100266, upload-time = "2025-02-17T00:32:59.318Z" },
    { url = "https://files.pythonhosted.org/packages/dd/b1/f9fe6e3c828cb5930b5fe74cb479de5f3d66d682fa8adb77249acaf545b8/scipy-1.15.2-cp313-cp313-macosx_14_0_arm64.whl", hash = "sha256:54c462098484e7466362a9f1672d20888f724911a74c22ae35b61f9c5919183d", size = 22373768, upload-time = "2025-02-17T00:33:04.091Z" },
    { url = "https://files.pythonhosted.org/packages/15/9d/a60db8c795700414c3f681908a2b911e031e024d93214f2d23c6dae174ab/scipy-1.15.2-cp313-cp313-macosx_14_0_x86_64.whl", hash = "sha256:cf72ff559a53a6a6d77bd8eefd12a17995ffa44ad86c77a5df96f533d4e6c6bb", size = 25154719, upload-time = "2025-02-17T00:33:08.909Z" },
    { url = "https://files.pythonhosted.org/packages/37/3b/9bda92a85cd93f19f9ed90ade84aa1e51657e29988317fabdd44544f1dd4/scipy-1.15.2-cp313-cp313-manylinux_2_17_aarch64.manylinux2014_aarch64.whl", hash = "sha256:9de9d1416b3d9e7df9923ab23cd2fe714244af10b763975bea9e4f2e81cebd27", size = 35163195, upload-time = "2025-02-17T00:33:15.352Z" },
    { url = "https://files.pythonhosted.org/packages/03/5a/fc34bf1aa14dc7c0e701691fa8685f3faec80e57d816615e3625f28feb43/scipy-1.15.2-cp313-cp313-manylinux_2_17_x86_64.manylinux2014_x86_64.whl", hash = "sha256:fb530e4794fc8ea76a4a21ccb67dea33e5e0e60f07fc38a49e821e1eae3b71a0", size = 37255404, upload-time = "2025-02-17T00:33:22.21Z" },
    { url = "https://files.pythonhosted.org/packages/4a/71/472eac45440cee134c8a180dbe4c01b3ec247e0338b7c759e6cd71f199a7/scipy-1.15.2-cp313-cp313-musllinux_1_2_aarch64.whl", hash = "sha256:5ea7ed46d437fc52350b028b1d44e002646e28f3e8ddc714011aaf87330f2f32", size = 36860011, upload-time = "2025-02-17T00:33:29.446Z" },
    { url = "https://files.pythonhosted.org/packages/01/b3/21f890f4f42daf20e4d3aaa18182dddb9192771cd47445aaae2e318f6738/scipy-1.15.2-cp313-cp313-musllinux_1_2_x86_64.whl", hash = "sha256:11e7ad32cf184b74380f43d3c0a706f49358b904fa7d5345f16ddf993609184d", size = 39657406, upload-time = "2025-02-17T00:33:39.019Z" },
    { url = "https://files.pythonhosted.org/packages/0d/76/77cf2ac1f2a9cc00c073d49e1e16244e389dd88e2490c91d84e1e3e4d126/scipy-1.15.2-cp313-cp313-win_amd64.whl", hash = "sha256:a5080a79dfb9b78b768cebf3c9dcbc7b665c5875793569f48bf0e2b1d7f68f6f", size = 40961243, upload-time = "2025-02-17T00:34:51.024Z" },
    { url = "https://files.pythonhosted.org/packages/4c/4b/a57f8ddcf48e129e6054fa9899a2a86d1fc6b07a0e15c7eebff7ca94533f/scipy-1.15.2-cp313-cp313t-macosx_10_13_x86_64.whl", hash = "sha256:447ce30cee6a9d5d1379087c9e474628dab3db4a67484be1b7dc3196bfb2fac9", size = 38870286, upload-time = "2025-02-17T00:33:47.62Z" },
    { url = "https://files.pythonhosted.org/packages/0c/43/c304d69a56c91ad5f188c0714f6a97b9c1fed93128c691148621274a3a68/scipy-1.15.2-cp313-cp313t-macosx_12_0_arm64.whl", hash = "sha256:c90ebe8aaa4397eaefa8455a8182b164a6cc1d59ad53f79943f266d99f68687f", size = 30141634, upload-time = "2025-02-17T00:33:54.131Z" },
    { url = "https://files.pythonhosted.org/packages/44/1a/6c21b45d2548eb73be9b9bff421aaaa7e85e22c1f9b3bc44b23485dfce0a/scipy-1.15.2-cp313-cp313t-macosx_14_0_arm64.whl", hash = "sha256:def751dd08243934c884a3221156d63e15234a3155cf25978b0a668409d45eb6", size = 22415179, upload-time = "2025-02-17T00:33:59.948Z" },
    { url = "https://files.pythonhosted.org/packages/74/4b/aefac4bba80ef815b64f55da06f62f92be5d03b467f2ce3668071799429a/scipy-1.15.2-cp313-cp313t-macosx_14_0_x86_64.whl", hash = "sha256:302093e7dfb120e55515936cb55618ee0b895f8bcaf18ff81eca086c17bd80af", size = 25126412, upload-time = "2025-02-17T00:34:06.328Z" },
    { url = "https://files.pythonhosted.org/packages/b1/53/1cbb148e6e8f1660aacd9f0a9dfa2b05e9ff1cb54b4386fe868477972ac2/scipy-1.15.2-cp313-cp313t-manylinux_2_17_aarch64.manylinux2014_aarch64.whl", hash = "sha256:7cd5b77413e1855351cdde594eca99c1f4a588c2d63711388b6a1f1c01f62274", size = 34952867, upload-time = "2025-02-17T00:34:12.928Z" },
    { url = "https://files.pythonhosted.org/packages/2c/23/e0eb7f31a9c13cf2dca083828b97992dd22f8184c6ce4fec5deec0c81fcf/scipy-1.15.2-cp313-cp313t-manylinux_2_17_x86_64.manylinux2014_x86_64.whl", hash = "sha256:6d0194c37037707b2afa7a2f2a924cf7bac3dc292d51b6a925e5fcb89bc5c776", size = 36890009, upload-time = "2025-02-17T00:34:19.55Z" },
    { url = "https://files.pythonhosted.org/packages/03/f3/e699e19cabe96bbac5189c04aaa970718f0105cff03d458dc5e2b6bd1e8c/scipy-1.15.2-cp313-cp313t-musllinux_1_2_aarch64.whl", hash = "sha256:bae43364d600fdc3ac327db99659dcb79e6e7ecd279a75fe1266669d9a652828", size = 36545159, upload-time = "2025-02-17T00:34:26.724Z" },
    { url = "https://files.pythonhosted.org/packages/af/f5/ab3838e56fe5cc22383d6fcf2336e48c8fe33e944b9037fbf6cbdf5a11f8/scipy-1.15.2-cp313-cp313t-musllinux_1_2_x86_64.whl", hash = "sha256:f031846580d9acccd0044efd1a90e6f4df3a6e12b4b6bd694a7bc03a89892b28", size = 39136566, upload-time = "2025-02-17T00:34:34.512Z" },
    { url = "https://files.pythonhosted.org/packages/0a/c8/b3f566db71461cabd4b2d5b39bcc24a7e1c119535c8361f81426be39bb47/scipy-1.15.2-cp313-cp313t-win_amd64.whl", hash = "sha256:fe8a9eb875d430d81755472c5ba75e84acc980e4a8f6204d402849234d3017db", size = 40477705, upload-time = "2025-02-17T00:34:43.619Z" },
]

[[package]]
name = "seal-rookery"
version = "2.3.1"
source = { registry = "https://pypi.org/simple" }
sdist = { url = "https://files.pythonhosted.org/packages/52/80/af96f8a10597560e1676140ffe14fa82f0b0bd78333accdfca9262dd5c52/seal_rookery-2.3.1.tar.gz", hash = "sha256:fd8a7e02f12403b9dd6f8241ad51d0912946ab8f329a64add736fca174279dd7", size = 15797347, upload-time = "2025-02-13T02:08:07.734Z" }
wheels = [
    { url = "https://files.pythonhosted.org/packages/49/b9/d891cea6ff50ff7814de54204cb0c769284dbb9d8a6280d59d646e81025c/seal_rookery-2.3.1-py2.py3-none-any.whl", hash = "sha256:6506bd7b30bb505a9685ac8ac003d6c82f295629fc005767c9c87ed868bbd9dd", size = 15803546, upload-time = "2025-02-13T02:08:03.32Z" },
]

[[package]]
name = "selenium"
version = "4.30.0"
source = { registry = "https://pypi.org/simple" }
dependencies = [
    { name = "certifi" },
    { name = "trio" },
    { name = "trio-websocket" },
    { name = "typing-extensions" },
    { name = "urllib3", extra = ["socks"] },
    { name = "websocket-client" },
]
sdist = { url = "https://files.pythonhosted.org/packages/70/f8/12e5c86f5d4b26758151a2145cb0909d2b811a3ac846b645dd7c63023543/selenium-4.30.0.tar.gz", hash = "sha256:16ab890fc7cb21a01e1b1e9a0fbaa9445fe30837eabc66e90b3bacf12138126a", size = 859424, upload-time = "2025-03-21T20:53:41.587Z" }
wheels = [
    { url = "https://files.pythonhosted.org/packages/79/cb/6e9c6f9072eb09d0f0cdfc52e33ad6583a6bd5232a322fccdd378104c6e0/selenium-4.30.0-py3-none-any.whl", hash = "sha256:90bcd3be86a1762100a093b33e5e4530b328226da94208caadb15ce13243dffd", size = 9353816, upload-time = "2025-03-21T20:53:39.469Z" },
]

[[package]]
name = "sentry-sdk"
version = "2.29.1"
source = { registry = "https://pypi.org/simple" }
dependencies = [
    { name = "certifi" },
    { name = "urllib3" },
]
sdist = { url = "https://files.pythonhosted.org/packages/22/67/d552a5f8e5a6a56b2feea6529e2d8ccd54349084c84176d5a1f7295044bc/sentry_sdk-2.29.1.tar.gz", hash = "sha256:8d4a0206b95fa5fe85e5e7517ed662e3888374bdc342c00e435e10e6d831aa6d", size = 325518, upload-time = "2025-05-19T14:27:38.512Z" }
wheels = [
    { url = "https://files.pythonhosted.org/packages/f0/e5/da07b0bd832cefd52d16f2b9bbbe31624d57552602c06631686b93ccb1bd/sentry_sdk-2.29.1-py2.py3-none-any.whl", hash = "sha256:90862fe0616ded4572da6c9dadb363121a1ae49a49e21c418f0634e9d10b4c19", size = 341553, upload-time = "2025-05-19T14:27:36.882Z" },
]

[package.optional-dependencies]
celery = [
    { name = "celery" },
]
django = [
    { name = "django" },
]

[[package]]
name = "service-identity"
version = "24.2.0"
source = { registry = "https://pypi.org/simple" }
dependencies = [
    { name = "attrs" },
    { name = "cryptography" },
    { name = "pyasn1" },
    { name = "pyasn1-modules" },
]
sdist = { url = "https://files.pythonhosted.org/packages/07/a5/dfc752b979067947261dbbf2543470c58efe735c3c1301dd870ef27830ee/service_identity-24.2.0.tar.gz", hash = "sha256:b8683ba13f0d39c6cd5d625d2c5f65421d6d707b013b375c355751557cbe8e09", size = 39245, upload-time = "2024-10-26T07:21:57.736Z" }
wheels = [
    { url = "https://files.pythonhosted.org/packages/08/2c/ca6dd598b384bc1ce581e24aaae0f2bed4ccac57749d5c3befbb5e742081/service_identity-24.2.0-py3-none-any.whl", hash = "sha256:6b047fbd8a84fd0bb0d55ebce4031e400562b9196e1e0d3e0fe2b8a59f6d4a85", size = 11364, upload-time = "2024-10-26T07:21:56.302Z" },
]

[[package]]
name = "setuptools"
version = "78.1.0"
source = { registry = "https://pypi.org/simple" }
sdist = { url = "https://files.pythonhosted.org/packages/a9/5a/0db4da3bc908df06e5efae42b44e75c81dd52716e10192ff36d0c1c8e379/setuptools-78.1.0.tar.gz", hash = "sha256:18fd474d4a82a5f83dac888df697af65afa82dec7323d09c3e37d1f14288da54", size = 1367827, upload-time = "2025-03-25T22:49:35.332Z" }
wheels = [
    { url = "https://files.pythonhosted.org/packages/54/21/f43f0a1fa8b06b32812e0975981f4677d28e0f3271601dc88ac5a5b83220/setuptools-78.1.0-py3-none-any.whl", hash = "sha256:3e386e96793c8702ae83d17b853fb93d3e09ef82ec62722e61da5cd22376dcd8", size = 1256108, upload-time = "2025-03-25T22:49:33.13Z" },
]

[[package]]
name = "sgmllib3k"
version = "1.0.0"
source = { registry = "https://pypi.org/simple" }
sdist = { url = "https://files.pythonhosted.org/packages/9e/bd/3704a8c3e0942d711c1299ebf7b9091930adae6675d7c8f476a7ce48653c/sgmllib3k-1.0.0.tar.gz", hash = "sha256:7868fb1c8bfa764c1ac563d3cf369c381d1325d36124933a726f29fcdaa812e9", size = 5750, upload-time = "2010-08-24T14:33:52.445Z" }

[[package]]
name = "simplejson"
version = "3.20.1"
source = { registry = "https://pypi.org/simple" }
sdist = { url = "https://files.pythonhosted.org/packages/af/92/51b417685abd96b31308b61b9acce7ec50d8e1de8fbc39a7fd4962c60689/simplejson-3.20.1.tar.gz", hash = "sha256:e64139b4ec4f1f24c142ff7dcafe55a22b811a74d86d66560c8815687143037d", size = 85591, upload-time = "2025-02-15T05:18:53.15Z" }
wheels = [
    { url = "https://files.pythonhosted.org/packages/c4/03/0f453a27877cb5a5fff16a975925f4119102cc8552f52536b9a98ef0431e/simplejson-3.20.1-cp313-cp313-macosx_10_13_universal2.whl", hash = "sha256:71e849e7ceb2178344998cbe5ade101f1b329460243c79c27fbfc51c0447a7c3", size = 93109, upload-time = "2025-02-15T05:17:00.377Z" },
    { url = "https://files.pythonhosted.org/packages/74/1f/a729f4026850cabeaff23e134646c3f455e86925d2533463420635ae54de/simplejson-3.20.1-cp313-cp313-macosx_10_13_x86_64.whl", hash = "sha256:b63fdbab29dc3868d6f009a59797cefaba315fd43cd32ddd998ee1da28e50e29", size = 75475, upload-time = "2025-02-15T05:17:02.544Z" },
    { url = "https://files.pythonhosted.org/packages/e2/14/50a2713fee8ff1f8d655b1a14f4a0f1c0c7246768a1b3b3d12964a4ed5aa/simplejson-3.20.1-cp313-cp313-macosx_11_0_arm64.whl", hash = "sha256:1190f9a3ce644fd50ec277ac4a98c0517f532cfebdcc4bd975c0979a9f05e1fb", size = 75112, upload-time = "2025-02-15T05:17:03.875Z" },
    { url = "https://files.pythonhosted.org/packages/45/86/ea9835abb646755140e2d482edc9bc1e91997ed19a59fd77ae4c6a0facea/simplejson-3.20.1-cp313-cp313-manylinux_2_17_aarch64.manylinux2014_aarch64.whl", hash = "sha256:c1336ba7bcb722ad487cd265701ff0583c0bb6de638364ca947bb84ecc0015d1", size = 150245, upload-time = "2025-02-15T05:17:06.899Z" },
    { url = "https://files.pythonhosted.org/packages/12/b4/53084809faede45da829fe571c65fbda8479d2a5b9c633f46b74124d56f5/simplejson-3.20.1-cp313-cp313-manylinux_2_17_ppc64le.manylinux2014_ppc64le.whl", hash = "sha256:e975aac6a5acd8b510eba58d5591e10a03e3d16c1cf8a8624ca177491f7230f0", size = 158465, upload-time = "2025-02-15T05:17:08.707Z" },
    { url = "https://files.pythonhosted.org/packages/a9/7d/d56579468d1660b3841e1f21c14490d103e33cf911886b22652d6e9683ec/simplejson-3.20.1-cp313-cp313-manylinux_2_5_i686.manylinux1_i686.manylinux_2_17_i686.manylinux2014_i686.whl", hash = "sha256:6a6dd11ee282937ad749da6f3b8d87952ad585b26e5edfa10da3ae2536c73078", size = 148514, upload-time = "2025-02-15T05:17:11.323Z" },
    { url = "https://files.pythonhosted.org/packages/19/e3/874b1cca3d3897b486d3afdccc475eb3a09815bf1015b01cf7fcb52a55f0/simplejson-3.20.1-cp313-cp313-manylinux_2_5_x86_64.manylinux1_x86_64.manylinux_2_17_x86_64.manylinux2014_x86_64.whl", hash = "sha256:ab980fcc446ab87ea0879edad41a5c28f2d86020014eb035cf5161e8de4474c6", size = 152262, upload-time = "2025-02-15T05:17:13.543Z" },
    { url = "https://files.pythonhosted.org/packages/32/84/f0fdb3625292d945c2bd13a814584603aebdb38cfbe5fe9be6b46fe598c4/simplejson-3.20.1-cp313-cp313-musllinux_1_2_aarch64.whl", hash = "sha256:f5aee2a4cb6b146bd17333ac623610f069f34e8f31d2f4f0c1a2186e50c594f0", size = 150164, upload-time = "2025-02-15T05:17:15.021Z" },
    { url = "https://files.pythonhosted.org/packages/95/51/6d625247224f01eaaeabace9aec75ac5603a42f8ebcce02c486fbda8b428/simplejson-3.20.1-cp313-cp313-musllinux_1_2_i686.whl", hash = "sha256:652d8eecbb9a3b6461b21ec7cf11fd0acbab144e45e600c817ecf18e4580b99e", size = 151795, upload-time = "2025-02-15T05:17:16.542Z" },
    { url = "https://files.pythonhosted.org/packages/7f/d9/bb921df6b35be8412f519e58e86d1060fddf3ad401b783e4862e0a74c4c1/simplejson-3.20.1-cp313-cp313-musllinux_1_2_ppc64le.whl", hash = "sha256:8c09948f1a486a89251ee3a67c9f8c969b379f6ffff1a6064b41fea3bce0a112", size = 159027, upload-time = "2025-02-15T05:17:18.083Z" },
    { url = "https://files.pythonhosted.org/packages/03/c5/5950605e4ad023a6621cf4c931b29fd3d2a9c1f36be937230bfc83d7271d/simplejson-3.20.1-cp313-cp313-musllinux_1_2_x86_64.whl", hash = "sha256:cbbd7b215ad4fc6f058b5dd4c26ee5c59f72e031dfda3ac183d7968a99e4ca3a", size = 154380, upload-time = "2025-02-15T05:17:20.334Z" },
    { url = "https://files.pythonhosted.org/packages/66/ad/b74149557c5ec1e4e4d55758bda426f5d2ec0123cd01a53ae63b8de51fa3/simplejson-3.20.1-cp313-cp313-win32.whl", hash = "sha256:ae81e482476eaa088ef9d0120ae5345de924f23962c0c1e20abbdff597631f87", size = 74102, upload-time = "2025-02-15T05:17:22.475Z" },
    { url = "https://files.pythonhosted.org/packages/db/a9/25282fdd24493e1022f30b7f5cdf804255c007218b2bfaa655bd7ad34b2d/simplejson-3.20.1-cp313-cp313-win_amd64.whl", hash = "sha256:1b9fd15853b90aec3b1739f4471efbf1ac05066a2c7041bf8db821bb73cd2ddc", size = 75736, upload-time = "2025-02-15T05:17:24.122Z" },
    { url = "https://files.pythonhosted.org/packages/4b/30/00f02a0a921556dd5a6db1ef2926a1bc7a8bbbfb1c49cfed68a275b8ab2b/simplejson-3.20.1-py3-none-any.whl", hash = "sha256:8a6c1bbac39fa4a79f83cbf1df6ccd8ff7069582a9fd8db1e52cea073bc2c697", size = 57121, upload-time = "2025-02-15T05:18:51.243Z" },
]

[[package]]
name = "six"
version = "1.17.0"
source = { registry = "https://pypi.org/simple" }
sdist = { url = "https://files.pythonhosted.org/packages/94/e7/b2c673351809dca68a0e064b6af791aa332cf192da575fd474ed7d6f16a2/six-1.17.0.tar.gz", hash = "sha256:ff70335d468e7eb6ec65b95b99d3a2836546063f63acc5171de367e834932a81", size = 34031, upload-time = "2024-12-04T17:35:28.174Z" }
wheels = [
    { url = "https://files.pythonhosted.org/packages/b7/ce/149a00dd41f10bc29e5921b496af8b574d8413afcd5e30dfa0ed46c2cc5e/six-1.17.0-py2.py3-none-any.whl", hash = "sha256:4721f391ed90541fddacab5acf947aa0d3dc7d27b2e1e8eda2be8970586c3274", size = 11050, upload-time = "2024-12-04T17:35:26.475Z" },
]

[[package]]
name = "sniffio"
version = "1.3.1"
source = { registry = "https://pypi.org/simple" }
sdist = { url = "https://files.pythonhosted.org/packages/a2/87/a6771e1546d97e7e041b6ae58d80074f81b7d5121207425c964ddf5cfdbd/sniffio-1.3.1.tar.gz", hash = "sha256:f4324edc670a0f49750a81b895f35c3adb843cca46f0530f79fc1babb23789dc", size = 20372, upload-time = "2024-02-25T23:20:04.057Z" }
wheels = [
    { url = "https://files.pythonhosted.org/packages/e9/44/75a9c9421471a6c4805dbf2356f7c181a29c1879239abab1ea2cc8f38b40/sniffio-1.3.1-py3-none-any.whl", hash = "sha256:2f6da418d1f1e0fddd844478f41680e794e6051915791a034ff65e5f100525a2", size = 10235, upload-time = "2024-02-25T23:20:01.196Z" },
]

[[package]]
name = "sortedcontainers"
version = "2.4.0"
source = { registry = "https://pypi.org/simple" }
sdist = { url = "https://files.pythonhosted.org/packages/e8/c4/ba2f8066cceb6f23394729afe52f3bf7adec04bf9ed2c820b39e19299111/sortedcontainers-2.4.0.tar.gz", hash = "sha256:25caa5a06cc30b6b83d11423433f65d1f9d76c4c6a0c90e3379eaa43b9bfdb88", size = 30594, upload-time = "2021-05-16T22:03:42.897Z" }
wheels = [
    { url = "https://files.pythonhosted.org/packages/32/46/9cb0e58b2deb7f82b84065f37f3bffeb12413f947f9388e4cac22c4621ce/sortedcontainers-2.4.0-py2.py3-none-any.whl", hash = "sha256:a163dcaede0f1c021485e957a39245190e74249897e2ae4b2aa38595db237ee0", size = 29575, upload-time = "2021-05-16T22:03:41.177Z" },
]

[[package]]
name = "soupsieve"
version = "2.6"
source = { registry = "https://pypi.org/simple" }
sdist = { url = "https://files.pythonhosted.org/packages/d7/ce/fbaeed4f9fb8b2daa961f90591662df6a86c1abf25c548329a86920aedfb/soupsieve-2.6.tar.gz", hash = "sha256:e2e68417777af359ec65daac1057404a3c8a5455bb8abc36f1a9866ab1a51abb", size = 101569, upload-time = "2024-08-13T13:39:12.166Z" }
wheels = [
    { url = "https://files.pythonhosted.org/packages/d1/c2/fe97d779f3ef3b15f05c94a2f1e3d21732574ed441687474db9d342a7315/soupsieve-2.6-py3-none-any.whl", hash = "sha256:e72c4ff06e4fb6e4b5a9f0f55fe6e81514581fca1515028625d0f299c602ccc9", size = 36186, upload-time = "2024-08-13T13:39:10.986Z" },
]

[[package]]
name = "sqlparse"
version = "0.5.3"
source = { registry = "https://pypi.org/simple" }
sdist = { url = "https://files.pythonhosted.org/packages/e5/40/edede8dd6977b0d3da179a342c198ed100dd2aba4be081861ee5911e4da4/sqlparse-0.5.3.tar.gz", hash = "sha256:09f67787f56a0b16ecdbde1bfc7f5d9c3371ca683cfeaa8e6ff60b4807ec9272", size = 84999, upload-time = "2024-12-10T12:05:30.728Z" }
wheels = [
    { url = "https://files.pythonhosted.org/packages/a9/5c/bfd6bd0bf979426d405cc6e71eceb8701b148b16c21d2dc3c261efc61c7b/sqlparse-0.5.3-py3-none-any.whl", hash = "sha256:cf2196ed3418f3ba5de6af7e82c694a9fbdbfecccdfc72e281548517081f16ca", size = 44415, upload-time = "2024-12-10T12:05:27.824Z" },
]

[[package]]
name = "stack-data"
version = "0.6.3"
source = { registry = "https://pypi.org/simple" }
dependencies = [
    { name = "asttokens" },
    { name = "executing" },
    { name = "pure-eval" },
]
sdist = { url = "https://files.pythonhosted.org/packages/28/e3/55dcc2cfbc3ca9c29519eb6884dd1415ecb53b0e934862d3559ddcb7e20b/stack_data-0.6.3.tar.gz", hash = "sha256:836a778de4fec4dcd1dcd89ed8abff8a221f58308462e1c4aa2a3cf30148f0b9", size = 44707, upload-time = "2023-09-30T13:58:05.479Z" }
wheels = [
    { url = "https://files.pythonhosted.org/packages/f1/7b/ce1eafaf1a76852e2ec9b22edecf1daa58175c090266e9f6c64afcd81d91/stack_data-0.6.3-py3-none-any.whl", hash = "sha256:d5558e0c25a4cb0853cddad3d77da9891a08cb85dd9f9f91b9f8cd66e511e695", size = 24521, upload-time = "2023-09-30T13:58:03.53Z" },
]

[[package]]
name = "tblib"
version = "3.0.0"
source = { registry = "https://pypi.org/simple" }
sdist = { url = "https://files.pythonhosted.org/packages/1a/df/4f2cd7eaa6d41a7994d46527349569d46e34d9cdd07590b5c5b0dcf53de3/tblib-3.0.0.tar.gz", hash = "sha256:93622790a0a29e04f0346458face1e144dc4d32f493714c6c3dff82a4adb77e6", size = 30616, upload-time = "2023-10-22T00:35:48.554Z" }
wheels = [
    { url = "https://files.pythonhosted.org/packages/9b/87/ce70db7cae60e67851eb94e1a2127d4abb573d3866d2efd302ceb0d4d2a5/tblib-3.0.0-py3-none-any.whl", hash = "sha256:80a6c77e59b55e83911e1e607c649836a69c103963c5f28a46cbeef44acf8129", size = 12478, upload-time = "2023-10-22T00:35:46.515Z" },
]

[[package]]
name = "threadpoolctl"
version = "3.6.0"
source = { registry = "https://pypi.org/simple" }
sdist = { url = "https://files.pythonhosted.org/packages/b7/4d/08c89e34946fce2aec4fbb45c9016efd5f4d7f24af8e5d93296e935631d8/threadpoolctl-3.6.0.tar.gz", hash = "sha256:8ab8b4aa3491d812b623328249fab5302a68d2d71745c8a4c719a2fcaba9f44e", size = 21274, upload-time = "2025-03-13T13:49:23.031Z" }
wheels = [
    { url = "https://files.pythonhosted.org/packages/32/d5/f9a850d79b0851d1d4ef6456097579a9005b31fea68726a4ae5f2d82ddd9/threadpoolctl-3.6.0-py3-none-any.whl", hash = "sha256:43a0b8fd5a2928500110039e43a5eed8480b918967083ea48dc3ab9f13c4a7fb", size = 18638, upload-time = "2025-03-13T13:49:21.846Z" },
]

[[package]]
name = "tiktoken"
version = "0.9.0"
source = { registry = "https://pypi.org/simple" }
dependencies = [
    { name = "regex" },
    { name = "requests" },
]
sdist = { url = "https://files.pythonhosted.org/packages/ea/cf/756fedf6981e82897f2d570dd25fa597eb3f4459068ae0572d7e888cfd6f/tiktoken-0.9.0.tar.gz", hash = "sha256:d02a5ca6a938e0490e1ff957bc48c8b078c88cb83977be1625b1fd8aac792c5d", size = 35991, upload-time = "2025-02-14T06:03:01.003Z" }
wheels = [
    { url = "https://files.pythonhosted.org/packages/7a/11/09d936d37f49f4f494ffe660af44acd2d99eb2429d60a57c71318af214e0/tiktoken-0.9.0-cp313-cp313-macosx_10_13_x86_64.whl", hash = "sha256:2b0e8e05a26eda1249e824156d537015480af7ae222ccb798e5234ae0285dbdb", size = 1064919, upload-time = "2025-02-14T06:02:37.494Z" },
    { url = "https://files.pythonhosted.org/packages/80/0e/f38ba35713edb8d4197ae602e80837d574244ced7fb1b6070b31c29816e0/tiktoken-0.9.0-cp313-cp313-macosx_11_0_arm64.whl", hash = "sha256:27d457f096f87685195eea0165a1807fae87b97b2161fe8c9b1df5bd74ca6f63", size = 1007877, upload-time = "2025-02-14T06:02:39.516Z" },
    { url = "https://files.pythonhosted.org/packages/fe/82/9197f77421e2a01373e27a79dd36efdd99e6b4115746ecc553318ecafbf0/tiktoken-0.9.0-cp313-cp313-manylinux_2_17_aarch64.manylinux2014_aarch64.whl", hash = "sha256:2cf8ded49cddf825390e36dd1ad35cd49589e8161fdcb52aa25f0583e90a3e01", size = 1140095, upload-time = "2025-02-14T06:02:41.791Z" },
    { url = "https://files.pythonhosted.org/packages/f2/bb/4513da71cac187383541facd0291c4572b03ec23c561de5811781bbd988f/tiktoken-0.9.0-cp313-cp313-manylinux_2_17_x86_64.manylinux2014_x86_64.whl", hash = "sha256:cc156cb314119a8bb9748257a2eaebd5cc0753b6cb491d26694ed42fc7cb3139", size = 1195649, upload-time = "2025-02-14T06:02:43Z" },
    { url = "https://files.pythonhosted.org/packages/fa/5c/74e4c137530dd8504e97e3a41729b1103a4ac29036cbfd3250b11fd29451/tiktoken-0.9.0-cp313-cp313-musllinux_1_2_x86_64.whl", hash = "sha256:cd69372e8c9dd761f0ab873112aba55a0e3e506332dd9f7522ca466e817b1b7a", size = 1258465, upload-time = "2025-02-14T06:02:45.046Z" },
    { url = "https://files.pythonhosted.org/packages/de/a8/8f499c179ec900783ffe133e9aab10044481679bb9aad78436d239eee716/tiktoken-0.9.0-cp313-cp313-win_amd64.whl", hash = "sha256:5ea0edb6f83dc56d794723286215918c1cde03712cbbafa0348b33448faf5b95", size = 894669, upload-time = "2025-02-14T06:02:47.341Z" },
]

[[package]]
name = "time-machine"
version = "2.16.0"
source = { registry = "https://pypi.org/simple" }
dependencies = [
    { name = "python-dateutil" },
]
sdist = { url = "https://files.pythonhosted.org/packages/fb/dd/5022939b9cadefe3af04f4012186c29b8afbe858b1ec2cfa38baeec94dab/time_machine-2.16.0.tar.gz", hash = "sha256:4a99acc273d2f98add23a89b94d4dd9e14969c01214c8514bfa78e4e9364c7e2", size = 24626, upload-time = "2024-10-08T14:21:59.734Z" }
wheels = [
    { url = "https://files.pythonhosted.org/packages/a6/18/3087d0eb185cedbc82385f46bf16032ec7102a0e070205a2c88c4ecf9952/time_machine-2.16.0-cp313-cp313-macosx_10_13_universal2.whl", hash = "sha256:7751bf745d54e9e8b358c0afa332815da9b8a6194b26d0fd62876ab6c4d5c9c0", size = 20209, upload-time = "2024-10-08T14:21:34.222Z" },
    { url = "https://files.pythonhosted.org/packages/03/a3/fcc3eaf69390402ecf491d718e533b6d0e06d944d77fc8d87be3a2839102/time_machine-2.16.0-cp313-cp313-macosx_10_13_x86_64.whl", hash = "sha256:1784edf173ca840ba154de6eed000b5727f65ab92972c2f88cec5c4d6349c5f2", size = 16681, upload-time = "2024-10-08T14:21:35.14Z" },
    { url = "https://files.pythonhosted.org/packages/a2/96/8b76d264014bf9dc21873218de50d67223c71736f87fe6c65e582f7c29ac/time_machine-2.16.0-cp313-cp313-manylinux_2_17_aarch64.manylinux2014_aarch64.whl", hash = "sha256:2f5876a5682ce1f517e55d7ace2383432627889f6f7e338b961f99d684fd9e8d", size = 33768, upload-time = "2024-10-08T14:21:36.942Z" },
    { url = "https://files.pythonhosted.org/packages/5c/13/59ae8259be02b6c657ef6e3b6952bf274b43849f6f35cc61a576c68ce301/time_machine-2.16.0-cp313-cp313-manylinux_2_5_i686.manylinux1_i686.manylinux_2_17_i686.manylinux2014_i686.whl", hash = "sha256:806672529a2e255cd901f244c9033767dc1fa53466d0d3e3e49565a1572a64fe", size = 31685, upload-time = "2024-10-08T14:21:37.881Z" },
    { url = "https://files.pythonhosted.org/packages/3e/c1/9f142beb4d373a2a01ebb58d5117289315baa5131d880ec804db49e94bf7/time_machine-2.16.0-cp313-cp313-manylinux_2_5_x86_64.manylinux1_x86_64.manylinux_2_17_x86_64.manylinux2014_x86_64.whl", hash = "sha256:667b150fedb54acdca2a4bea5bf6da837b43e6dd12857301b48191f8803ba93f", size = 33447, upload-time = "2024-10-08T14:21:38.809Z" },
    { url = "https://files.pythonhosted.org/packages/95/f7/ed9ecd93c2d38dca77d0a28e070020f3ce0fb23e0d4a6edb14bcfffa5526/time_machine-2.16.0-cp313-cp313-musllinux_1_2_aarch64.whl", hash = "sha256:da3ae1028af240c0c46c79adf9c1acffecc6ed1701f2863b8132f5ceae6ae4b5", size = 33408, upload-time = "2024-10-08T14:21:39.785Z" },
    { url = "https://files.pythonhosted.org/packages/91/40/d0d274d70fa2c4cad531745deb8c81346365beb0a2736be05a3acde8b94a/time_machine-2.16.0-cp313-cp313-musllinux_1_2_i686.whl", hash = "sha256:520a814ea1b2706c89ab260a54023033d3015abef25c77873b83e3d7c1fafbb2", size = 31526, upload-time = "2024-10-08T14:21:40.769Z" },
    { url = "https://files.pythonhosted.org/packages/1d/ba/a27cdbb324d9a6d779cde0d514d47b696b5a6a653705d4b511fd65ef1514/time_machine-2.16.0-cp313-cp313-musllinux_1_2_x86_64.whl", hash = "sha256:8243664438bb468408b29c6865958662d75e51f79c91842d2794fa22629eb697", size = 33042, upload-time = "2024-10-08T14:21:41.722Z" },
    { url = "https://files.pythonhosted.org/packages/72/63/64e9156c9e38c18720d0cc41378168635241de44013ffe3dd5b099447eb0/time_machine-2.16.0-cp313-cp313-win32.whl", hash = "sha256:32d445ce20d25c60ab92153c073942b0bac9815bfbfd152ce3dcc225d15ce988", size = 19108, upload-time = "2024-10-08T14:21:43.596Z" },
    { url = "https://files.pythonhosted.org/packages/3d/40/27f5738fbd50b78dcc0682c14417eac5a49ccf430525dd0c5a058be125a2/time_machine-2.16.0-cp313-cp313-win_amd64.whl", hash = "sha256:f6927dda86425f97ffda36131f297b1a601c64a6ee6838bfa0e6d3149c2f0d9f", size = 19935, upload-time = "2024-10-08T14:21:45.277Z" },
    { url = "https://files.pythonhosted.org/packages/35/75/c4d8b2f0fe7dac22854d88a9c509d428e78ac4bf284bc54cfe83f75cc13b/time_machine-2.16.0-cp313-cp313-win_arm64.whl", hash = "sha256:4d3843143c46dddca6491a954bbd0abfd435681512ac343169560e9bab504129", size = 18047, upload-time = "2024-10-08T14:21:46.261Z" },
]

[[package]]
name = "timeout-decorator"
version = "0.5.0"
source = { registry = "https://pypi.org/simple" }
sdist = { url = "https://files.pythonhosted.org/packages/80/f8/0802dd14c58b5d3d72bb9caa4315535f58787a1dc50b81bbbcaaa15451be/timeout-decorator-0.5.0.tar.gz", hash = "sha256:6a2f2f58db1c5b24a2cc79de6345760377ad8bdc13813f5265f6c3e63d16b3d7", size = 4754, upload-time = "2020-11-15T00:53:06.506Z" }

[[package]]
name = "tldextract"
version = "5.3.0"
source = { registry = "https://pypi.org/simple" }
dependencies = [
    { name = "filelock" },
    { name = "idna" },
    { name = "requests" },
    { name = "requests-file" },
]
sdist = { url = "https://files.pythonhosted.org/packages/97/78/182641ea38e3cfd56e9c7b3c0d48a53d432eea755003aa544af96403d4ac/tldextract-5.3.0.tar.gz", hash = "sha256:b3d2b70a1594a0ecfa6967d57251527d58e00bb5a91a74387baa0d87a0678609", size = 128502, upload-time = "2025-04-22T06:19:37.491Z" }
wheels = [
    { url = "https://files.pythonhosted.org/packages/67/7c/ea488ef48f2f544566947ced88541bc45fae9e0e422b2edbf165ee07da99/tldextract-5.3.0-py3-none-any.whl", hash = "sha256:f70f31d10b55c83993f55e91ecb7c5d84532a8972f22ec578ecfbe5ea2292db2", size = 107384, upload-time = "2025-04-22T06:19:36.304Z" },
]

[[package]]
name = "tqdm"
version = "4.67.1"
source = { registry = "https://pypi.org/simple" }
dependencies = [
    { name = "colorama", marker = "sys_platform == 'win32'" },
]
sdist = { url = "https://files.pythonhosted.org/packages/a8/4b/29b4ef32e036bb34e4ab51796dd745cdba7ed47ad142a9f4a1eb8e0c744d/tqdm-4.67.1.tar.gz", hash = "sha256:f8aef9c52c08c13a65f30ea34f4e5aac3fd1a34959879d7e59e63027286627f2", size = 169737, upload-time = "2024-11-24T20:12:22.481Z" }
wheels = [
    { url = "https://files.pythonhosted.org/packages/d0/30/dc54f88dd4a2b5dc8a0279bdd7270e735851848b762aeb1c1184ed1f6b14/tqdm-4.67.1-py3-none-any.whl", hash = "sha256:26445eca388f82e72884e0d580d5464cd801a3ea01e63e5601bdff9ba6a48de2", size = 78540, upload-time = "2024-11-24T20:12:19.698Z" },
]

[[package]]
name = "traitlets"
version = "5.14.3"
source = { registry = "https://pypi.org/simple" }
sdist = { url = "https://files.pythonhosted.org/packages/eb/79/72064e6a701c2183016abbbfedaba506d81e30e232a68c9f0d6f6fcd1574/traitlets-5.14.3.tar.gz", hash = "sha256:9ed0579d3502c94b4b3732ac120375cda96f923114522847de4b3bb98b96b6b7", size = 161621, upload-time = "2024-04-19T11:11:49.746Z" }
wheels = [
    { url = "https://files.pythonhosted.org/packages/00/c0/8f5d070730d7836adc9c9b6408dec68c6ced86b304a9b26a14df072a6e8c/traitlets-5.14.3-py3-none-any.whl", hash = "sha256:b74e89e397b1ed28cc831db7aea759ba6640cb3de13090ca145426688ff1ac4f", size = 85359, upload-time = "2024-04-19T11:11:46.763Z" },
]

[[package]]
name = "trio"
version = "0.29.0"
source = { registry = "https://pypi.org/simple" }
dependencies = [
    { name = "attrs" },
    { name = "cffi", marker = "implementation_name != 'pypy' and os_name == 'nt'" },
    { name = "idna" },
    { name = "outcome" },
    { name = "sniffio" },
    { name = "sortedcontainers" },
]
sdist = { url = "https://files.pythonhosted.org/packages/a1/47/f62e62a1a6f37909aed0bf8f5d5411e06fa03846cfcb64540cd1180ccc9f/trio-0.29.0.tar.gz", hash = "sha256:ea0d3967159fc130acb6939a0be0e558e364fee26b5deeecc893a6b08c361bdf", size = 588952, upload-time = "2025-02-14T07:13:50.724Z" }
wheels = [
    { url = "https://files.pythonhosted.org/packages/c9/55/c4d9bea8b3d7937901958f65124123512419ab0eb73695e5f382521abbfb/trio-0.29.0-py3-none-any.whl", hash = "sha256:d8c463f1a9cc776ff63e331aba44c125f423a5a13c684307e828d930e625ba66", size = 492920, upload-time = "2025-02-14T07:13:48.696Z" },
]

[[package]]
name = "trio-websocket"
version = "0.12.2"
source = { registry = "https://pypi.org/simple" }
dependencies = [
    { name = "outcome" },
    { name = "trio" },
    { name = "wsproto" },
]
sdist = { url = "https://files.pythonhosted.org/packages/d1/3c/8b4358e81f2f2cfe71b66a267f023a91db20a817b9425dd964873796980a/trio_websocket-0.12.2.tar.gz", hash = "sha256:22c72c436f3d1e264d0910a3951934798dcc5b00ae56fc4ee079d46c7cf20fae", size = 33549, upload-time = "2025-02-25T05:16:58.947Z" }
wheels = [
    { url = "https://files.pythonhosted.org/packages/c7/19/eb640a397bba49ba49ef9dbe2e7e5c04202ba045b6ce2ec36e9cadc51e04/trio_websocket-0.12.2-py3-none-any.whl", hash = "sha256:df605665f1db533f4a386c94525870851096a223adcb97f72a07e8b4beba45b6", size = 21221, upload-time = "2025-02-25T05:16:57.545Z" },
]

[[package]]
name = "twisted"
version = "24.11.0"
source = { registry = "https://pypi.org/simple" }
dependencies = [
    { name = "attrs" },
    { name = "automat" },
    { name = "constantly" },
    { name = "hyperlink" },
    { name = "incremental" },
    { name = "typing-extensions" },
    { name = "zope-interface" },
]
sdist = { url = "https://files.pythonhosted.org/packages/77/1c/e07af0df31229250ab58a943077e4adbd5e227d9f2ac826920416b3e5fa2/twisted-24.11.0.tar.gz", hash = "sha256:695d0556d5ec579dcc464d2856b634880ed1319f45b10d19043f2b57eb0115b5", size = 3526722, upload-time = "2024-12-02T09:53:23.767Z" }
wheels = [
    { url = "https://files.pythonhosted.org/packages/70/53/a50654eb9c63da0df2b5dca8ec27656a88b7edd798de5ffad55353203874/twisted-24.11.0-py3-none-any.whl", hash = "sha256:fe403076c71f04d5d2d789a755b687c5637ec3bcd3b2b8252d76f2ba65f54261", size = 3188667, upload-time = "2024-12-02T09:53:21.131Z" },
]

[package.optional-dependencies]
tls = [
    { name = "idna" },
    { name = "pyopenssl" },
    { name = "service-identity" },
]

[[package]]
name = "txaio"
version = "23.1.1"
source = { registry = "https://pypi.org/simple" }
sdist = { url = "https://files.pythonhosted.org/packages/51/91/bc9fd5aa84703f874dea27313b11fde505d343f3ef3ad702bddbe20bfd6e/txaio-23.1.1.tar.gz", hash = "sha256:f9a9216e976e5e3246dfd112ad7ad55ca915606b60b84a757ac769bd404ff704", size = 53704, upload-time = "2023-01-15T14:11:27.475Z" }
wheels = [
    { url = "https://files.pythonhosted.org/packages/7d/6c/a53cc9a97c2da76d9cd83c03f377468599a28f2d4ad9fc71c3b99640e71e/txaio-23.1.1-py2.py3-none-any.whl", hash = "sha256:aaea42f8aad50e0ecfb976130ada140797e9dcb85fad2cf72b0f37f8cefcb490", size = 30512, upload-time = "2023-01-15T14:11:24.999Z" },
]

[[package]]
name = "types-cffi"
version = "1.17.0.20250319"
source = { registry = "https://pypi.org/simple" }
dependencies = [
    { name = "types-setuptools" },
]
sdist = { url = "https://files.pythonhosted.org/packages/f7/ad/ff634c50272e7d2a4063931f9c80c2d6e1a936e361bcc8531889efe540ce/types_cffi-1.17.0.20250319.tar.gz", hash = "sha256:66b0656818e5363f136a0a361f28e41330b55f83d390b14c6bf56026f57b3603", size = 16220, upload-time = "2025-03-19T02:52:57.244Z" }
wheels = [
    { url = "https://files.pythonhosted.org/packages/1a/c2/7625104fc48b071a87b944b05e616a9309a4ed545b9e9a15cddd55598fd5/types_cffi-1.17.0.20250319-py3-none-any.whl", hash = "sha256:5e95f0f10d3f2fd0a8a0a10f6b8b1e0e6ff47796ad2fdd4302b5e514b64d6af4", size = 19383, upload-time = "2025-03-19T02:52:56.345Z" },
]

[[package]]
name = "types-dateparser"
version = "1.2.0.20250208"
source = { registry = "https://pypi.org/simple" }
sdist = { url = "https://files.pythonhosted.org/packages/da/9e/06305e20da13e1014398dac11c346089294f933a1e9e18c80b752b97a795/types_dateparser-1.2.0.20250208.tar.gz", hash = "sha256:11ad024b43a655bcab564f21b172a117e6a09d0fc2e8a8131f52e5b68a59a2a6", size = 15078, upload-time = "2025-02-08T02:37:31.738Z" }
wheels = [
    { url = "https://files.pythonhosted.org/packages/eb/c3/7bbc3d907eaa5cf604207f19b60be5773e12065c621e1bb61f7f9f5159ec/types_dateparser-1.2.0.20250208-py3-none-any.whl", hash = "sha256:bfe9d2f36fca22900797bfdd240e3175d885b9541237447ddd7161ea1be2ff77", size = 21033, upload-time = "2025-02-08T02:37:30.335Z" },
]

[[package]]
name = "types-pyopenssl"
version = "24.1.0.20240722"
source = { registry = "https://pypi.org/simple" }
dependencies = [
    { name = "cryptography" },
    { name = "types-cffi" },
]
sdist = { url = "https://files.pythonhosted.org/packages/93/29/47a346550fd2020dac9a7a6d033ea03fccb92fa47c726056618cc889745e/types-pyOpenSSL-24.1.0.20240722.tar.gz", hash = "sha256:47913b4678a01d879f503a12044468221ed8576263c1540dcb0484ca21b08c39", size = 8458, upload-time = "2024-07-22T02:32:22.558Z" }
wheels = [
    { url = "https://files.pythonhosted.org/packages/98/05/c868a850b6fbb79c26f5f299b768ee0adc1f9816d3461dcf4287916f655b/types_pyOpenSSL-24.1.0.20240722-py3-none-any.whl", hash = "sha256:6a7a5d2ec042537934cfb4c9d4deb0e16c4c6250b09358df1f083682fe6fda54", size = 7499, upload-time = "2024-07-22T02:32:21.232Z" },
]

[[package]]
name = "types-python-dateutil"
version = "2.9.0.20241206"
source = { registry = "https://pypi.org/simple" }
sdist = { url = "https://files.pythonhosted.org/packages/a9/60/47d92293d9bc521cd2301e423a358abfac0ad409b3a1606d8fbae1321961/types_python_dateutil-2.9.0.20241206.tar.gz", hash = "sha256:18f493414c26ffba692a72369fea7a154c502646301ebfe3d56a04b3767284cb", size = 13802, upload-time = "2024-12-06T02:56:41.019Z" }
wheels = [
    { url = "https://files.pythonhosted.org/packages/0f/b3/ca41df24db5eb99b00d97f89d7674a90cb6b3134c52fb8121b6d8d30f15c/types_python_dateutil-2.9.0.20241206-py3-none-any.whl", hash = "sha256:e248a4bc70a486d3e3ec84d0dc30eec3a5f979d6e7ee4123ae043eedbb987f53", size = 14384, upload-time = "2024-12-06T02:56:39.412Z" },
]

[[package]]
name = "types-pytz"
version = "2025.2.0.20250516"
source = { registry = "https://pypi.org/simple" }
sdist = { url = "https://files.pythonhosted.org/packages/bd/72/b0e711fd90409f5a76c75349055d3eb19992c110f0d2d6aabbd6cfbc14bf/types_pytz-2025.2.0.20250516.tar.gz", hash = "sha256:e1216306f8c0d5da6dafd6492e72eb080c9a166171fa80dd7a1990fd8be7a7b3", size = 10940, upload-time = "2025-05-16T03:07:01.91Z" }
wheels = [
    { url = "https://files.pythonhosted.org/packages/c1/ba/e205cd11c1c7183b23c97e4bcd1de7bc0633e2e867601c32ecfc6ad42675/types_pytz-2025.2.0.20250516-py3-none-any.whl", hash = "sha256:e0e0c8a57e2791c19f718ed99ab2ba623856b11620cb6b637e5f62ce285a7451", size = 10136, upload-time = "2025-05-16T03:07:01.075Z" },
]

[[package]]
name = "types-pyyaml"
version = "6.0.12.20241230"
source = { registry = "https://pypi.org/simple" }
sdist = { url = "https://files.pythonhosted.org/packages/9a/f9/4d566925bcf9396136c0a2e5dc7e230ff08d86fa011a69888dd184469d80/types_pyyaml-6.0.12.20241230.tar.gz", hash = "sha256:7f07622dbd34bb9c8b264fe860a17e0efcad00d50b5f27e93984909d9363498c", size = 17078, upload-time = "2024-12-30T02:44:38.168Z" }
wheels = [
    { url = "https://files.pythonhosted.org/packages/e8/c1/48474fbead512b70ccdb4f81ba5eb4a58f69d100ba19f17c92c0c4f50ae6/types_PyYAML-6.0.12.20241230-py3-none-any.whl", hash = "sha256:fa4d32565219b68e6dee5f67534c722e53c00d1cfc09c435ef04d7353e1e96e6", size = 20029, upload-time = "2024-12-30T02:44:36.162Z" },
]

[[package]]
name = "types-redis"
version = "4.6.0.20241004"
source = { registry = "https://pypi.org/simple" }
dependencies = [
    { name = "cryptography" },
    { name = "types-pyopenssl" },
]
sdist = { url = "https://files.pythonhosted.org/packages/3a/95/c054d3ac940e8bac4ca216470c80c26688a0e79e09f520a942bb27da3386/types-redis-4.6.0.20241004.tar.gz", hash = "sha256:5f17d2b3f9091ab75384153bfa276619ffa1cf6a38da60e10d5e6749cc5b902e", size = 49679, upload-time = "2024-10-04T02:43:59.224Z" }
wheels = [
    { url = "https://files.pythonhosted.org/packages/55/82/7d25dce10aad92d2226b269bce2f85cfd843b4477cd50245d7d40ecf8f89/types_redis-4.6.0.20241004-py3-none-any.whl", hash = "sha256:ef5da68cb827e5f606c8f9c0b49eeee4c2669d6d97122f301d3a55dc6a63f6ed", size = 58737, upload-time = "2024-10-04T02:43:57.968Z" },
]

[[package]]
name = "types-requests"
version = "2.32.0.20250306"
source = { registry = "https://pypi.org/simple" }
dependencies = [
    { name = "urllib3" },
]
sdist = { url = "https://files.pythonhosted.org/packages/09/1a/beaeff79ef9efd186566ba5f0d95b44ae21f6d31e9413bcfbef3489b6ae3/types_requests-2.32.0.20250306.tar.gz", hash = "sha256:0962352694ec5b2f95fda877ee60a159abdf84a0fc6fdace599f20acb41a03d1", size = 23012, upload-time = "2025-03-06T02:49:21.823Z" }
wheels = [
    { url = "https://files.pythonhosted.org/packages/99/26/645d89f56004aa0ba3b96fec27793e3c7e62b40982ee069e52568922b6db/types_requests-2.32.0.20250306-py3-none-any.whl", hash = "sha256:25f2cbb5c8710b2022f8bbee7b2b66f319ef14aeea2f35d80f18c9dbf3b60a0b", size = 20673, upload-time = "2025-03-06T02:49:18.333Z" },
]

[[package]]
name = "types-setuptools"
version = "76.0.0.20250313"
source = { registry = "https://pypi.org/simple" }
dependencies = [
    { name = "setuptools" },
]
sdist = { url = "https://files.pythonhosted.org/packages/b8/0f/2d1d000c2be3919bcdea15e5da48456bf1e55c18d02c5509ea59dade1408/types_setuptools-76.0.0.20250313.tar.gz", hash = "sha256:b2be66f550f95f3cad2a7d46177b273c7e9c80df7d257fa57addbbcfc8126a9e", size = 43627, upload-time = "2025-03-13T02:51:28.3Z" }
wheels = [
    { url = "https://files.pythonhosted.org/packages/ca/89/ea9669a0a76b160ffb312d0b02b15bad053c1bc81d2a54e42e3a402ca754/types_setuptools-76.0.0.20250313-py3-none-any.whl", hash = "sha256:bf454b2a49b8cfd7ebcf5844d4dd5fe4c8666782df1e3663c5866fd51a47460e", size = 65845, upload-time = "2025-03-13T02:51:27.055Z" },
]

[[package]]
name = "types-simplejson"
version = "3.20.0.20250318"
source = { registry = "https://pypi.org/simple" }
sdist = { url = "https://files.pythonhosted.org/packages/b7/bb/c19c0863ce03b950a2e6319e668a3e3f51c977368d6a1da529893e794162/types_simplejson-3.20.0.20250318.tar.gz", hash = "sha256:5ada2caa2f76826a90b97985f7b0caf55088a23ed4eb9c39fc1f5cb00b985e09", size = 9966, upload-time = "2025-03-18T02:53:46.144Z" }
wheels = [
    { url = "https://files.pythonhosted.org/packages/02/5a/adb04301014b18324ec88d5fcfe0ffc262ffc68c443cfe79e32b6cc68a35/types_simplejson-3.20.0.20250318-py3-none-any.whl", hash = "sha256:e8c9cdb06b566b6ca1c7bf3d4c97fbd69a6f6a5aea760ef127f31e638a094c26", size = 10336, upload-time = "2025-03-18T02:53:45.363Z" },
]

[[package]]
name = "typing-extensions"
version = "4.12.2"
source = { registry = "https://pypi.org/simple" }
sdist = { url = "https://files.pythonhosted.org/packages/df/db/f35a00659bc03fec321ba8bce9420de607a1d37f8342eee1863174c69557/typing_extensions-4.12.2.tar.gz", hash = "sha256:1a7ead55c7e559dd4dee8856e3a88b41225abfe1ce8df57b7c13915fe121ffb8", size = 85321, upload-time = "2024-06-07T18:52:15.995Z" }
wheels = [
    { url = "https://files.pythonhosted.org/packages/26/9f/ad63fc0248c5379346306f8668cda6e2e2e9c95e01216d2b8ffd9ff037d0/typing_extensions-4.12.2-py3-none-any.whl", hash = "sha256:04e5ca0351e0f3f85c6853954072df659d0d13fac324d0072316b67d7794700d", size = 37438, upload-time = "2024-06-07T18:52:13.582Z" },
]

[[package]]
name = "tzdata"
version = "2025.1"
source = { registry = "https://pypi.org/simple" }
sdist = { url = "https://files.pythonhosted.org/packages/43/0f/fa4723f22942480be4ca9527bbde8d43f6c3f2fe8412f00e7f5f6746bc8b/tzdata-2025.1.tar.gz", hash = "sha256:24894909e88cdb28bd1636c6887801df64cb485bd593f2fd83ef29075a81d694", size = 194950, upload-time = "2025-01-21T19:49:38.686Z" }
wheels = [
    { url = "https://files.pythonhosted.org/packages/0f/dd/84f10e23edd882c6f968c21c2434fe67bd4a528967067515feca9e611e5e/tzdata-2025.1-py2.py3-none-any.whl", hash = "sha256:7e127113816800496f027041c570f50bcd464a020098a3b6b199517772303639", size = 346762, upload-time = "2025-01-21T19:49:37.187Z" },
]

[[package]]
name = "tzlocal"
version = "5.3.1"
source = { registry = "https://pypi.org/simple" }
dependencies = [
    { name = "tzdata", marker = "sys_platform == 'win32'" },
]
sdist = { url = "https://files.pythonhosted.org/packages/8b/2e/c14812d3d4d9cd1773c6be938f89e5735a1f11a9f184ac3639b93cef35d5/tzlocal-5.3.1.tar.gz", hash = "sha256:cceffc7edecefea1f595541dbd6e990cb1ea3d19bf01b2809f362a03dd7921fd", size = 30761, upload-time = "2025-03-05T21:17:41.549Z" }
wheels = [
    { url = "https://files.pythonhosted.org/packages/c2/14/e2a54fabd4f08cd7af1c07030603c3356b74da07f7cc056e600436edfa17/tzlocal-5.3.1-py3-none-any.whl", hash = "sha256:eb1a66c3ef5847adf7a834f1be0800581b683b5608e74f86ecbcef8ab91bb85d", size = 18026, upload-time = "2025-03-05T21:17:39.857Z" },
]

[[package]]
name = "unidecode"
version = "1.3.8"
source = { registry = "https://pypi.org/simple" }
sdist = { url = "https://files.pythonhosted.org/packages/f7/89/19151076a006b9ac0dd37b1354e031f5297891ee507eb624755e58e10d3e/Unidecode-1.3.8.tar.gz", hash = "sha256:cfdb349d46ed3873ece4586b96aa75258726e2fa8ec21d6f00a591d98806c2f4", size = 192701, upload-time = "2024-01-11T11:58:35.609Z" }
wheels = [
    { url = "https://files.pythonhosted.org/packages/84/b7/6ec57841fb67c98f52fc8e4a2d96df60059637cba077edc569a302a8ffc7/Unidecode-1.3.8-py3-none-any.whl", hash = "sha256:d130a61ce6696f8148a3bd8fe779c99adeb4b870584eeb9526584e9aa091fd39", size = 235494, upload-time = "2024-01-11T11:58:33.012Z" },
]

[[package]]
name = "urllib3"
version = "2.3.0"
source = { registry = "https://pypi.org/simple" }
sdist = { url = "https://files.pythonhosted.org/packages/aa/63/e53da845320b757bf29ef6a9062f5c669fe997973f966045cb019c3f4b66/urllib3-2.3.0.tar.gz", hash = "sha256:f8c5449b3cf0861679ce7e0503c7b44b5ec981bec0d1d3795a07f1ba96f0204d", size = 307268, upload-time = "2024-12-22T07:47:30.032Z" }
wheels = [
    { url = "https://files.pythonhosted.org/packages/c8/19/4ec628951a74043532ca2cf5d97b7b14863931476d117c471e8e2b1eb39f/urllib3-2.3.0-py3-none-any.whl", hash = "sha256:1cee9ad369867bfdbbb48b7dd50374c0967a0bb7710050facf0dd6911440e3df", size = 128369, upload-time = "2024-12-22T07:47:28.074Z" },
]

[package.optional-dependencies]
socks = [
    { name = "pysocks" },
]

[[package]]
name = "usaddress"
version = "0.5.13"
source = { registry = "https://pypi.org/simple" }
dependencies = [
    { name = "probableparsing" },
    { name = "python-crfsuite" },
]
sdist = { url = "https://files.pythonhosted.org/packages/8a/17/bb3ffdb3489dd517b7aba18a5196264c121b42385e2020fdec82925e62ec/usaddress-0.5.13.tar.gz", hash = "sha256:5cebfb74c8e542c1ce4c0be9fe2843e62d03a31c029fafb5960590c556902876", size = 912472, upload-time = "2025-03-24T13:39:27.598Z" }
wheels = [
    { url = "https://files.pythonhosted.org/packages/1f/9a/19f51a4add58fdbaee22f04946dcce6b93873ededae026e578e665cb2a80/usaddress-0.5.13-py3-none-any.whl", hash = "sha256:416910b5e80fda80d9c3b59e1b054a37f82edaca884d8d7260be684a15894d47", size = 67703, upload-time = "2025-03-24T13:39:25.509Z" },
]

[[package]]
name = "uvicorn"
version = "0.34.0"
source = { registry = "https://pypi.org/simple" }
dependencies = [
    { name = "click" },
    { name = "h11" },
]
sdist = { url = "https://files.pythonhosted.org/packages/4b/4d/938bd85e5bf2edeec766267a5015ad969730bb91e31b44021dfe8b22df6c/uvicorn-0.34.0.tar.gz", hash = "sha256:404051050cd7e905de2c9a7e61790943440b3416f49cb409f965d9dcd0fa73e9", size = 76568, upload-time = "2024-12-15T13:33:30.42Z" }
wheels = [
    { url = "https://files.pythonhosted.org/packages/61/14/33a3a1352cfa71812a3a21e8c9bfb83f60b0011f5e36f2b1399d51928209/uvicorn-0.34.0-py3-none-any.whl", hash = "sha256:023dc038422502fa28a09c7a30bf2b6991512da7dcdb8fd35fe57cfc154126f4", size = 62315, upload-time = "2024-12-15T13:33:27.467Z" },
]

[package.optional-dependencies]
standard = [
    { name = "colorama", marker = "sys_platform == 'win32'" },
    { name = "httptools" },
    { name = "python-dotenv" },
    { name = "pyyaml" },
    { name = "uvloop", marker = "platform_python_implementation != 'PyPy' and sys_platform != 'cygwin' and sys_platform != 'win32'" },
    { name = "watchfiles" },
    { name = "websockets" },
]

[[package]]
name = "uvloop"
version = "0.21.0"
source = { registry = "https://pypi.org/simple" }
sdist = { url = "https://files.pythonhosted.org/packages/af/c0/854216d09d33c543f12a44b393c402e89a920b1a0a7dc634c42de91b9cf6/uvloop-0.21.0.tar.gz", hash = "sha256:3bf12b0fda68447806a7ad847bfa591613177275d35b6724b1ee573faa3704e3", size = 2492741, upload-time = "2024-10-14T23:38:35.489Z" }
wheels = [
    { url = "https://files.pythonhosted.org/packages/3f/8d/2cbef610ca21539f0f36e2b34da49302029e7c9f09acef0b1c3b5839412b/uvloop-0.21.0-cp313-cp313-macosx_10_13_universal2.whl", hash = "sha256:bfd55dfcc2a512316e65f16e503e9e450cab148ef11df4e4e679b5e8253a5281", size = 1468123, upload-time = "2024-10-14T23:38:00.688Z" },
    { url = "https://files.pythonhosted.org/packages/93/0d/b0038d5a469f94ed8f2b2fce2434a18396d8fbfb5da85a0a9781ebbdec14/uvloop-0.21.0-cp313-cp313-macosx_10_13_x86_64.whl", hash = "sha256:787ae31ad8a2856fc4e7c095341cccc7209bd657d0e71ad0dc2ea83c4a6fa8af", size = 819325, upload-time = "2024-10-14T23:38:02.309Z" },
    { url = "https://files.pythonhosted.org/packages/50/94/0a687f39e78c4c1e02e3272c6b2ccdb4e0085fda3b8352fecd0410ccf915/uvloop-0.21.0-cp313-cp313-manylinux_2_17_aarch64.manylinux2014_aarch64.whl", hash = "sha256:5ee4d4ef48036ff6e5cfffb09dd192c7a5027153948d85b8da7ff705065bacc6", size = 4582806, upload-time = "2024-10-14T23:38:04.711Z" },
    { url = "https://files.pythonhosted.org/packages/d2/19/f5b78616566ea68edd42aacaf645adbf71fbd83fc52281fba555dc27e3f1/uvloop-0.21.0-cp313-cp313-manylinux_2_17_x86_64.manylinux2014_x86_64.whl", hash = "sha256:f3df876acd7ec037a3d005b3ab85a7e4110422e4d9c1571d4fc89b0fc41b6816", size = 4701068, upload-time = "2024-10-14T23:38:06.385Z" },
    { url = "https://files.pythonhosted.org/packages/47/57/66f061ee118f413cd22a656de622925097170b9380b30091b78ea0c6ea75/uvloop-0.21.0-cp313-cp313-musllinux_1_2_aarch64.whl", hash = "sha256:bd53ecc9a0f3d87ab847503c2e1552b690362e005ab54e8a48ba97da3924c0dc", size = 4454428, upload-time = "2024-10-14T23:38:08.416Z" },
    { url = "https://files.pythonhosted.org/packages/63/9a/0962b05b308494e3202d3f794a6e85abe471fe3cafdbcf95c2e8c713aabd/uvloop-0.21.0-cp313-cp313-musllinux_1_2_x86_64.whl", hash = "sha256:a5c39f217ab3c663dc699c04cbd50c13813e31d917642d459fdcec07555cc553", size = 4660018, upload-time = "2024-10-14T23:38:10.888Z" },
]

[[package]]
name = "vine"
version = "5.1.0"
source = { registry = "https://pypi.org/simple" }
sdist = { url = "https://files.pythonhosted.org/packages/bd/e4/d07b5f29d283596b9727dd5275ccbceb63c44a1a82aa9e4bfd20426762ac/vine-5.1.0.tar.gz", hash = "sha256:8b62e981d35c41049211cf62a0a1242d8c1ee9bd15bb196ce38aefd6799e61e0", size = 48980, upload-time = "2023-11-05T08:46:53.857Z" }
wheels = [
    { url = "https://files.pythonhosted.org/packages/03/ff/7c0c86c43b3cbb927e0ccc0255cb4057ceba4799cd44ae95174ce8e8b5b2/vine-5.1.0-py3-none-any.whl", hash = "sha256:40fdf3c48b2cfe1c38a49e9ae2da6fda88e4794c810050a728bd7413811fb1dc", size = 9636, upload-time = "2023-11-05T08:46:51.205Z" },
]

[[package]]
name = "virtualenv"
version = "20.29.3"
source = { registry = "https://pypi.org/simple" }
dependencies = [
    { name = "distlib" },
    { name = "filelock" },
    { name = "platformdirs" },
]
sdist = { url = "https://files.pythonhosted.org/packages/c7/9c/57d19fa093bcf5ac61a48087dd44d00655f85421d1aa9722f8befbf3f40a/virtualenv-20.29.3.tar.gz", hash = "sha256:95e39403fcf3940ac45bc717597dba16110b74506131845d9b687d5e73d947ac", size = 4320280, upload-time = "2025-03-06T19:54:19.055Z" }
wheels = [
    { url = "https://files.pythonhosted.org/packages/c2/eb/c6db6e3001d58c6a9e67c74bb7b4206767caa3ccc28c6b9eaf4c23fb4e34/virtualenv-20.29.3-py3-none-any.whl", hash = "sha256:3e3d00f5807e83b234dfb6122bf37cfadf4be216c53a49ac059d02414f819170", size = 4301458, upload-time = "2025-03-06T19:54:16.923Z" },
]

[[package]]
name = "watchfiles"
version = "1.0.4"
source = { registry = "https://pypi.org/simple" }
dependencies = [
    { name = "anyio" },
]
sdist = { url = "https://files.pythonhosted.org/packages/f5/26/c705fc77d0a9ecdb9b66f1e2976d95b81df3cae518967431e7dbf9b5e219/watchfiles-1.0.4.tar.gz", hash = "sha256:6ba473efd11062d73e4f00c2b730255f9c1bdd73cd5f9fe5b5da8dbd4a717205", size = 94625, upload-time = "2025-01-10T13:05:56.196Z" }
wheels = [
    { url = "https://files.pythonhosted.org/packages/08/98/f03efabec64b5b1fa58c0daab25c68ef815b0f320e54adcacd0d6847c339/watchfiles-1.0.4-cp313-cp313-macosx_10_12_x86_64.whl", hash = "sha256:8012bd820c380c3d3db8435e8cf7592260257b378b649154a7948a663b5f84e9", size = 390954, upload-time = "2025-01-10T13:04:47.458Z" },
    { url = "https://files.pythonhosted.org/packages/16/09/4dd49ba0a32a45813debe5fb3897955541351ee8142f586303b271a02b40/watchfiles-1.0.4-cp313-cp313-macosx_11_0_arm64.whl", hash = "sha256:aa216f87594f951c17511efe5912808dfcc4befa464ab17c98d387830ce07b60", size = 381133, upload-time = "2025-01-10T13:04:48.977Z" },
    { url = "https://files.pythonhosted.org/packages/76/59/5aa6fc93553cd8d8ee75c6247763d77c02631aed21551a97d94998bf1dae/watchfiles-1.0.4-cp313-cp313-manylinux_2_17_aarch64.manylinux2014_aarch64.whl", hash = "sha256:62c9953cf85529c05b24705639ffa390f78c26449e15ec34d5339e8108c7c407", size = 449516, upload-time = "2025-01-10T13:04:50.653Z" },
    { url = "https://files.pythonhosted.org/packages/4c/aa/df4b6fe14b6317290b91335b23c96b488d365d65549587434817e06895ea/watchfiles-1.0.4-cp313-cp313-manylinux_2_17_armv7l.manylinux2014_armv7l.whl", hash = "sha256:7cf684aa9bba4cd95ecb62c822a56de54e3ae0598c1a7f2065d51e24637a3c5d", size = 454820, upload-time = "2025-01-10T13:04:52.312Z" },
    { url = "https://files.pythonhosted.org/packages/5e/71/185f8672f1094ce48af33252c73e39b48be93b761273872d9312087245f6/watchfiles-1.0.4-cp313-cp313-manylinux_2_17_i686.manylinux2014_i686.whl", hash = "sha256:f44a39aee3cbb9b825285ff979ab887a25c5d336e5ec3574f1506a4671556a8d", size = 481550, upload-time = "2025-01-10T13:04:54.007Z" },
    { url = "https://files.pythonhosted.org/packages/85/d7/50ebba2c426ef1a5cb17f02158222911a2e005d401caf5d911bfca58f4c4/watchfiles-1.0.4-cp313-cp313-manylinux_2_17_ppc64le.manylinux2014_ppc64le.whl", hash = "sha256:a38320582736922be8c865d46520c043bff350956dfc9fbaee3b2df4e1740a4b", size = 518647, upload-time = "2025-01-10T13:04:56.008Z" },
    { url = "https://files.pythonhosted.org/packages/f0/7a/4c009342e393c545d68987e8010b937f72f47937731225b2b29b7231428f/watchfiles-1.0.4-cp313-cp313-manylinux_2_17_s390x.manylinux2014_s390x.whl", hash = "sha256:39f4914548b818540ef21fd22447a63e7be6e24b43a70f7642d21f1e73371590", size = 497547, upload-time = "2025-01-10T13:04:58.087Z" },
    { url = "https://files.pythonhosted.org/packages/0f/7c/1cf50b35412d5c72d63b2bf9a4fffee2e1549a245924960dd087eb6a6de4/watchfiles-1.0.4-cp313-cp313-manylinux_2_17_x86_64.manylinux2014_x86_64.whl", hash = "sha256:f12969a3765909cf5dc1e50b2436eb2c0e676a3c75773ab8cc3aa6175c16e902", size = 452179, upload-time = "2025-01-10T13:05:01.175Z" },
    { url = "https://files.pythonhosted.org/packages/d6/a9/3db1410e1c1413735a9a472380e4f431ad9a9e81711cda2aaf02b7f62693/watchfiles-1.0.4-cp313-cp313-musllinux_1_1_aarch64.whl", hash = "sha256:0986902677a1a5e6212d0c49b319aad9cc48da4bd967f86a11bde96ad9676ca1", size = 614125, upload-time = "2025-01-10T13:05:03.086Z" },
    { url = "https://files.pythonhosted.org/packages/f2/e1/0025d365cf6248c4d1ee4c3d2e3d373bdd3f6aff78ba4298f97b4fad2740/watchfiles-1.0.4-cp313-cp313-musllinux_1_1_x86_64.whl", hash = "sha256:308ac265c56f936636e3b0e3f59e059a40003c655228c131e1ad439957592303", size = 611911, upload-time = "2025-01-10T13:05:04.947Z" },
    { url = "https://files.pythonhosted.org/packages/55/55/035838277d8c98fc8c917ac9beeb0cd6c59d675dc2421df5f9fcf44a0070/watchfiles-1.0.4-cp313-cp313-win32.whl", hash = "sha256:aee397456a29b492c20fda2d8961e1ffb266223625346ace14e4b6d861ba9c80", size = 271152, upload-time = "2025-01-10T13:05:09.507Z" },
    { url = "https://files.pythonhosted.org/packages/f0/e5/96b8e55271685ddbadc50ce8bc53aa2dff278fb7ac4c2e473df890def2dc/watchfiles-1.0.4-cp313-cp313-win_amd64.whl", hash = "sha256:d6097538b0ae5c1b88c3b55afa245a66793a8fec7ada6755322e465fb1a0e8cc", size = 285216, upload-time = "2025-01-10T13:05:11.107Z" },
]

[[package]]
name = "wcwidth"
version = "0.2.13"
source = { registry = "https://pypi.org/simple" }
sdist = { url = "https://files.pythonhosted.org/packages/6c/63/53559446a878410fc5a5974feb13d31d78d752eb18aeba59c7fef1af7598/wcwidth-0.2.13.tar.gz", hash = "sha256:72ea0c06399eb286d978fdedb6923a9eb47e1c486ce63e9b4e64fc18303972b5", size = 101301, upload-time = "2024-01-06T02:10:57.829Z" }
wheels = [
    { url = "https://files.pythonhosted.org/packages/fd/84/fd2ba7aafacbad3c4201d395674fc6348826569da3c0937e75505ead3528/wcwidth-0.2.13-py2.py3-none-any.whl", hash = "sha256:3da69048e4540d84af32131829ff948f1e022c1c6bdb8d6102117aac784f6859", size = 34166, upload-time = "2024-01-06T02:10:55.763Z" },
]

[[package]]
name = "webencodings"
version = "0.5.1"
source = { registry = "https://pypi.org/simple" }
sdist = { url = "https://files.pythonhosted.org/packages/0b/02/ae6ceac1baeda530866a85075641cec12989bd8d31af6d5ab4a3e8c92f47/webencodings-0.5.1.tar.gz", hash = "sha256:b36a1c245f2d304965eb4e0a82848379241dc04b865afcc4aab16748587e1923", size = 9721, upload-time = "2017-04-05T20:21:34.189Z" }
wheels = [
    { url = "https://files.pythonhosted.org/packages/f4/24/2a3e3df732393fed8b3ebf2ec078f05546de641fe1b667ee316ec1dcf3b7/webencodings-0.5.1-py2.py3-none-any.whl", hash = "sha256:a0af1213f3c2226497a97e2b3aa01a7e4bee4f403f95be16fc9acd2947514a78", size = 11774, upload-time = "2017-04-05T20:21:32.581Z" },
]

[[package]]
name = "websocket-client"
version = "1.8.0"
source = { registry = "https://pypi.org/simple" }
sdist = { url = "https://files.pythonhosted.org/packages/e6/30/fba0d96b4b5fbf5948ed3f4681f7da2f9f64512e1d303f94b4cc174c24a5/websocket_client-1.8.0.tar.gz", hash = "sha256:3239df9f44da632f96012472805d40a23281a991027ce11d2f45a6f24ac4c3da", size = 54648, upload-time = "2024-04-23T22:16:16.976Z" }
wheels = [
    { url = "https://files.pythonhosted.org/packages/5a/84/44687a29792a70e111c5c477230a72c4b957d88d16141199bf9acb7537a3/websocket_client-1.8.0-py3-none-any.whl", hash = "sha256:17b44cc997f5c498e809b22cdf2d9c7a9e71c02c8cc2b6c56e7c2d1239bfa526", size = 58826, upload-time = "2024-04-23T22:16:14.422Z" },
]

[[package]]
name = "websockets"
version = "15.0.1"
source = { registry = "https://pypi.org/simple" }
sdist = { url = "https://files.pythonhosted.org/packages/21/e6/26d09fab466b7ca9c7737474c52be4f76a40301b08362eb2dbc19dcc16c1/websockets-15.0.1.tar.gz", hash = "sha256:82544de02076bafba038ce055ee6412d68da13ab47f0c60cab827346de828dee", size = 177016, upload-time = "2025-03-05T20:03:41.606Z" }
wheels = [
    { url = "https://files.pythonhosted.org/packages/cb/9f/51f0cf64471a9d2b4d0fc6c534f323b664e7095640c34562f5182e5a7195/websockets-15.0.1-cp313-cp313-macosx_10_13_universal2.whl", hash = "sha256:ee443ef070bb3b6ed74514f5efaa37a252af57c90eb33b956d35c8e9c10a1931", size = 175440, upload-time = "2025-03-05T20:02:36.695Z" },
    { url = "https://files.pythonhosted.org/packages/8a/05/aa116ec9943c718905997412c5989f7ed671bc0188ee2ba89520e8765d7b/websockets-15.0.1-cp313-cp313-macosx_10_13_x86_64.whl", hash = "sha256:5a939de6b7b4e18ca683218320fc67ea886038265fd1ed30173f5ce3f8e85675", size = 173098, upload-time = "2025-03-05T20:02:37.985Z" },
    { url = "https://files.pythonhosted.org/packages/ff/0b/33cef55ff24f2d92924923c99926dcce78e7bd922d649467f0eda8368923/websockets-15.0.1-cp313-cp313-macosx_11_0_arm64.whl", hash = "sha256:746ee8dba912cd6fc889a8147168991d50ed70447bf18bcda7039f7d2e3d9151", size = 173329, upload-time = "2025-03-05T20:02:39.298Z" },
    { url = "https://files.pythonhosted.org/packages/31/1d/063b25dcc01faa8fada1469bdf769de3768b7044eac9d41f734fd7b6ad6d/websockets-15.0.1-cp313-cp313-manylinux_2_17_aarch64.manylinux2014_aarch64.whl", hash = "sha256:595b6c3969023ecf9041b2936ac3827e4623bfa3ccf007575f04c5a6aa318c22", size = 183111, upload-time = "2025-03-05T20:02:40.595Z" },
    { url = "https://files.pythonhosted.org/packages/93/53/9a87ee494a51bf63e4ec9241c1ccc4f7c2f45fff85d5bde2ff74fcb68b9e/websockets-15.0.1-cp313-cp313-manylinux_2_5_i686.manylinux1_i686.manylinux_2_17_i686.manylinux2014_i686.whl", hash = "sha256:3c714d2fc58b5ca3e285461a4cc0c9a66bd0e24c5da9911e30158286c9b5be7f", size = 182054, upload-time = "2025-03-05T20:02:41.926Z" },
    { url = "https://files.pythonhosted.org/packages/ff/b2/83a6ddf56cdcbad4e3d841fcc55d6ba7d19aeb89c50f24dd7e859ec0805f/websockets-15.0.1-cp313-cp313-manylinux_2_5_x86_64.manylinux1_x86_64.manylinux_2_17_x86_64.manylinux2014_x86_64.whl", hash = "sha256:0f3c1e2ab208db911594ae5b4f79addeb3501604a165019dd221c0bdcabe4db8", size = 182496, upload-time = "2025-03-05T20:02:43.304Z" },
    { url = "https://files.pythonhosted.org/packages/98/41/e7038944ed0abf34c45aa4635ba28136f06052e08fc2168520bb8b25149f/websockets-15.0.1-cp313-cp313-musllinux_1_2_aarch64.whl", hash = "sha256:229cf1d3ca6c1804400b0a9790dc66528e08a6a1feec0d5040e8b9eb14422375", size = 182829, upload-time = "2025-03-05T20:02:48.812Z" },
    { url = "https://files.pythonhosted.org/packages/e0/17/de15b6158680c7623c6ef0db361da965ab25d813ae54fcfeae2e5b9ef910/websockets-15.0.1-cp313-cp313-musllinux_1_2_i686.whl", hash = "sha256:756c56e867a90fb00177d530dca4b097dd753cde348448a1012ed6c5131f8b7d", size = 182217, upload-time = "2025-03-05T20:02:50.14Z" },
    { url = "https://files.pythonhosted.org/packages/33/2b/1f168cb6041853eef0362fb9554c3824367c5560cbdaad89ac40f8c2edfc/websockets-15.0.1-cp313-cp313-musllinux_1_2_x86_64.whl", hash = "sha256:558d023b3df0bffe50a04e710bc87742de35060580a293c2a984299ed83bc4e4", size = 182195, upload-time = "2025-03-05T20:02:51.561Z" },
    { url = "https://files.pythonhosted.org/packages/86/eb/20b6cdf273913d0ad05a6a14aed4b9a85591c18a987a3d47f20fa13dcc47/websockets-15.0.1-cp313-cp313-win32.whl", hash = "sha256:ba9e56e8ceeeedb2e080147ba85ffcd5cd0711b89576b83784d8605a7df455fa", size = 176393, upload-time = "2025-03-05T20:02:53.814Z" },
    { url = "https://files.pythonhosted.org/packages/1b/6c/c65773d6cab416a64d191d6ee8a8b1c68a09970ea6909d16965d26bfed1e/websockets-15.0.1-cp313-cp313-win_amd64.whl", hash = "sha256:e09473f095a819042ecb2ab9465aee615bd9c2028e4ef7d933600a8401c79561", size = 176837, upload-time = "2025-03-05T20:02:55.237Z" },
    { url = "https://files.pythonhosted.org/packages/fa/a8/5b41e0da817d64113292ab1f8247140aac61cbf6cfd085d6a0fa77f4984f/websockets-15.0.1-py3-none-any.whl", hash = "sha256:f7a866fbc1e97b5c617ee4116daaa09b722101d4a3c170c787450ba409f9736f", size = 169743, upload-time = "2025-03-05T20:03:39.41Z" },
]

[[package]]
name = "wsproto"
version = "1.2.0"
source = { registry = "https://pypi.org/simple" }
dependencies = [
    { name = "h11" },
]
sdist = { url = "https://files.pythonhosted.org/packages/c9/4a/44d3c295350d776427904d73c189e10aeae66d7f555bb2feee16d1e4ba5a/wsproto-1.2.0.tar.gz", hash = "sha256:ad565f26ecb92588a3e43bc3d96164de84cd9902482b130d0ddbaa9664a85065", size = 53425, upload-time = "2022-08-23T19:58:21.447Z" }
wheels = [
    { url = "https://files.pythonhosted.org/packages/78/58/e860788190eba3bcce367f74d29c4675466ce8dddfba85f7827588416f01/wsproto-1.2.0-py3-none-any.whl", hash = "sha256:b9acddd652b585d75b20477888c56642fdade28bdfd3579aa24a4d2c037dd736", size = 24226, upload-time = "2022-08-23T19:58:19.96Z" },
]

[[package]]
name = "zope-interface"
version = "7.2"
source = { registry = "https://pypi.org/simple" }
dependencies = [
    { name = "setuptools" },
]
sdist = { url = "https://files.pythonhosted.org/packages/30/93/9210e7606be57a2dfc6277ac97dcc864fd8d39f142ca194fdc186d596fda/zope.interface-7.2.tar.gz", hash = "sha256:8b49f1a3d1ee4cdaf5b32d2e738362c7f5e40ac8b46dd7d1a65e82a4872728fe", size = 252960, upload-time = "2024-11-28T08:45:39.224Z" }
wheels = [
    { url = "https://files.pythonhosted.org/packages/c6/3b/e309d731712c1a1866d61b5356a069dd44e5b01e394b6cb49848fa2efbff/zope.interface-7.2-cp313-cp313-macosx_10_9_x86_64.whl", hash = "sha256:3e0350b51e88658d5ad126c6a57502b19d5f559f6cb0a628e3dc90442b53dd98", size = 208961, upload-time = "2024-11-28T08:48:29.865Z" },
    { url = "https://files.pythonhosted.org/packages/49/65/78e7cebca6be07c8fc4032bfbb123e500d60efdf7b86727bb8a071992108/zope.interface-7.2-cp313-cp313-macosx_11_0_arm64.whl", hash = "sha256:15398c000c094b8855d7d74f4fdc9e73aa02d4d0d5c775acdef98cdb1119768d", size = 209356, upload-time = "2024-11-28T08:48:33.297Z" },
    { url = "https://files.pythonhosted.org/packages/11/b1/627384b745310d082d29e3695db5f5a9188186676912c14b61a78bbc6afe/zope.interface-7.2-cp313-cp313-manylinux_2_17_aarch64.manylinux2014_aarch64.whl", hash = "sha256:802176a9f99bd8cc276dcd3b8512808716492f6f557c11196d42e26c01a69a4c", size = 264196, upload-time = "2024-11-28T09:18:17.584Z" },
    { url = "https://files.pythonhosted.org/packages/b8/f6/54548df6dc73e30ac6c8a7ff1da73ac9007ba38f866397091d5a82237bd3/zope.interface-7.2-cp313-cp313-manylinux_2_5_i686.manylinux1_i686.manylinux_2_17_i686.manylinux2014_i686.whl", hash = "sha256:eb23f58a446a7f09db85eda09521a498e109f137b85fb278edb2e34841055398", size = 259237, upload-time = "2024-11-28T08:48:31.71Z" },
    { url = "https://files.pythonhosted.org/packages/b6/66/ac05b741c2129fdf668b85631d2268421c5cd1a9ff99be1674371139d665/zope.interface-7.2-cp313-cp313-manylinux_2_5_x86_64.manylinux1_x86_64.manylinux_2_17_x86_64.manylinux2014_x86_64.whl", hash = "sha256:a71a5b541078d0ebe373a81a3b7e71432c61d12e660f1d67896ca62d9628045b", size = 264696, upload-time = "2024-11-28T08:48:41.161Z" },
    { url = "https://files.pythonhosted.org/packages/0a/2f/1bccc6f4cc882662162a1158cda1a7f616add2ffe322b28c99cb031b4ffc/zope.interface-7.2-cp313-cp313-win_amd64.whl", hash = "sha256:4893395d5dd2ba655c38ceb13014fd65667740f09fa5bb01caa1e6284e48c0cd", size = 212472, upload-time = "2024-11-28T08:49:56.587Z" },
]<|MERGE_RESOLUTION|>--- conflicted
+++ resolved
@@ -1585,13 +1585,8 @@
 
 [[package]]
 name = "juriscraper"
-<<<<<<< HEAD
 version = "2.6.79"
 source = { git = "https://github.com/freelawproject/juriscraper?rev=1496-add-rate_limit-base-method#d3e7f5714e6a8705ba315a252ae5b803dc34aa31" }
-=======
-version = "2.6.84"
-source = { registry = "https://pypi.org/simple" }
->>>>>>> b05902da
 dependencies = [
     { name = "certifi" },
     { name = "chardet" },
@@ -1608,13 +1603,10 @@
     { name = "selenium" },
     { name = "tldextract" },
 ]
-<<<<<<< HEAD
-=======
 sdist = { url = "https://files.pythonhosted.org/packages/71/80/153099ca435630dd63fb4325d97a6a716190691618c006212c2fca95dd2a/juriscraper-2.6.84.tar.gz", hash = "sha256:5078ce01447d9a4ccbb0727505a98ed89f22e0abdf5438a5f0e6ce6daf7d729b", size = 311703, upload-time = "2025-08-07T19:42:18.21Z" }
 wheels = [
     { url = "https://files.pythonhosted.org/packages/f8/71/b152a83dde4f0c2d6bccd2deddb77525d63482b55278f5bcb20c244e4c19/juriscraper-2.6.84-py3-none-any.whl", hash = "sha256:19aa8787d4c6798bfa757a19096cb5bca704e8edff5bdcd9a9f64b5c61b6a91c", size = 516162, upload-time = "2025-08-07T19:42:16.188Z" },
 ]
->>>>>>> b05902da
 
 [[package]]
 name = "kdtree"

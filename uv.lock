version = 1
revision = 3
requires-python = "==3.13.*"

[[package]]
name = "ada-url"
version = "1.21.0"
source = { registry = "https://pypi.org/simple" }
dependencies = [
    { name = "cffi" },
]
sdist = { url = "https://files.pythonhosted.org/packages/be/50/13b64120ba1f177712d6af752b844815488b435ada10c656561d1d67aa6f/ada_url-1.21.0.tar.gz", hash = "sha256:2954c4824aeebf94b47ea8552ab00ceb92988fe42bed37a9c9d5798c928831c6", size = 259602, upload-time = "2025-03-11T19:27:15.177Z" }
wheels = [
    { url = "https://files.pythonhosted.org/packages/1f/e0/9a9531af96d085e496b22f4fb716fc737bb0359ffd9d65c63f5b44826934/ada_url-1.21.0-cp313-cp313-macosx_10_15_universal2.whl", hash = "sha256:022b152eb70e23932dd47285f2b79825fc4897894d1c6fec8653e24403ee9990", size = 748059, upload-time = "2025-03-11T19:26:33.054Z" },
    { url = "https://files.pythonhosted.org/packages/d4/d8/bcde5baf73cf11d7d3ac27f232a1ec66ce2f1deb3a4d9f96745502656044/ada_url-1.21.0-cp313-cp313-macosx_10_15_x86_64.whl", hash = "sha256:3a0c780cdd6bd2e29823189f15540cdd92c8f5a27a3d445c8830dc5c1307312a", size = 507776, upload-time = "2025-03-11T19:26:34.874Z" },
    { url = "https://files.pythonhosted.org/packages/38/14/12c797a89ecfa59aca68f848f9ea59d19d26d502d78d3f186ff4f02eab09/ada_url-1.21.0-cp313-cp313-macosx_11_0_arm64.whl", hash = "sha256:76fd009d72d8550e0b97b1762b1efda5944554381732da56acdb845018adf3a7", size = 498041, upload-time = "2025-03-11T19:26:36.178Z" },
    { url = "https://files.pythonhosted.org/packages/37/8d/fcfa4c2098e5c48f6b6e1e6dfdf94419ca393b1a34ec9b188c645a97dcc0/ada_url-1.21.0-cp313-cp313-manylinux_2_24_aarch64.manylinux_2_28_aarch64.whl", hash = "sha256:6811017eb75c50aee0b9c193ed6c230f7568c103f1e8169c0a5b24b150c9a634", size = 1814782, upload-time = "2025-03-11T19:26:37.561Z" },
    { url = "https://files.pythonhosted.org/packages/82/84/7c9c354cfffe74bd1382779b62ec579da1a1a2bec98b0803e8de877137c9/ada_url-1.21.0-cp313-cp313-manylinux_2_24_x86_64.manylinux_2_28_x86_64.whl", hash = "sha256:1a83eaf825d849afbe358ec88fe803f82d59f7886dc1b45ab81915e828b8bb13", size = 1894718, upload-time = "2025-03-11T19:26:39.379Z" },
    { url = "https://files.pythonhosted.org/packages/77/e8/46f7230b28006e8a10ad57680574e1330c0a7e16c33414a049675780fe43/ada_url-1.21.0-cp313-cp313-musllinux_1_2_aarch64.whl", hash = "sha256:caf9a612753a33abf0bce0ee7f86dbc05c703c5fba0a28d193b814011b72521a", size = 2720336, upload-time = "2025-03-11T19:26:40.911Z" },
    { url = "https://files.pythonhosted.org/packages/12/7b/d59e4c55476c6aeebf9c17990a8e850492a421f098c7465feb176ffad251/ada_url-1.21.0-cp313-cp313-musllinux_1_2_x86_64.whl", hash = "sha256:21b747a6122ef9eccacc1368e83291d59d1e845f5240319550567df9d1e1499c", size = 2856897, upload-time = "2025-03-11T19:26:42.718Z" },
    { url = "https://files.pythonhosted.org/packages/38/ee/dad9745751ccf6ce1fb5cbc9834dec72e7858786771f015e6687b50ec510/ada_url-1.21.0-cp313-cp313-win_amd64.whl", hash = "sha256:24ab3b1fed0c57b5bc152794fc6fe949dc646dd4e7b123aa43c71b0ab02b6056", size = 434801, upload-time = "2025-03-11T19:26:44.806Z" },
]

[[package]]
name = "amqp"
version = "5.3.1"
source = { registry = "https://pypi.org/simple" }
dependencies = [
    { name = "vine" },
]
sdist = { url = "https://files.pythonhosted.org/packages/79/fc/ec94a357dfc6683d8c86f8b4cfa5416a4c36b28052ec8260c77aca96a443/amqp-5.3.1.tar.gz", hash = "sha256:cddc00c725449522023bad949f70fff7b48f0b1ade74d170a6f10ab044739432", size = 129013, upload-time = "2024-11-12T19:55:44.051Z" }
wheels = [
    { url = "https://files.pythonhosted.org/packages/26/99/fc813cd978842c26c82534010ea849eee9ab3a13ea2b74e95cb9c99e747b/amqp-5.3.1-py3-none-any.whl", hash = "sha256:43b3319e1b4e7d1251833a93d672b4af1e40f3d632d479b98661a95f117880a2", size = 50944, upload-time = "2024-11-12T19:55:41.782Z" },
]

[[package]]
name = "annotated-types"
version = "0.7.0"
source = { registry = "https://pypi.org/simple" }
sdist = { url = "https://files.pythonhosted.org/packages/ee/67/531ea369ba64dcff5ec9c3402f9f51bf748cec26dde048a2f973a4eea7f5/annotated_types-0.7.0.tar.gz", hash = "sha256:aff07c09a53a08bc8cfccb9c85b05f1aa9a2a6f23728d790723543408344ce89", size = 16081, upload-time = "2024-05-20T21:33:25.928Z" }
wheels = [
    { url = "https://files.pythonhosted.org/packages/78/b6/6307fbef88d9b5ee7421e68d78a9f162e0da4900bc5f5793f6d3d0e34fb8/annotated_types-0.7.0-py3-none-any.whl", hash = "sha256:1f02e8b43a8fbbc3f3e0d4f0f4bfc8131bcb4eebe8849b8e5c773f3a1c582a53", size = 13643, upload-time = "2024-05-20T21:33:24.1Z" },
]

[[package]]
name = "anyio"
version = "4.9.0"
source = { registry = "https://pypi.org/simple" }
dependencies = [
    { name = "idna" },
    { name = "sniffio" },
]
sdist = { url = "https://files.pythonhosted.org/packages/95/7d/4c1bd541d4dffa1b52bd83fb8527089e097a106fc90b467a7313b105f840/anyio-4.9.0.tar.gz", hash = "sha256:673c0c244e15788651a4ff38710fea9675823028a6f08a5eda409e0c9840a028", size = 190949, upload-time = "2025-03-17T00:02:54.77Z" }
wheels = [
    { url = "https://files.pythonhosted.org/packages/a1/ee/48ca1a7c89ffec8b6a0c5d02b89c305671d5ffd8d3c94acf8b8c408575bb/anyio-4.9.0-py3-none-any.whl", hash = "sha256:9f76d541cad6e36af7beb62e978876f3b41e3e04f2c1fbf0884604c0a9c4d93c", size = 100916, upload-time = "2025-03-17T00:02:52.713Z" },
]

[[package]]
name = "asgiref"
version = "3.8.1"
source = { registry = "https://pypi.org/simple" }
sdist = { url = "https://files.pythonhosted.org/packages/29/38/b3395cc9ad1b56d2ddac9970bc8f4141312dbaec28bc7c218b0dfafd0f42/asgiref-3.8.1.tar.gz", hash = "sha256:c343bd80a0bec947a9860adb4c432ffa7db769836c64238fc34bdc3fec84d590", size = 35186, upload-time = "2024-03-22T14:39:36.863Z" }
wheels = [
    { url = "https://files.pythonhosted.org/packages/39/e3/893e8757be2612e6c266d9bb58ad2e3651524b5b40cf56761e985a28b13e/asgiref-3.8.1-py3-none-any.whl", hash = "sha256:3e1e3ecc849832fe52ccf2cb6686b7a55f82bb1d6aee72a58826471390335e47", size = 23828, upload-time = "2024-03-22T14:39:34.521Z" },
]

[[package]]
name = "asttokens"
version = "3.0.0"
source = { registry = "https://pypi.org/simple" }
sdist = { url = "https://files.pythonhosted.org/packages/4a/e7/82da0a03e7ba5141f05cce0d302e6eed121ae055e0456ca228bf693984bc/asttokens-3.0.0.tar.gz", hash = "sha256:0dcd8baa8d62b0c1d118b399b2ddba3c4aff271d0d7a9e0d4c1681c79035bbc7", size = 61978, upload-time = "2024-11-30T04:30:14.439Z" }
wheels = [
    { url = "https://files.pythonhosted.org/packages/25/8a/c46dcc25341b5bce5472c718902eb3d38600a903b14fa6aeecef3f21a46f/asttokens-3.0.0-py3-none-any.whl", hash = "sha256:e3078351a059199dd5138cb1c706e6430c05eff2ff136af5eb4790f9d28932e2", size = 26918, upload-time = "2024-11-30T04:30:10.946Z" },
]

[[package]]
name = "attrs"
version = "25.3.0"
source = { registry = "https://pypi.org/simple" }
sdist = { url = "https://files.pythonhosted.org/packages/5a/b0/1367933a8532ee6ff8d63537de4f1177af4bff9f3e829baf7331f595bb24/attrs-25.3.0.tar.gz", hash = "sha256:75d7cefc7fb576747b2c81b4442d4d4a1ce0900973527c011d1030fd3bf4af1b", size = 812032, upload-time = "2025-03-13T11:10:22.779Z" }
wheels = [
    { url = "https://files.pythonhosted.org/packages/77/06/bb80f5f86020c4551da315d78b3ab75e8228f89f0162f2c3a819e407941a/attrs-25.3.0-py3-none-any.whl", hash = "sha256:427318ce031701fea540783410126f03899a97ffc6f61596ad581ac2e40e3bc3", size = 63815, upload-time = "2025-03-13T11:10:21.14Z" },
]

[[package]]
name = "autobahn"
version = "24.4.2"
source = { registry = "https://pypi.org/simple" }
dependencies = [
    { name = "cryptography" },
    { name = "hyperlink" },
    { name = "setuptools" },
    { name = "txaio" },
]
sdist = { url = "https://files.pythonhosted.org/packages/38/f2/8dffb3b709383ba5b47628b0cc4e43e8d12d59eecbddb62cfccac2e7cf6a/autobahn-24.4.2.tar.gz", hash = "sha256:a2d71ef1b0cf780b6d11f8b205fd2c7749765e65795f2ea7d823796642ee92c9", size = 482700, upload-time = "2024-08-02T09:26:48.241Z" }
wheels = [
    { url = "https://files.pythonhosted.org/packages/13/ee/a6475f39ef6c6f41c33da6b193e0ffd2c6048f52e1698be6253c59301b72/autobahn-24.4.2-py2.py3-none-any.whl", hash = "sha256:c56a2abe7ac78abbfb778c02892d673a4de58fd004d088cd7ab297db25918e81", size = 666965, upload-time = "2024-08-02T09:26:44.274Z" },
]

[[package]]
name = "automat"
version = "24.8.1"
source = { registry = "https://pypi.org/simple" }
sdist = { url = "https://files.pythonhosted.org/packages/8d/2d/ede4ad7fc34ab4482389fa3369d304f2fa22e50770af706678f6a332fa82/automat-24.8.1.tar.gz", hash = "sha256:b34227cf63f6325b8ad2399ede780675083e439b20c323d376373d8ee6306d88", size = 128679, upload-time = "2024-08-19T17:31:58.187Z" }
wheels = [
    { url = "https://files.pythonhosted.org/packages/af/cc/55a32a2c98022d88812b5986d2a92c4ff3ee087e83b712ebc703bba452bf/Automat-24.8.1-py3-none-any.whl", hash = "sha256:bf029a7bc3da1e2c24da2343e7598affaa9f10bf0ab63ff808566ce90551e02a", size = 42585, upload-time = "2024-08-19T17:31:56.729Z" },
]

[[package]]
name = "beautifulsoup4"
version = "4.13.3"
source = { registry = "https://pypi.org/simple" }
dependencies = [
    { name = "soupsieve" },
    { name = "typing-extensions" },
]
sdist = { url = "https://files.pythonhosted.org/packages/f0/3c/adaf39ce1fb4afdd21b611e3d530b183bb7759c9b673d60db0e347fd4439/beautifulsoup4-4.13.3.tar.gz", hash = "sha256:1bd32405dacc920b42b83ba01644747ed77456a65760e285fbc47633ceddaf8b", size = 619516, upload-time = "2025-02-04T20:05:01.681Z" }
wheels = [
    { url = "https://files.pythonhosted.org/packages/f9/49/6abb616eb3cbab6a7cca303dc02fdf3836de2e0b834bf966a7f5271a34d8/beautifulsoup4-4.13.3-py3-none-any.whl", hash = "sha256:99045d7d3f08f91f0d656bc9b7efbae189426cd913d830294a15eefa0ea4df16", size = 186015, upload-time = "2025-02-04T20:05:03.729Z" },
]

[[package]]
name = "billiard"
version = "4.2.1"
source = { registry = "https://pypi.org/simple" }
sdist = { url = "https://files.pythonhosted.org/packages/7c/58/1546c970afcd2a2428b1bfafecf2371d8951cc34b46701bea73f4280989e/billiard-4.2.1.tar.gz", hash = "sha256:12b641b0c539073fc8d3f5b8b7be998956665c4233c7c1fcd66a7e677c4fb36f", size = 155031, upload-time = "2024-09-21T13:40:22.491Z" }
wheels = [
    { url = "https://files.pythonhosted.org/packages/30/da/43b15f28fe5f9e027b41c539abc5469052e9d48fd75f8ff094ba2a0ae767/billiard-4.2.1-py3-none-any.whl", hash = "sha256:40b59a4ac8806ba2c2369ea98d876bc6108b051c227baffd928c644d15d8f3cb", size = 86766, upload-time = "2024-09-21T13:40:20.188Z" },
]

[[package]]
name = "boto3"
version = "1.37.20"
source = { registry = "https://pypi.org/simple" }
dependencies = [
    { name = "botocore" },
    { name = "jmespath" },
    { name = "s3transfer" },
]
sdist = { url = "https://files.pythonhosted.org/packages/9f/91/899a795437da14cbf401b026b6df57fa37973a789052eb6c1d9c5e8cf456/boto3-1.37.20.tar.gz", hash = "sha256:87d9bd6ad49be754d4ae2724cfb892eb3f9f17bcafd781fb3ce0d98cc539bdd6", size = 111372, upload-time = "2025-03-25T19:21:47.778Z" }
wheels = [
    { url = "https://files.pythonhosted.org/packages/6e/98/bac2404ff6183e1aaeebfefe6f345d63a1395b9a710be5ad24dcad9538ed/boto3-1.37.20-py3-none-any.whl", hash = "sha256:225dbc75d79816cb9b28cc74a63c9fa0f2d70530d603dacd82634f362f6679c1", size = 139561, upload-time = "2025-03-25T19:21:44.723Z" },
]

[[package]]
name = "botocore"
version = "1.37.20"
source = { registry = "https://pypi.org/simple" }
dependencies = [
    { name = "jmespath" },
    { name = "python-dateutil" },
    { name = "urllib3" },
]
sdist = { url = "https://files.pythonhosted.org/packages/5d/eb/b90ec01a82278a283db0b788f0a36201e485ceb31df762c44cddbcda2085/botocore-1.37.20.tar.gz", hash = "sha256:9295385740f9d30f9b679f76ee51f49b80ae73183d84d499c1c3f1d54d820f54", size = 13670736, upload-time = "2025-03-25T19:21:33.785Z" }
wheels = [
    { url = "https://files.pythonhosted.org/packages/2d/5b/f96cf58c37704b907ac2f9cc94e45ba0a2aa3b2062421aa8b8614f1d78de/botocore-1.37.20-py3-none-any.whl", hash = "sha256:c34f4f25fda7c4f726adf5a948590bd6bd7892c05278d31e344b5908e7b43301", size = 13432464, upload-time = "2025-03-25T19:21:28.115Z" },
]

[[package]]
name = "celery"
version = "5.4.0"
source = { registry = "https://pypi.org/simple" }
dependencies = [
    { name = "billiard" },
    { name = "click" },
    { name = "click-didyoumean" },
    { name = "click-plugins" },
    { name = "click-repl" },
    { name = "kombu" },
    { name = "python-dateutil" },
    { name = "tzdata" },
    { name = "vine" },
]
sdist = { url = "https://files.pythonhosted.org/packages/8a/9c/cf0bce2cc1c8971bf56629d8f180e4ca35612c7e79e6e432e785261a8be4/celery-5.4.0.tar.gz", hash = "sha256:504a19140e8d3029d5acad88330c541d4c3f64c789d85f94756762d8bca7e706", size = 1575692, upload-time = "2024-04-17T20:29:43.675Z" }
wheels = [
    { url = "https://files.pythonhosted.org/packages/90/c4/6a4d3772e5407622feb93dd25c86ce3c0fee746fa822a777a627d56b4f2a/celery-5.4.0-py3-none-any.whl", hash = "sha256:369631eb580cf8c51a82721ec538684994f8277637edde2dfc0dacd73ed97f64", size = 425983, upload-time = "2024-04-17T20:29:39.406Z" },
]

[[package]]
name = "certifi"
version = "2025.1.31"
source = { registry = "https://pypi.org/simple" }
sdist = { url = "https://files.pythonhosted.org/packages/1c/ab/c9f1e32b7b1bf505bf26f0ef697775960db7932abeb7b516de930ba2705f/certifi-2025.1.31.tar.gz", hash = "sha256:3d5da6925056f6f18f119200434a4780a94263f10d1c21d032a6f6b2baa20651", size = 167577, upload-time = "2025-01-31T02:16:47.166Z" }
wheels = [
    { url = "https://files.pythonhosted.org/packages/38/fc/bce832fd4fd99766c04d1ee0eead6b0ec6486fb100ae5e74c1d91292b982/certifi-2025.1.31-py3-none-any.whl", hash = "sha256:ca78db4565a652026a4db2bcdf68f2fb589ea80d0be70e03929ed730746b84fe", size = 166393, upload-time = "2025-01-31T02:16:45.015Z" },
]

[[package]]
name = "cffi"
version = "1.17.1"
source = { registry = "https://pypi.org/simple" }
dependencies = [
    { name = "pycparser" },
]
sdist = { url = "https://files.pythonhosted.org/packages/fc/97/c783634659c2920c3fc70419e3af40972dbaf758daa229a7d6ea6135c90d/cffi-1.17.1.tar.gz", hash = "sha256:1c39c6016c32bc48dd54561950ebd6836e1670f2ae46128f67cf49e789c52824", size = 516621, upload-time = "2024-09-04T20:45:21.852Z" }
wheels = [
    { url = "https://files.pythonhosted.org/packages/8d/f8/dd6c246b148639254dad4d6803eb6a54e8c85c6e11ec9df2cffa87571dbe/cffi-1.17.1-cp313-cp313-macosx_10_13_x86_64.whl", hash = "sha256:f3a2b4222ce6b60e2e8b337bb9596923045681d71e5a082783484d845390938e", size = 182989, upload-time = "2024-09-04T20:44:28.956Z" },
    { url = "https://files.pythonhosted.org/packages/8b/f1/672d303ddf17c24fc83afd712316fda78dc6fce1cd53011b839483e1ecc8/cffi-1.17.1-cp313-cp313-macosx_11_0_arm64.whl", hash = "sha256:0984a4925a435b1da406122d4d7968dd861c1385afe3b45ba82b750f229811e2", size = 178802, upload-time = "2024-09-04T20:44:30.289Z" },
    { url = "https://files.pythonhosted.org/packages/0e/2d/eab2e858a91fdff70533cab61dcff4a1f55ec60425832ddfdc9cd36bc8af/cffi-1.17.1-cp313-cp313-manylinux_2_12_i686.manylinux2010_i686.manylinux_2_17_i686.manylinux2014_i686.whl", hash = "sha256:d01b12eeeb4427d3110de311e1774046ad344f5b1a7403101878976ecd7a10f3", size = 454792, upload-time = "2024-09-04T20:44:32.01Z" },
    { url = "https://files.pythonhosted.org/packages/75/b2/fbaec7c4455c604e29388d55599b99ebcc250a60050610fadde58932b7ee/cffi-1.17.1-cp313-cp313-manylinux_2_17_aarch64.manylinux2014_aarch64.whl", hash = "sha256:706510fe141c86a69c8ddc029c7910003a17353970cff3b904ff0686a5927683", size = 478893, upload-time = "2024-09-04T20:44:33.606Z" },
    { url = "https://files.pythonhosted.org/packages/4f/b7/6e4a2162178bf1935c336d4da8a9352cccab4d3a5d7914065490f08c0690/cffi-1.17.1-cp313-cp313-manylinux_2_17_ppc64le.manylinux2014_ppc64le.whl", hash = "sha256:de55b766c7aa2e2a3092c51e0483d700341182f08e67c63630d5b6f200bb28e5", size = 485810, upload-time = "2024-09-04T20:44:35.191Z" },
    { url = "https://files.pythonhosted.org/packages/c7/8a/1d0e4a9c26e54746dc08c2c6c037889124d4f59dffd853a659fa545f1b40/cffi-1.17.1-cp313-cp313-manylinux_2_17_s390x.manylinux2014_s390x.whl", hash = "sha256:c59d6e989d07460165cc5ad3c61f9fd8f1b4796eacbd81cee78957842b834af4", size = 471200, upload-time = "2024-09-04T20:44:36.743Z" },
    { url = "https://files.pythonhosted.org/packages/26/9f/1aab65a6c0db35f43c4d1b4f580e8df53914310afc10ae0397d29d697af4/cffi-1.17.1-cp313-cp313-manylinux_2_17_x86_64.manylinux2014_x86_64.whl", hash = "sha256:dd398dbc6773384a17fe0d3e7eeb8d1a21c2200473ee6806bb5e6a8e62bb73dd", size = 479447, upload-time = "2024-09-04T20:44:38.492Z" },
    { url = "https://files.pythonhosted.org/packages/5f/e4/fb8b3dd8dc0e98edf1135ff067ae070bb32ef9d509d6cb0f538cd6f7483f/cffi-1.17.1-cp313-cp313-musllinux_1_1_aarch64.whl", hash = "sha256:3edc8d958eb099c634dace3c7e16560ae474aa3803a5df240542b305d14e14ed", size = 484358, upload-time = "2024-09-04T20:44:40.046Z" },
    { url = "https://files.pythonhosted.org/packages/f1/47/d7145bf2dc04684935d57d67dff9d6d795b2ba2796806bb109864be3a151/cffi-1.17.1-cp313-cp313-musllinux_1_1_x86_64.whl", hash = "sha256:72e72408cad3d5419375fc87d289076ee319835bdfa2caad331e377589aebba9", size = 488469, upload-time = "2024-09-04T20:44:41.616Z" },
    { url = "https://files.pythonhosted.org/packages/bf/ee/f94057fa6426481d663b88637a9a10e859e492c73d0384514a17d78ee205/cffi-1.17.1-cp313-cp313-win32.whl", hash = "sha256:e03eab0a8677fa80d646b5ddece1cbeaf556c313dcfac435ba11f107ba117b5d", size = 172475, upload-time = "2024-09-04T20:44:43.733Z" },
    { url = "https://files.pythonhosted.org/packages/7c/fc/6a8cb64e5f0324877d503c854da15d76c1e50eb722e320b15345c4d0c6de/cffi-1.17.1-cp313-cp313-win_amd64.whl", hash = "sha256:f6a16c31041f09ead72d69f583767292f750d24913dadacf5756b966aacb3f1a", size = 182009, upload-time = "2024-09-04T20:44:45.309Z" },
]

[[package]]
name = "cfgv"
version = "3.4.0"
source = { registry = "https://pypi.org/simple" }
sdist = { url = "https://files.pythonhosted.org/packages/11/74/539e56497d9bd1d484fd863dd69cbbfa653cd2aa27abfe35653494d85e94/cfgv-3.4.0.tar.gz", hash = "sha256:e52591d4c5f5dead8e0f673fb16db7949d2cfb3f7da4582893288f0ded8fe560", size = 7114, upload-time = "2023-08-12T20:38:17.776Z" }
wheels = [
    { url = "https://files.pythonhosted.org/packages/c5/55/51844dd50c4fc7a33b653bfaba4c2456f06955289ca770a5dbd5fd267374/cfgv-3.4.0-py2.py3-none-any.whl", hash = "sha256:b7265b1f29fd3316bfcd2b330d63d024f2bfd8bcb8b0272f8e19a504856c48f9", size = 7249, upload-time = "2023-08-12T20:38:16.269Z" },
]

[[package]]
name = "chardet"
version = "5.2.0"
source = { registry = "https://pypi.org/simple" }
sdist = { url = "https://files.pythonhosted.org/packages/f3/0d/f7b6ab21ec75897ed80c17d79b15951a719226b9fababf1e40ea74d69079/chardet-5.2.0.tar.gz", hash = "sha256:1b3b6ff479a8c414bc3fa2c0852995695c4a026dcd6d0633b2dd092ca39c1cf7", size = 2069618, upload-time = "2023-08-01T19:23:02.662Z" }
wheels = [
    { url = "https://files.pythonhosted.org/packages/38/6f/f5fbc992a329ee4e0f288c1fe0e2ad9485ed064cac731ed2fe47dcc38cbf/chardet-5.2.0-py3-none-any.whl", hash = "sha256:e1cf59446890a00105fe7b7912492ea04b6e6f06d4b742b2c788469e34c82970", size = 199385, upload-time = "2023-08-01T19:23:00.661Z" },
]

[[package]]
name = "charset-normalizer"
version = "3.4.1"
source = { registry = "https://pypi.org/simple" }
sdist = { url = "https://files.pythonhosted.org/packages/16/b0/572805e227f01586461c80e0fd25d65a2115599cc9dad142fee4b747c357/charset_normalizer-3.4.1.tar.gz", hash = "sha256:44251f18cd68a75b56585dd00dae26183e102cd5e0f9f1466e6df5da2ed64ea3", size = 123188, upload-time = "2024-12-24T18:12:35.43Z" }
wheels = [
    { url = "https://files.pythonhosted.org/packages/38/94/ce8e6f63d18049672c76d07d119304e1e2d7c6098f0841b51c666e9f44a0/charset_normalizer-3.4.1-cp313-cp313-macosx_10_13_universal2.whl", hash = "sha256:aabfa34badd18f1da5ec1bc2715cadc8dca465868a4e73a0173466b688f29dda", size = 195698, upload-time = "2024-12-24T18:11:05.834Z" },
    { url = "https://files.pythonhosted.org/packages/24/2e/dfdd9770664aae179a96561cc6952ff08f9a8cd09a908f259a9dfa063568/charset_normalizer-3.4.1-cp313-cp313-manylinux_2_17_aarch64.manylinux2014_aarch64.whl", hash = "sha256:22e14b5d70560b8dd51ec22863f370d1e595ac3d024cb8ad7d308b4cd95f8313", size = 140162, upload-time = "2024-12-24T18:11:07.064Z" },
    { url = "https://files.pythonhosted.org/packages/24/4e/f646b9093cff8fc86f2d60af2de4dc17c759de9d554f130b140ea4738ca6/charset_normalizer-3.4.1-cp313-cp313-manylinux_2_17_ppc64le.manylinux2014_ppc64le.whl", hash = "sha256:8436c508b408b82d87dc5f62496973a1805cd46727c34440b0d29d8a2f50a6c9", size = 150263, upload-time = "2024-12-24T18:11:08.374Z" },
    { url = "https://files.pythonhosted.org/packages/5e/67/2937f8d548c3ef6e2f9aab0f6e21001056f692d43282b165e7c56023e6dd/charset_normalizer-3.4.1-cp313-cp313-manylinux_2_17_s390x.manylinux2014_s390x.whl", hash = "sha256:2d074908e1aecee37a7635990b2c6d504cd4766c7bc9fc86d63f9c09af3fa11b", size = 142966, upload-time = "2024-12-24T18:11:09.831Z" },
    { url = "https://files.pythonhosted.org/packages/52/ed/b7f4f07de100bdb95c1756d3a4d17b90c1a3c53715c1a476f8738058e0fa/charset_normalizer-3.4.1-cp313-cp313-manylinux_2_17_x86_64.manylinux2014_x86_64.whl", hash = "sha256:955f8851919303c92343d2f66165294848d57e9bba6cf6e3625485a70a038d11", size = 144992, upload-time = "2024-12-24T18:11:12.03Z" },
    { url = "https://files.pythonhosted.org/packages/96/2c/d49710a6dbcd3776265f4c923bb73ebe83933dfbaa841c5da850fe0fd20b/charset_normalizer-3.4.1-cp313-cp313-manylinux_2_5_i686.manylinux1_i686.manylinux_2_17_i686.manylinux2014_i686.whl", hash = "sha256:44ecbf16649486d4aebafeaa7ec4c9fed8b88101f4dd612dcaf65d5e815f837f", size = 147162, upload-time = "2024-12-24T18:11:13.372Z" },
    { url = "https://files.pythonhosted.org/packages/b4/41/35ff1f9a6bd380303dea55e44c4933b4cc3c4850988927d4082ada230273/charset_normalizer-3.4.1-cp313-cp313-musllinux_1_2_aarch64.whl", hash = "sha256:0924e81d3d5e70f8126529951dac65c1010cdf117bb75eb02dd12339b57749dd", size = 140972, upload-time = "2024-12-24T18:11:14.628Z" },
    { url = "https://files.pythonhosted.org/packages/fb/43/c6a0b685fe6910d08ba971f62cd9c3e862a85770395ba5d9cad4fede33ab/charset_normalizer-3.4.1-cp313-cp313-musllinux_1_2_i686.whl", hash = "sha256:2967f74ad52c3b98de4c3b32e1a44e32975e008a9cd2a8cc8966d6a5218c5cb2", size = 149095, upload-time = "2024-12-24T18:11:17.672Z" },
    { url = "https://files.pythonhosted.org/packages/4c/ff/a9a504662452e2d2878512115638966e75633519ec11f25fca3d2049a94a/charset_normalizer-3.4.1-cp313-cp313-musllinux_1_2_ppc64le.whl", hash = "sha256:c75cb2a3e389853835e84a2d8fb2b81a10645b503eca9bcb98df6b5a43eb8886", size = 152668, upload-time = "2024-12-24T18:11:18.989Z" },
    { url = "https://files.pythonhosted.org/packages/6c/71/189996b6d9a4b932564701628af5cee6716733e9165af1d5e1b285c530ed/charset_normalizer-3.4.1-cp313-cp313-musllinux_1_2_s390x.whl", hash = "sha256:09b26ae6b1abf0d27570633b2b078a2a20419c99d66fb2823173d73f188ce601", size = 150073, upload-time = "2024-12-24T18:11:21.507Z" },
    { url = "https://files.pythonhosted.org/packages/e4/93/946a86ce20790e11312c87c75ba68d5f6ad2208cfb52b2d6a2c32840d922/charset_normalizer-3.4.1-cp313-cp313-musllinux_1_2_x86_64.whl", hash = "sha256:fa88b843d6e211393a37219e6a1c1df99d35e8fd90446f1118f4216e307e48cd", size = 145732, upload-time = "2024-12-24T18:11:22.774Z" },
    { url = "https://files.pythonhosted.org/packages/cd/e5/131d2fb1b0dddafc37be4f3a2fa79aa4c037368be9423061dccadfd90091/charset_normalizer-3.4.1-cp313-cp313-win32.whl", hash = "sha256:eb8178fe3dba6450a3e024e95ac49ed3400e506fd4e9e5c32d30adda88cbd407", size = 95391, upload-time = "2024-12-24T18:11:24.139Z" },
    { url = "https://files.pythonhosted.org/packages/27/f2/4f9a69cc7712b9b5ad8fdb87039fd89abba997ad5cbe690d1835d40405b0/charset_normalizer-3.4.1-cp313-cp313-win_amd64.whl", hash = "sha256:b1ac5992a838106edb89654e0aebfc24f5848ae2547d22c2c3f66454daa11971", size = 102702, upload-time = "2024-12-24T18:11:26.535Z" },
    { url = "https://files.pythonhosted.org/packages/0e/f6/65ecc6878a89bb1c23a086ea335ad4bf21a588990c3f535a227b9eea9108/charset_normalizer-3.4.1-py3-none-any.whl", hash = "sha256:d98b1668f06378c6dbefec3b92299716b931cd4e6061f3c875a71ced1780ab85", size = 49767, upload-time = "2024-12-24T18:12:32.852Z" },
]

[[package]]
name = "cl"
version = "1"
source = { virtual = "." }
dependencies = [
    { name = "ada-url" },
    { name = "beautifulsoup4" },
    { name = "boto3" },
    { name = "celery" },
    { name = "certifi" },
    { name = "courts-db" },
    { name = "daphne" },
    { name = "datasketch" },
    { name = "dateparser" },
    { name = "disposable-email-domains" },
    { name = "django" },
    { name = "django-admin-cursor-paginator" },
    { name = "django-cache-memoize" },
    { name = "django-cors-headers" },
    { name = "django-cotton" },
    { name = "django-csp" },
    { name = "django-cursor-pagination" },
    { name = "django-elasticsearch-dsl" },
    { name = "django-environ" },
    { name = "django-extensions" },
    { name = "django-filter" },
    { name = "django-hcaptcha" },
    { name = "django-localflavor" },
    { name = "django-markdown-deux" },
    { name = "django-mathfilters" },
    { name = "django-model-utils" },
    { name = "django-override-storage" },
    { name = "django-permissions-policy" },
    { name = "django-pghistory" },
    { name = "django-ratelimit" },
    { name = "django-ses", extra = ["events"] },
    { name = "django-storages" },
    { name = "django-tailwind" },
    { name = "django-waffle" },
    { name = "djangorestframework" },
    { name = "djangorestframework-filters" },
    { name = "djangorestframework-xml" },
    { name = "eyecite" },
    { name = "factory-boy" },
    { name = "feedparser" },
    { name = "gunicorn" },
    { name = "httplib2" },
    { name = "httpx", extra = ["http2"] },
    { name = "hyperscan" },
    { name = "internetarchive" },
    { name = "ipaddress" },
    { name = "ipython" },
    { name = "itypes" },
    { name = "judge-pics" },
    { name = "juriscraper" },
    { name = "kombu" },
    { name = "lxml" },
    { name = "markdown2" },
    { name = "nameparser" },
    { name = "natsort" },
    { name = "ndg-httpsclient" },
    { name = "networkx" },
    { name = "nose" },
    { name = "numpy" },
    { name = "openai" },
    { name = "pandas" },
    { name = "pillow" },
    { name = "psycopg", extra = ["binary", "pool"] },
    { name = "pycparser" },
    { name = "pyopenssl" },
    { name = "pyparsing" },
    { name = "pystemmer" },
    { name = "python-dateutil" },
    { name = "python-magic" },
    { name = "pytz" },
    { name = "pyyaml" },
    { name = "redis" },
    { name = "reporters-db" },
    { name = "requests" },
    { name = "scikit-learn" },
    { name = "scipy" },
    { name = "seal-rookery" },
    { name = "selenium" },
    { name = "sentry-sdk", extra = ["celery", "django"] },
    { name = "simplejson" },
    { name = "tiktoken" },
    { name = "time-machine" },
    { name = "timeout-decorator" },
    { name = "types-dateparser" },
    { name = "types-pytz" },
    { name = "unidecode" },
    { name = "usaddress" },
    { name = "uvicorn", extra = ["standard"] },
]

[package.dev-dependencies]
dev = [
    { name = "django-debug-toolbar" },
    { name = "django-stubs" },
    { name = "django-tailwind", extra = ["reload"] },
    { name = "djangorestframework-stubs" },
    { name = "exrex" },
    { name = "lxml-stubs" },
    { name = "mypy" },
    { name = "pre-commit" },
    { name = "pytest" },
    { name = "pytest-django" },
    { name = "tblib" },
    { name = "types-python-dateutil" },
    { name = "types-redis" },
    { name = "types-requests" },
    { name = "types-simplejson" },
]

[package.metadata]
requires-dist = [
    { name = "ada-url", specifier = ">=1.21.0" },
    { name = "beautifulsoup4", specifier = ">=4.13.0" },
    { name = "boto3", specifier = ">=1.37.20" },
    { name = "celery", specifier = ">=5.4.0" },
    { name = "certifi", specifier = ">=2025.1.31" },
    { name = "courts-db" },
    { name = "daphne", specifier = ">=4.1.2" },
    { name = "datasketch", specifier = ">=1.6.5" },
    { name = "dateparser", specifier = "==1.2.1" },
    { name = "disposable-email-domains" },
    { name = "django", specifier = ">=5.1,<5.2" },
    { name = "django-admin-cursor-paginator", specifier = ">=0.1.6" },
    { name = "django-cache-memoize" },
    { name = "django-cors-headers", specifier = ">=4.7.0" },
    { name = "django-cotton", specifier = ">=2.0.1" },
    { name = "django-csp", specifier = ">=3.8" },
    { name = "django-cursor-pagination", specifier = ">=0.3.0" },
    { name = "django-elasticsearch-dsl", specifier = ">=8.0" },
    { name = "django-environ", specifier = ">=0.12.0" },
    { name = "django-extensions", specifier = ">=3.2.3" },
    { name = "django-filter", specifier = ">=25.1" },
    { name = "django-hcaptcha", specifier = ">=0.2.0" },
    { name = "django-localflavor", specifier = ">=4.0" },
    { name = "django-markdown-deux", specifier = ">=1.0.6" },
    { name = "django-mathfilters" },
    { name = "django-model-utils", specifier = ">=5.0.0" },
    { name = "django-override-storage", specifier = ">=0.3.2" },
    { name = "django-permissions-policy", specifier = ">=4.25.0" },
    { name = "django-pghistory", specifier = ">=3.5.4" },
    { name = "django-ratelimit", specifier = ">=4.1.0" },
    { name = "django-ses", extras = ["events"], specifier = ">=0.44.0" },
    { name = "django-storages", specifier = ">=1.14.5" },
    { name = "django-tailwind", specifier = ">=3.8.0" },
    { name = "django-waffle", specifier = ">=4.2.0" },
    { name = "djangorestframework", git = "https://github.com/encode/django-rest-framework.git?rev=cc3c89a11c7ee9cf7cfd732e0a329c318ace71b2" },
    { name = "djangorestframework-filters", specifier = "==1.0.0.dev2" },
    { name = "djangorestframework-xml", specifier = ">=2.0.0" },
    { name = "eyecite" },
    { name = "factory-boy", specifier = ">=3.3.3" },
    { name = "feedparser", specifier = ">=6.0.10" },
    { name = "gunicorn", specifier = ">=23.0.0" },
    { name = "httplib2", specifier = ">=0.22.0" },
    { name = "httpx", extras = ["http2"], specifier = ">=0.28.1" },
    { name = "hyperscan", specifier = ">=0.7.8" },
    { name = "internetarchive", specifier = ">=5.3.1" },
    { name = "ipaddress", specifier = ">=1.0.16" },
    { name = "ipython", specifier = ">=9.0.2" },
    { name = "itypes", specifier = ">=1.1.0" },
    { name = "judge-pics", specifier = ">=2.0.5" },
    { name = "juriscraper", git = "https://github.com/freelawproject/juriscraper.git?rev=1535-add-download-content-method-to-abstractsite" },
    { name = "kombu", specifier = ">=5.5.1" },
    { name = "lxml", specifier = ">=5.3.1" },
    { name = "markdown2", specifier = ">=2.5.0" },
    { name = "nameparser", specifier = ">=1.1.3" },
    { name = "natsort", specifier = ">=8.4.0" },
    { name = "ndg-httpsclient", specifier = ">=0.5.1" },
    { name = "networkx", specifier = ">=3.4.2" },
    { name = "nose" },
    { name = "numpy", specifier = ">=2.2.4" },
    { name = "openai", specifier = ">=1.70.0" },
    { name = "pandas", specifier = ">=2.2.3" },
    { name = "pillow" },
    { name = "psycopg", extras = ["binary", "pool"], specifier = ">=3.2.6" },
    { name = "pycparser", specifier = ">=2.22" },
    { name = "pyopenssl" },
    { name = "pyparsing", specifier = ">=3.2.3" },
    { name = "pystemmer", specifier = ">=2.2.0.3" },
    { name = "python-dateutil", specifier = ">=2.9.0" },
    { name = "python-magic", specifier = ">=0.4.27" },
    { name = "pytz" },
    { name = "pyyaml", specifier = ">=6.0.2" },
    { name = "redis", specifier = ">=5.2.1" },
    { name = "reporters-db" },
    { name = "requests", specifier = ">=2.32.3" },
    { name = "scikit-learn", specifier = ">=1.6.1" },
    { name = "scipy", specifier = ">=1.15.2" },
    { name = "seal-rookery", specifier = ">=2.3.1" },
    { name = "selenium", specifier = ">=4.30.0" },
    { name = "sentry-sdk", extras = ["celery", "django"], specifier = ">=2.25.0" },
    { name = "simplejson", specifier = ">=3.20.1" },
    { name = "tiktoken", specifier = ">=0.9.0" },
    { name = "time-machine", specifier = ">=2.16.0" },
    { name = "timeout-decorator" },
    { name = "types-dateparser", specifier = ">=1.2.0.20250208" },
    { name = "types-pytz", specifier = ">=2025.2.0.20250326" },
    { name = "unidecode" },
    { name = "usaddress", specifier = ">=0.5.13" },
    { name = "uvicorn", extras = ["standard"], specifier = ">=0.34.0" },
]

[package.metadata.requires-dev]
dev = [
    { name = "django-debug-toolbar", specifier = ">=5.1.0" },
    { name = "django-stubs", specifier = ">=5.1.3" },
    { name = "django-tailwind", extras = ["reload"], specifier = ">=3.8.0" },
    { name = "djangorestframework-stubs", specifier = ">=3.15.3" },
    { name = "exrex", specifier = ">=0.12.0" },
    { name = "lxml-stubs", specifier = ">=0.5.1" },
    { name = "mypy", specifier = ">=1.15.0" },
    { name = "pre-commit", specifier = ">=4.2.0" },
    { name = "pytest", specifier = ">=8.3.5" },
    { name = "pytest-django", specifier = ">=4.10.0" },
    { name = "tblib", specifier = ">=3.0.0" },
    { name = "types-python-dateutil", specifier = ">=2.9.0.20241206" },
    { name = "types-redis", specifier = ">=4.6.0.20241004" },
    { name = "types-requests", specifier = ">=2.32.0.20250306" },
    { name = "types-simplejson", specifier = ">=3.20.0.20250318" },
]

[[package]]
name = "click"
version = "8.1.8"
source = { registry = "https://pypi.org/simple" }
dependencies = [
    { name = "colorama", marker = "sys_platform == 'win32'" },
]
sdist = { url = "https://files.pythonhosted.org/packages/b9/2e/0090cbf739cee7d23781ad4b89a9894a41538e4fcf4c31dcdd705b78eb8b/click-8.1.8.tar.gz", hash = "sha256:ed53c9d8990d83c2a27deae68e4ee337473f6330c040a31d4225c9574d16096a", size = 226593, upload-time = "2024-12-21T18:38:44.339Z" }
wheels = [
    { url = "https://files.pythonhosted.org/packages/7e/d4/7ebdbd03970677812aac39c869717059dbb71a4cfc033ca6e5221787892c/click-8.1.8-py3-none-any.whl", hash = "sha256:63c132bbbed01578a06712a2d1f497bb62d9c1c0d329b7903a866228027263b2", size = 98188, upload-time = "2024-12-21T18:38:41.666Z" },
]

[[package]]
name = "click-didyoumean"
version = "0.3.1"
source = { registry = "https://pypi.org/simple" }
dependencies = [
    { name = "click" },
]
sdist = { url = "https://files.pythonhosted.org/packages/30/ce/217289b77c590ea1e7c24242d9ddd6e249e52c795ff10fac2c50062c48cb/click_didyoumean-0.3.1.tar.gz", hash = "sha256:4f82fdff0dbe64ef8ab2279bd6aa3f6a99c3b28c05aa09cbfc07c9d7fbb5a463", size = 3089, upload-time = "2024-03-24T08:22:07.499Z" }
wheels = [
    { url = "https://files.pythonhosted.org/packages/1b/5b/974430b5ffdb7a4f1941d13d83c64a0395114503cc357c6b9ae4ce5047ed/click_didyoumean-0.3.1-py3-none-any.whl", hash = "sha256:5c4bb6007cfea5f2fd6583a2fb6701a22a41eb98957e63d0fac41c10e7c3117c", size = 3631, upload-time = "2024-03-24T08:22:06.356Z" },
]

[[package]]
name = "click-plugins"
version = "1.1.1"
source = { registry = "https://pypi.org/simple" }
dependencies = [
    { name = "click" },
]
sdist = { url = "https://files.pythonhosted.org/packages/5f/1d/45434f64ed749540af821fd7e42b8e4d23ac04b1eda7c26613288d6cd8a8/click-plugins-1.1.1.tar.gz", hash = "sha256:46ab999744a9d831159c3411bb0c79346d94a444df9a3a3742e9ed63645f264b", size = 8164, upload-time = "2019-04-04T04:27:04.82Z" }
wheels = [
    { url = "https://files.pythonhosted.org/packages/e9/da/824b92d9942f4e472702488857914bdd50f73021efea15b4cad9aca8ecef/click_plugins-1.1.1-py2.py3-none-any.whl", hash = "sha256:5d262006d3222f5057fd81e1623d4443e41dcda5dc815c06b442aa3c02889fc8", size = 7497, upload-time = "2019-04-04T04:27:03.36Z" },
]

[[package]]
name = "click-repl"
version = "0.3.0"
source = { registry = "https://pypi.org/simple" }
dependencies = [
    { name = "click" },
    { name = "prompt-toolkit" },
]
sdist = { url = "https://files.pythonhosted.org/packages/cb/a2/57f4ac79838cfae6912f997b4d1a64a858fb0c86d7fcaae6f7b58d267fca/click-repl-0.3.0.tar.gz", hash = "sha256:17849c23dba3d667247dc4defe1757fff98694e90fe37474f3feebb69ced26a9", size = 10449, upload-time = "2023-06-15T12:43:51.141Z" }
wheels = [
    { url = "https://files.pythonhosted.org/packages/52/40/9d857001228658f0d59e97ebd4c346fe73e138c6de1bce61dc568a57c7f8/click_repl-0.3.0-py3-none-any.whl", hash = "sha256:fb7e06deb8da8de86180a33a9da97ac316751c094c6899382da7feeeeb51b812", size = 10289, upload-time = "2023-06-15T12:43:48.626Z" },
]

[[package]]
name = "climage"
version = "0.2.2"
source = { registry = "https://pypi.org/simple" }
dependencies = [
    { name = "kdtree" },
    { name = "pillow" },
]
sdist = { url = "https://files.pythonhosted.org/packages/be/47/ecdf0faae89e98a0b15a7acb04d6ce0c24dfb30ddd60d30283ac493a65ef/climage-0.2.2.tar.gz", hash = "sha256:e6116b2f5f3d313adb0856657efe4a6d119e2218cdef23c28a993d94b871ab8e", size = 13663, upload-time = "2024-09-29T06:09:32.269Z" }
wheels = [
    { url = "https://files.pythonhosted.org/packages/84/d4/6080fb8fdba671ac2e8b542746c0ea7039eb288459a648fa3be3cf2e7b20/climage-0.2.2-py3-none-any.whl", hash = "sha256:0a820c7e9c51aa0f720dd3039247848db3c42ebf62475407ec33442e7919b6ab", size = 12145, upload-time = "2024-09-29T06:09:29.909Z" },
]

[[package]]
name = "colorama"
version = "0.4.6"
source = { registry = "https://pypi.org/simple" }
sdist = { url = "https://files.pythonhosted.org/packages/d8/53/6f443c9a4a8358a93a6792e2acffb9d9d5cb0a5cfd8802644b7b1c9a02e4/colorama-0.4.6.tar.gz", hash = "sha256:08695f5cb7ed6e0531a20572697297273c47b8cae5a63ffc6d6ed5c201be6e44", size = 27697, upload-time = "2022-10-25T02:36:22.414Z" }
wheels = [
    { url = "https://files.pythonhosted.org/packages/d1/d6/3965ed04c63042e047cb6a3e6ed1a63a35087b6a609aa3a15ed8ac56c221/colorama-0.4.6-py2.py3-none-any.whl", hash = "sha256:4f1d9991f5acc0ca119f9d443620b77f9d6b33703e51011c16baf57afb285fc6", size = 25335, upload-time = "2022-10-25T02:36:20.889Z" },
]

[[package]]
name = "constantly"
version = "23.10.4"
source = { registry = "https://pypi.org/simple" }
sdist = { url = "https://files.pythonhosted.org/packages/4d/6f/cb2a94494ff74aa9528a36c5b1422756330a75a8367bf20bd63171fc324d/constantly-23.10.4.tar.gz", hash = "sha256:aa92b70a33e2ac0bb33cd745eb61776594dc48764b06c35e0efd050b7f1c7cbd", size = 13300, upload-time = "2023-10-28T23:18:24.316Z" }
wheels = [
    { url = "https://files.pythonhosted.org/packages/b8/40/c199d095151addf69efdb4b9ca3a4f20f70e20508d6222bffb9b76f58573/constantly-23.10.4-py3-none-any.whl", hash = "sha256:3fd9b4d1c3dc1ec9757f3c52aef7e53ad9323dbe39f51dfd4c43853b68dfa3f9", size = 13547, upload-time = "2023-10-28T23:18:23.038Z" },
]

[[package]]
name = "courts-db"
version = "0.10.26"
source = { registry = "https://pypi.org/simple" }
sdist = { url = "https://files.pythonhosted.org/packages/de/d5/468434ebbef9e041b8358f1aa702f5538acf258f4ef60c61878edb66d391/courts_db-0.10.26.tar.gz", hash = "sha256:06cbbeabd91786b321d46af0a5c96b27a98a397c0a3f256c5682220a14380ee5", size = 139217, upload-time = "2025-08-27T19:57:25.712Z" }
wheels = [
    { url = "https://files.pythonhosted.org/packages/eb/19/19dca994d92d961b34db59d9b4c770dbcd1227a8ae7ec697ab0d519e057c/courts_db-0.10.26-py3-none-any.whl", hash = "sha256:aedfab6bf17004a92f0e24ed811df79b4855b477ea8689b99492f55844039117", size = 148320, upload-time = "2025-08-27T19:57:24.023Z" },
]

[[package]]
name = "cryptography"
version = "44.0.2"
source = { registry = "https://pypi.org/simple" }
dependencies = [
    { name = "cffi", marker = "platform_python_implementation != 'PyPy'" },
]
sdist = { url = "https://files.pythonhosted.org/packages/cd/25/4ce80c78963834b8a9fd1cc1266be5ed8d1840785c0f2e1b73b8d128d505/cryptography-44.0.2.tar.gz", hash = "sha256:c63454aa261a0cf0c5b4718349629793e9e634993538db841165b3df74f37ec0", size = 710807, upload-time = "2025-03-02T00:01:37.692Z" }
wheels = [
    { url = "https://files.pythonhosted.org/packages/92/ef/83e632cfa801b221570c5f58c0369db6fa6cef7d9ff859feab1aae1a8a0f/cryptography-44.0.2-cp37-abi3-macosx_10_9_universal2.whl", hash = "sha256:efcfe97d1b3c79e486554efddeb8f6f53a4cdd4cf6086642784fa31fc384e1d7", size = 6676361, upload-time = "2025-03-02T00:00:06.528Z" },
    { url = "https://files.pythonhosted.org/packages/30/ec/7ea7c1e4c8fc8329506b46c6c4a52e2f20318425d48e0fe597977c71dbce/cryptography-44.0.2-cp37-abi3-manylinux_2_17_aarch64.manylinux2014_aarch64.whl", hash = "sha256:29ecec49f3ba3f3849362854b7253a9f59799e3763b0c9d0826259a88efa02f1", size = 3952350, upload-time = "2025-03-02T00:00:09.537Z" },
    { url = "https://files.pythonhosted.org/packages/27/61/72e3afdb3c5ac510330feba4fc1faa0fe62e070592d6ad00c40bb69165e5/cryptography-44.0.2-cp37-abi3-manylinux_2_17_x86_64.manylinux2014_x86_64.whl", hash = "sha256:bc821e161ae88bfe8088d11bb39caf2916562e0a2dc7b6d56714a48b784ef0bb", size = 4166572, upload-time = "2025-03-02T00:00:12.03Z" },
    { url = "https://files.pythonhosted.org/packages/26/e4/ba680f0b35ed4a07d87f9e98f3ebccb05091f3bf6b5a478b943253b3bbd5/cryptography-44.0.2-cp37-abi3-manylinux_2_28_aarch64.whl", hash = "sha256:3c00b6b757b32ce0f62c574b78b939afab9eecaf597c4d624caca4f9e71e7843", size = 3958124, upload-time = "2025-03-02T00:00:14.518Z" },
    { url = "https://files.pythonhosted.org/packages/9c/e8/44ae3e68c8b6d1cbc59040288056df2ad7f7f03bbcaca6b503c737ab8e73/cryptography-44.0.2-cp37-abi3-manylinux_2_28_armv7l.manylinux_2_31_armv7l.whl", hash = "sha256:7bdcd82189759aba3816d1f729ce42ffded1ac304c151d0a8e89b9996ab863d5", size = 3678122, upload-time = "2025-03-02T00:00:17.212Z" },
    { url = "https://files.pythonhosted.org/packages/27/7b/664ea5e0d1eab511a10e480baf1c5d3e681c7d91718f60e149cec09edf01/cryptography-44.0.2-cp37-abi3-manylinux_2_28_x86_64.whl", hash = "sha256:4973da6ca3db4405c54cd0b26d328be54c7747e89e284fcff166132eb7bccc9c", size = 4191831, upload-time = "2025-03-02T00:00:19.696Z" },
    { url = "https://files.pythonhosted.org/packages/2a/07/79554a9c40eb11345e1861f46f845fa71c9e25bf66d132e123d9feb8e7f9/cryptography-44.0.2-cp37-abi3-manylinux_2_34_aarch64.whl", hash = "sha256:4e389622b6927d8133f314949a9812972711a111d577a5d1f4bee5e58736b80a", size = 3960583, upload-time = "2025-03-02T00:00:22.488Z" },
    { url = "https://files.pythonhosted.org/packages/bb/6d/858e356a49a4f0b591bd6789d821427de18432212e137290b6d8a817e9bf/cryptography-44.0.2-cp37-abi3-manylinux_2_34_x86_64.whl", hash = "sha256:f514ef4cd14bb6fb484b4a60203e912cfcb64f2ab139e88c2274511514bf7308", size = 4191753, upload-time = "2025-03-02T00:00:25.038Z" },
    { url = "https://files.pythonhosted.org/packages/b2/80/62df41ba4916067fa6b125aa8c14d7e9181773f0d5d0bd4dcef580d8b7c6/cryptography-44.0.2-cp37-abi3-musllinux_1_2_aarch64.whl", hash = "sha256:1bc312dfb7a6e5d66082c87c34c8a62176e684b6fe3d90fcfe1568de675e6688", size = 4079550, upload-time = "2025-03-02T00:00:26.929Z" },
    { url = "https://files.pythonhosted.org/packages/f3/cd/2558cc08f7b1bb40683f99ff4327f8dcfc7de3affc669e9065e14824511b/cryptography-44.0.2-cp37-abi3-musllinux_1_2_x86_64.whl", hash = "sha256:3b721b8b4d948b218c88cb8c45a01793483821e709afe5f622861fc6182b20a7", size = 4298367, upload-time = "2025-03-02T00:00:28.735Z" },
    { url = "https://files.pythonhosted.org/packages/71/59/94ccc74788945bc3bd4cf355d19867e8057ff5fdbcac781b1ff95b700fb1/cryptography-44.0.2-cp37-abi3-win32.whl", hash = "sha256:51e4de3af4ec3899d6d178a8c005226491c27c4ba84101bfb59c901e10ca9f79", size = 2772843, upload-time = "2025-03-02T00:00:30.592Z" },
    { url = "https://files.pythonhosted.org/packages/ca/2c/0d0bbaf61ba05acb32f0841853cfa33ebb7a9ab3d9ed8bb004bd39f2da6a/cryptography-44.0.2-cp37-abi3-win_amd64.whl", hash = "sha256:c505d61b6176aaf982c5717ce04e87da5abc9a36a5b39ac03905c4aafe8de7aa", size = 3209057, upload-time = "2025-03-02T00:00:33.393Z" },
    { url = "https://files.pythonhosted.org/packages/9e/be/7a26142e6d0f7683d8a382dd963745e65db895a79a280a30525ec92be890/cryptography-44.0.2-cp39-abi3-macosx_10_9_universal2.whl", hash = "sha256:8e0ddd63e6bf1161800592c71ac794d3fb8001f2caebe0966e77c5234fa9efc3", size = 6677789, upload-time = "2025-03-02T00:00:36.009Z" },
    { url = "https://files.pythonhosted.org/packages/06/88/638865be7198a84a7713950b1db7343391c6066a20e614f8fa286eb178ed/cryptography-44.0.2-cp39-abi3-manylinux_2_17_aarch64.manylinux2014_aarch64.whl", hash = "sha256:81276f0ea79a208d961c433a947029e1a15948966658cf6710bbabb60fcc2639", size = 3951919, upload-time = "2025-03-02T00:00:38.581Z" },
    { url = "https://files.pythonhosted.org/packages/d7/fc/99fe639bcdf58561dfad1faa8a7369d1dc13f20acd78371bb97a01613585/cryptography-44.0.2-cp39-abi3-manylinux_2_17_x86_64.manylinux2014_x86_64.whl", hash = "sha256:9a1e657c0f4ea2a23304ee3f964db058c9e9e635cc7019c4aa21c330755ef6fd", size = 4167812, upload-time = "2025-03-02T00:00:42.934Z" },
    { url = "https://files.pythonhosted.org/packages/53/7b/aafe60210ec93d5d7f552592a28192e51d3c6b6be449e7fd0a91399b5d07/cryptography-44.0.2-cp39-abi3-manylinux_2_28_aarch64.whl", hash = "sha256:6210c05941994290f3f7f175a4a57dbbb2afd9273657614c506d5976db061181", size = 3958571, upload-time = "2025-03-02T00:00:46.026Z" },
    { url = "https://files.pythonhosted.org/packages/16/32/051f7ce79ad5a6ef5e26a92b37f172ee2d6e1cce09931646eef8de1e9827/cryptography-44.0.2-cp39-abi3-manylinux_2_28_armv7l.manylinux_2_31_armv7l.whl", hash = "sha256:d1c3572526997b36f245a96a2b1713bf79ce99b271bbcf084beb6b9b075f29ea", size = 3679832, upload-time = "2025-03-02T00:00:48.647Z" },
    { url = "https://files.pythonhosted.org/packages/78/2b/999b2a1e1ba2206f2d3bca267d68f350beb2b048a41ea827e08ce7260098/cryptography-44.0.2-cp39-abi3-manylinux_2_28_x86_64.whl", hash = "sha256:b042d2a275c8cee83a4b7ae30c45a15e6a4baa65a179a0ec2d78ebb90e4f6699", size = 4193719, upload-time = "2025-03-02T00:00:51.397Z" },
    { url = "https://files.pythonhosted.org/packages/72/97/430e56e39a1356e8e8f10f723211a0e256e11895ef1a135f30d7d40f2540/cryptography-44.0.2-cp39-abi3-manylinux_2_34_aarch64.whl", hash = "sha256:d03806036b4f89e3b13b6218fefea8d5312e450935b1a2d55f0524e2ed7c59d9", size = 3960852, upload-time = "2025-03-02T00:00:53.317Z" },
    { url = "https://files.pythonhosted.org/packages/89/33/c1cf182c152e1d262cac56850939530c05ca6c8d149aa0dcee490b417e99/cryptography-44.0.2-cp39-abi3-manylinux_2_34_x86_64.whl", hash = "sha256:c7362add18b416b69d58c910caa217f980c5ef39b23a38a0880dfd87bdf8cd23", size = 4193906, upload-time = "2025-03-02T00:00:56.49Z" },
    { url = "https://files.pythonhosted.org/packages/e1/99/87cf26d4f125380dc674233971069bc28d19b07f7755b29861570e513650/cryptography-44.0.2-cp39-abi3-musllinux_1_2_aarch64.whl", hash = "sha256:8cadc6e3b5a1f144a039ea08a0bdb03a2a92e19c46be3285123d32029f40a922", size = 4081572, upload-time = "2025-03-02T00:00:59.995Z" },
    { url = "https://files.pythonhosted.org/packages/b3/9f/6a3e0391957cc0c5f84aef9fbdd763035f2b52e998a53f99345e3ac69312/cryptography-44.0.2-cp39-abi3-musllinux_1_2_x86_64.whl", hash = "sha256:6f101b1f780f7fc613d040ca4bdf835c6ef3b00e9bd7125a4255ec574c7916e4", size = 4298631, upload-time = "2025-03-02T00:01:01.623Z" },
    { url = "https://files.pythonhosted.org/packages/e2/a5/5bc097adb4b6d22a24dea53c51f37e480aaec3465285c253098642696423/cryptography-44.0.2-cp39-abi3-win32.whl", hash = "sha256:3dc62975e31617badc19a906481deacdeb80b4bb454394b4098e3f2525a488c5", size = 2773792, upload-time = "2025-03-02T00:01:04.133Z" },
    { url = "https://files.pythonhosted.org/packages/33/cf/1f7649b8b9a3543e042d3f348e398a061923ac05b507f3f4d95f11938aa9/cryptography-44.0.2-cp39-abi3-win_amd64.whl", hash = "sha256:5f6f90b72d8ccadb9c6e311c775c8305381db88374c65fa1a68250aa8a9cb3a6", size = 3210957, upload-time = "2025-03-02T00:01:06.987Z" },
]

[[package]]
name = "cssselect"
version = "1.3.0"
source = { registry = "https://pypi.org/simple" }
sdist = { url = "https://files.pythonhosted.org/packages/72/0a/c3ea9573b1dc2e151abfe88c7fe0c26d1892fe6ed02d0cdb30f0d57029d5/cssselect-1.3.0.tar.gz", hash = "sha256:57f8a99424cfab289a1b6a816a43075a4b00948c86b4dcf3ef4ee7e15f7ab0c7", size = 42870, upload-time = "2025-03-10T09:30:29.638Z" }
wheels = [
    { url = "https://files.pythonhosted.org/packages/ee/58/257350f7db99b4ae12b614a36256d9cc870d71d9e451e79c2dc3b23d7c3c/cssselect-1.3.0-py3-none-any.whl", hash = "sha256:56d1bf3e198080cc1667e137bc51de9cadfca259f03c2d4e09037b3e01e30f0d", size = 18786, upload-time = "2025-03-10T09:30:28.048Z" },
]

[[package]]
name = "daphne"
version = "4.1.2"
source = { registry = "https://pypi.org/simple" }
dependencies = [
    { name = "asgiref" },
    { name = "autobahn" },
    { name = "twisted", extra = ["tls"] },
]
sdist = { url = "https://files.pythonhosted.org/packages/1a/c1/aedf180beb12395835cba791ce7239b8880009d9d37564d72b7590cde605/daphne-4.1.2.tar.gz", hash = "sha256:fcbcace38eb86624ae247c7ffdc8ac12f155d7d19eafac4247381896d6f33761", size = 37882, upload-time = "2024-04-11T13:32:34.594Z" }
wheels = [
    { url = "https://files.pythonhosted.org/packages/ab/d6/466f9219281472ecc269ab1d351c5b22a3cfca2d52f72881917949e414df/daphne-4.1.2-py3-none-any.whl", hash = "sha256:618d1322bb4d875342b99dd2a10da2d9aae7ee3645f765965fdc1e658ea5290a", size = 30940, upload-time = "2024-04-11T13:32:32.634Z" },
]

[[package]]
name = "datasketch"
version = "1.6.5"
source = { registry = "https://pypi.org/simple" }
dependencies = [
    { name = "numpy" },
    { name = "scipy" },
]
sdist = { url = "https://files.pythonhosted.org/packages/88/2f/248057ca4d22bd3ffb9bb3e9f4c208240a27e4d0ca9687d6d1d896aeec2a/datasketch-1.6.5.tar.gz", hash = "sha256:ba2848cb74f23d6d3dd444cf24edcbc47b1c34a171b1803231793ed4d74d4fcf", size = 92598, upload-time = "2024-06-04T00:44:21.23Z" }
wheels = [
    { url = "https://files.pythonhosted.org/packages/8d/24/c8b0570c17c64e9d00485ac6f325c3a7ba19ea8b3385c73c85a26a519d77/datasketch-1.6.5-py3-none-any.whl", hash = "sha256:59311b2925b2f37536e9f7c2f46bbc25e8e54379c8635a3fa7ca55d2abb66d1b", size = 89246, upload-time = "2024-06-04T00:44:18.678Z" },
]

[[package]]
name = "dateparser"
version = "1.2.1"
source = { registry = "https://pypi.org/simple" }
dependencies = [
    { name = "python-dateutil" },
    { name = "pytz" },
    { name = "regex" },
    { name = "tzlocal" },
]
sdist = { url = "https://files.pythonhosted.org/packages/bd/3f/d3207a05f5b6a78c66d86631e60bfba5af163738a599a5b9aa2c2737a09e/dateparser-1.2.1.tar.gz", hash = "sha256:7e4919aeb48481dbfc01ac9683c8e20bfe95bb715a38c1e9f6af889f4f30ccc3", size = 309924, upload-time = "2025-02-05T12:34:55.593Z" }
wheels = [
    { url = "https://files.pythonhosted.org/packages/cf/0a/981c438c4cd84147c781e4e96c1d72df03775deb1bc76c5a6ee8afa89c62/dateparser-1.2.1-py3-none-any.whl", hash = "sha256:bdcac262a467e6260030040748ad7c10d6bacd4f3b9cdb4cfd2251939174508c", size = 295658, upload-time = "2025-02-05T12:34:53.1Z" },
]

[[package]]
name = "decorator"
version = "5.2.1"
source = { registry = "https://pypi.org/simple" }
sdist = { url = "https://files.pythonhosted.org/packages/43/fa/6d96a0978d19e17b68d634497769987b16c8f4cd0a7a05048bec693caa6b/decorator-5.2.1.tar.gz", hash = "sha256:65f266143752f734b0a7cc83c46f4618af75b8c5911b00ccb61d0ac9b6da0360", size = 56711, upload-time = "2025-02-24T04:41:34.073Z" }
wheels = [
    { url = "https://files.pythonhosted.org/packages/4e/8c/f3147f5c4b73e7550fe5f9352eaa956ae838d5c51eb58e7a25b9f3e2643b/decorator-5.2.1-py3-none-any.whl", hash = "sha256:d316bb415a2d9e2d2b3abcc4084c6502fc09240e292cd76a76afc106a1c8e04a", size = 9190, upload-time = "2025-02-24T04:41:32.565Z" },
]

[[package]]
name = "defusedxml"
version = "0.7.1"
source = { registry = "https://pypi.org/simple" }
sdist = { url = "https://files.pythonhosted.org/packages/0f/d5/c66da9b79e5bdb124974bfe172b4daf3c984ebd9c2a06e2b8a4dc7331c72/defusedxml-0.7.1.tar.gz", hash = "sha256:1bb3032db185915b62d7c6209c5a8792be6a32ab2fedacc84e01b52c51aa3e69", size = 75520, upload-time = "2021-03-08T10:59:26.269Z" }
wheels = [
    { url = "https://files.pythonhosted.org/packages/07/6c/aa3f2f849e01cb6a001cd8554a88d4c77c5c1a31c95bdf1cf9301e6d9ef4/defusedxml-0.7.1-py2.py3-none-any.whl", hash = "sha256:a352e7e428770286cc899e2542b6cdaedb2b4953ff269a210103ec58f6198a61", size = 25604, upload-time = "2021-03-08T10:59:24.45Z" },
]

[[package]]
name = "disposable-email-domains"
version = "0.0.120"
source = { registry = "https://pypi.org/simple" }
sdist = { url = "https://files.pythonhosted.org/packages/fc/70/9791b423de4a75ecbf8d82409998977fda601d9cc35c5ca99c6e5fb043bc/disposable_email_domains-0.0.120.tar.gz", hash = "sha256:a0d205fe1947223922cf6bdfce6dde90f1776344d7ab9330c67902da3baa4dda", size = 51951, upload-time = "2025-03-11T01:56:04.819Z" }
wheels = [
    { url = "https://files.pythonhosted.org/packages/23/65/ee0d3160de1704d6ddf76e16ae1b08e6236c8eb2cceb4be2bc36373e19fb/disposable_email_domains-0.0.120-py2.py3-none-any.whl", hash = "sha256:9bac4af1ac4c507da9914a71294da4f55732969225aa97e2f35ae7cd25dc67eb", size = 26582, upload-time = "2025-03-11T01:56:03.033Z" },
]

[[package]]
name = "distlib"
version = "0.3.9"
source = { registry = "https://pypi.org/simple" }
sdist = { url = "https://files.pythonhosted.org/packages/0d/dd/1bec4c5ddb504ca60fc29472f3d27e8d4da1257a854e1d96742f15c1d02d/distlib-0.3.9.tar.gz", hash = "sha256:a60f20dea646b8a33f3e7772f74dc0b2d0772d2837ee1342a00645c81edf9403", size = 613923, upload-time = "2024-10-09T18:35:47.551Z" }
wheels = [
    { url = "https://files.pythonhosted.org/packages/91/a1/cf2472db20f7ce4a6be1253a81cfdf85ad9c7885ffbed7047fb72c24cf87/distlib-0.3.9-py2.py3-none-any.whl", hash = "sha256:47f8c22fd27c27e25a65601af709b38e4f0a45ea4fc2e710f65755fa8caaaf87", size = 468973, upload-time = "2024-10-09T18:35:44.272Z" },
]

[[package]]
name = "distro"
version = "1.9.0"
source = { registry = "https://pypi.org/simple" }
sdist = { url = "https://files.pythonhosted.org/packages/fc/f8/98eea607f65de6527f8a2e8885fc8015d3e6f5775df186e443e0964a11c3/distro-1.9.0.tar.gz", hash = "sha256:2fa77c6fd8940f116ee1d6b94a2f90b13b5ea8d019b98bc8bafdcabcdd9bdbed", size = 60722, upload-time = "2023-12-24T09:54:32.31Z" }
wheels = [
    { url = "https://files.pythonhosted.org/packages/12/b3/231ffd4ab1fc9d679809f356cebee130ac7daa00d6d6f3206dd4fd137e9e/distro-1.9.0-py3-none-any.whl", hash = "sha256:7bffd925d65168f85027d8da9af6bddab658135b840670a223589bc0c8ef02b2", size = 20277, upload-time = "2023-12-24T09:54:30.421Z" },
]

[[package]]
name = "django"
version = "5.1.8"
source = { registry = "https://pypi.org/simple" }
dependencies = [
    { name = "asgiref" },
    { name = "sqlparse" },
    { name = "tzdata", marker = "sys_platform == 'win32'" },
]
sdist = { url = "https://files.pythonhosted.org/packages/00/40/45adc1b93435d1b418654a734b68351bb6ce0a0e5e37b2f0e9aeb1a2e233/Django-5.1.8.tar.gz", hash = "sha256:42e92a1dd2810072bcc40a39a212b693f94406d0ba0749e68eb642f31dc770b4", size = 10723602, upload-time = "2025-04-02T11:19:56.028Z" }
wheels = [
    { url = "https://files.pythonhosted.org/packages/ec/0d/e6dd0ed898b920fec35c6eeeb9acbeb831fff19ad21c5e684744df1d4a36/Django-5.1.8-py3-none-any.whl", hash = "sha256:11b28fa4b00e59d0def004e9ee012fefbb1065a5beb39ee838983fd24493ad4f", size = 8277130, upload-time = "2025-04-02T11:19:51.591Z" },
]

[[package]]
name = "django-admin-cursor-paginator"
version = "0.1.6"
source = { registry = "https://pypi.org/simple" }
dependencies = [
    { name = "django" },
]
sdist = { url = "https://files.pythonhosted.org/packages/79/7d/5ffc8dc775108f640111bcb3b7eae1df6c330e002a335dec982dedc5fe47/django-admin-cursor-paginator-0.1.6.tar.gz", hash = "sha256:42f81854c3f7774b1b9a327ce974586bdbdcca1c761b634a1ebf162c8a65cab9", size = 10062, upload-time = "2024-03-01T19:57:08.305Z" }

[[package]]
name = "django-browser-reload"
version = "1.18.0"
source = { registry = "https://pypi.org/simple" }
dependencies = [
    { name = "asgiref" },
    { name = "django" },
]
sdist = { url = "https://files.pythonhosted.org/packages/3b/41/84eaa4f2b7f764e56e01c4ee49aa12bdea30ae50fd0d3ef7c2690b0c4ec2/django_browser_reload-1.18.0.tar.gz", hash = "sha256:c5f0b134723cbf2a0dc9ae1ee1d38e42db28fe23c74cdee613ba3ef286d04735", size = 14319, upload-time = "2025-02-06T22:14:40.799Z" }
wheels = [
    { url = "https://files.pythonhosted.org/packages/e4/9d/1322dc4bce4982d1eadd3a62802c996ae0303aad13d9ad88c1d35025f73d/django_browser_reload-1.18.0-py3-none-any.whl", hash = "sha256:ed4cc2fb83c3bf6c30b54107a1a6736c0b896e62e4eba666d81005b9f2ecf6f8", size = 12230, upload-time = "2025-02-06T22:14:36.87Z" },
]

[[package]]
name = "django-cache-memoize"
version = "0.2.1"
source = { registry = "https://pypi.org/simple" }
sdist = { url = "https://files.pythonhosted.org/packages/8a/81/8e07e815118a5afbb9a10e766d9338751cc11ca462dea7f8a509a8fa22c5/django_cache_memoize-0.2.1.tar.gz", hash = "sha256:025ff5d941420247b83452bb183bde172dde7def95501fca829adf8ea01b2b7b", size = 21865, upload-time = "2024-12-18T18:08:52.929Z" }
wheels = [
    { url = "https://files.pythonhosted.org/packages/e8/b4/81550fd4e8ae9e2dd017b761d73fa4aa22dccab13076622ea5a3ec76e7d4/django_cache_memoize-0.2.1-py3-none-any.whl", hash = "sha256:07929d063a03557013875d453a13edc8e3359d3ba8a568b64ac3288578ed8be3", size = 14797, upload-time = "2024-12-18T18:08:51.199Z" },
]

[[package]]
name = "django-cors-headers"
version = "4.7.0"
source = { registry = "https://pypi.org/simple" }
dependencies = [
    { name = "asgiref" },
    { name = "django" },
]
sdist = { url = "https://files.pythonhosted.org/packages/93/6c/16f6cb6064c63074fd5b2bd494eb319afd846236d9c1a6c765946df2c289/django_cors_headers-4.7.0.tar.gz", hash = "sha256:6fdf31bf9c6d6448ba09ef57157db2268d515d94fc5c89a0a1028e1fc03ee52b", size = 21037, upload-time = "2025-02-06T22:15:28.924Z" }
wheels = [
    { url = "https://files.pythonhosted.org/packages/7e/a2/7bcfff86314bd9dd698180e31ba00604001606efb518a06cca6833a54285/django_cors_headers-4.7.0-py3-none-any.whl", hash = "sha256:f1c125dcd58479fe7a67fe2499c16ee38b81b397463cf025f0e2c42937421070", size = 12794, upload-time = "2025-02-06T22:15:24.341Z" },
]

[[package]]
name = "django-cotton"
version = "2.0.3"
source = { registry = "https://pypi.org/simple" }
dependencies = [
    { name = "django" },
]
sdist = { url = "https://files.pythonhosted.org/packages/5b/43/49c48d880ac1461356ddd1a70c74be211db1cf499219ed4cfe54d0e02719/django_cotton-2.0.3.tar.gz", hash = "sha256:ffce33d8e680718928e67fe7e9c6bc64c9d03fea0098b313863728fc38c049bf", size = 21555, upload-time = "2025-04-01T10:38:08.062Z" }
wheels = [
    { url = "https://files.pythonhosted.org/packages/9f/1f/c4277217d24279451901252da6b2d3e7709efe7f1be9aa1d668c99f36d80/django_cotton-2.0.3-py3-none-any.whl", hash = "sha256:53fc1d7756c3728ca9c76c1402758c6778147e0653b12cb3890a5f5e679125e4", size = 21206, upload-time = "2025-04-01T10:38:06.671Z" },
]

[[package]]
name = "django-csp"
version = "3.8"
source = { registry = "https://pypi.org/simple" }
dependencies = [
    { name = "django" },
]
sdist = { url = "https://files.pythonhosted.org/packages/68/16/c3c65ad59997284402e54d00797c7aca96572df911aede3e1f2cc2e029f8/django_csp-3.8.tar.gz", hash = "sha256:ef0f1a9f7d8da68ae6e169c02e9ac661c0ecf04db70e0d1d85640512a68471c0", size = 13341, upload-time = "2024-03-01T14:00:30.013Z" }
wheels = [
    { url = "https://files.pythonhosted.org/packages/14/ff/2c7a4b6706125a17bd0071802e4894c28772cfcdea20a086a2be3c5fafda/django_csp-3.8-py3-none-any.whl", hash = "sha256:19b2978b03fcd73517d7d67acbc04fbbcaec0facc3e83baa502965892d1e0719", size = 17410, upload-time = "2024-03-01T14:00:28.135Z" },
]

[[package]]
name = "django-cursor-pagination"
version = "0.3.0"
source = { registry = "https://pypi.org/simple" }
sdist = { url = "https://files.pythonhosted.org/packages/09/91/73adf878757d3f10c8882e532cbcf1feda4a788bfe8088a03475486ff97c/django_cursor_pagination-0.3.0.tar.gz", hash = "sha256:b09293ea9aa93cd0f3a9f4197e1f11f09283678e6c991cf4d4517a0fe90244c1", size = 7907, upload-time = "2024-07-01T16:35:02.579Z" }
wheels = [
    { url = "https://files.pythonhosted.org/packages/f7/ae/da7b25f23c97cdc05f97f83555653b5e4b69dee20ed0da5e9cce136d4e00/django_cursor_pagination-0.3.0-py3-none-any.whl", hash = "sha256:ce88147adc1e41c58427217cf54d7cbb4d04d5cf0a3a2c794d81602ad347658e", size = 6822, upload-time = "2024-07-01T16:34:59.845Z" },
]

[[package]]
name = "django-debug-toolbar"
version = "5.1.0"
source = { registry = "https://pypi.org/simple" }
dependencies = [
    { name = "django" },
    { name = "sqlparse" },
]
sdist = { url = "https://files.pythonhosted.org/packages/5b/6b/41281bf3f9939713010f24f46a033a74cf90599f52f09aaa8b0b118692b7/django_debug_toolbar-5.1.0.tar.gz", hash = "sha256:8a3b9da4aeab8d384a366e20304bd939a451f0242523c5b7b402248ad474eed2", size = 294567, upload-time = "2025-03-20T16:17:08.496Z" }
wheels = [
    { url = "https://files.pythonhosted.org/packages/62/ce/39831ce0a946979fdf19c32e6dcd1754a70e3280815aa7a377f61d5e021c/django_debug_toolbar-5.1.0-py3-none-any.whl", hash = "sha256:c0591e338ee9603bdfce5aebf8d18ca7341fdbb69595e2b0b34869be5857180e", size = 261531, upload-time = "2025-03-20T16:17:05.812Z" },
]

[[package]]
name = "django-elasticsearch-dsl"
version = "8.0"
source = { registry = "https://pypi.org/simple" }
dependencies = [
    { name = "elasticsearch-dsl" },
    { name = "six" },
]
sdist = { url = "https://files.pythonhosted.org/packages/e6/b5/3b03f3edaaab56d333e1ded33f047a0c1c48a96ff4bd284ef15254e1216a/django-elasticsearch-dsl-8.0.tar.gz", hash = "sha256:64ee0612ced6d57515a6b7f29f1a3e1c2eea1996a6226fc72079a95c067b27ca", size = 31447, upload-time = "2023-10-01T19:19:55.129Z" }
wheels = [
    { url = "https://files.pythonhosted.org/packages/30/7c/5a2d818a5c9cd9719fa00e65c424f4653b0c9a46f8c78e0d540efb839683/django_elasticsearch_dsl-8.0-py2.py3-none-any.whl", hash = "sha256:423784a4af336d109c3763622f1edc4973664cb5154beb55b3ff9390c1e4525e", size = 20877, upload-time = "2023-10-01T19:19:53.097Z" },
]

[[package]]
name = "django-environ"
version = "0.12.0"
source = { registry = "https://pypi.org/simple" }
sdist = { url = "https://files.pythonhosted.org/packages/d6/04/65d2521842c42f4716225f20d8443a50804920606aec018188bbee30a6b0/django_environ-0.12.0.tar.gz", hash = "sha256:227dc891453dd5bde769c3449cf4a74b6f2ee8f7ab2361c93a07068f4179041a", size = 56804, upload-time = "2025-01-13T17:03:37.74Z" }
wheels = [
    { url = "https://files.pythonhosted.org/packages/83/b3/0a3bec4ecbfee960f39b1842c2f91e4754251e0a6ed443db9fe3f666ba8f/django_environ-0.12.0-py2.py3-none-any.whl", hash = "sha256:92fb346a158abda07ffe6eb23135ce92843af06ecf8753f43adf9d2366dcc0ca", size = 19957, upload-time = "2025-01-13T17:03:32.918Z" },
]

[[package]]
name = "django-extensions"
version = "3.2.3"
source = { registry = "https://pypi.org/simple" }
dependencies = [
    { name = "django" },
]
sdist = { url = "https://files.pythonhosted.org/packages/8a/f1/318684c9466968bf9a9c221663128206e460c1a67f595055be4b284cde8a/django-extensions-3.2.3.tar.gz", hash = "sha256:44d27919d04e23b3f40231c4ab7af4e61ce832ef46d610cc650d53e68328410a", size = 277216, upload-time = "2023-06-05T17:09:01.447Z" }
wheels = [
    { url = "https://files.pythonhosted.org/packages/a7/7e/ba12b9660642663f5273141018d2bec0a1cae1711f4f6d1093920e157946/django_extensions-3.2.3-py3-none-any.whl", hash = "sha256:9600b7562f79a92cbf1fde6403c04fee314608fefbb595502e34383ae8203401", size = 229868, upload-time = "2023-06-05T17:08:58.197Z" },
]

[[package]]
name = "django-filter"
version = "25.1"
source = { registry = "https://pypi.org/simple" }
dependencies = [
    { name = "django" },
]
sdist = { url = "https://files.pythonhosted.org/packages/b5/40/c702a6fe8cccac9bf426b55724ebdf57d10a132bae80a17691d0cf0b9bac/django_filter-25.1.tar.gz", hash = "sha256:1ec9eef48fa8da1c0ac9b411744b16c3f4c31176c867886e4c48da369c407153", size = 143021, upload-time = "2025-02-14T16:30:53.238Z" }
wheels = [
    { url = "https://files.pythonhosted.org/packages/07/a6/70dcd68537c434ba7cb9277d403c5c829caf04f35baf5eb9458be251e382/django_filter-25.1-py3-none-any.whl", hash = "sha256:4fa48677cf5857b9b1347fed23e355ea792464e0fe07244d1fdfb8a806215b80", size = 94114, upload-time = "2025-02-14T16:30:50.435Z" },
]

[[package]]
name = "django-hcaptcha"
version = "0.2.0"
source = { registry = "https://pypi.org/simple" }
sdist = { url = "https://files.pythonhosted.org/packages/84/b1/60a4d048297ab0b1a692f27f35a45dec2b45ce79264b49c59f898c9c310b/django-hCaptcha-0.2.0.tar.gz", hash = "sha256:b2519eaf0cc97865ac72f825301122c5cf61e1e4852d6895994160222acb6c1a", size = 5454, upload-time = "2022-01-12T14:00:23.307Z" }
wheels = [
    { url = "https://files.pythonhosted.org/packages/d7/2f/70ac35000d3bb6e69f12a9cd76c70d1ce3ed6ec86d70a76f5e0b5d49d0d0/django_hCaptcha-0.2.0-py3-none-any.whl", hash = "sha256:18804fb38a01827b6c65d111bac31265c1b96fcf52d7a54c3e2d2cb1c62ddcde", size = 6500, upload-time = "2022-01-12T14:00:21.612Z" },
]

[[package]]
name = "django-localflavor"
version = "4.0"
source = { registry = "https://pypi.org/simple" }
dependencies = [
    { name = "django" },
    { name = "python-stdnum" },
]
sdist = { url = "https://files.pythonhosted.org/packages/b9/31/18b46a206ee2c96997e8d5f49db7bb2cc8cc463fa90829545583c7042ad4/django-localflavor-4.0.tar.gz", hash = "sha256:11859e522dba74aa6dde5a659242b1fbc5efb4dea08e9b77315402bdeca5194e", size = 4884470, upload-time = "2023-04-22T12:09:14.913Z" }
wheels = [
    { url = "https://files.pythonhosted.org/packages/48/71/768750c99eba036c9053de7f2749493d685b0bf88414248538f0862ec335/django_localflavor-4.0-py3-none-any.whl", hash = "sha256:7a5b1df03ca8e10df9d1b3c2e4314e43383067868183cdf41ab4e7a973694a8b", size = 2885240, upload-time = "2023-04-22T12:09:09.375Z" },
]

[[package]]
name = "django-markdown-deux"
version = "1.0.6"
source = { registry = "https://pypi.org/simple" }
dependencies = [
    { name = "markdown2" },
]
sdist = { url = "https://files.pythonhosted.org/packages/26/af/3ed785b661e4545709ba1618926bb33bd585d1fd2faa42a548756743e874/django-markdown-deux-1.0.6.zip", hash = "sha256:1f7b4da6b4dd1a9a84e3da90887d356f8afdd9a1e7d6468c081b8ac50a7980b1", size = 18157, upload-time = "2023-05-05T13:10:03.516Z" }

[[package]]
name = "django-mathfilters"
version = "1.0.0"
source = { registry = "https://pypi.org/simple" }
sdist = { url = "https://files.pythonhosted.org/packages/ca/a6/1e8262e52aa3cbfae277bc97c23dd4f1f6c7d7c3adaf45fb41132c312a40/django-mathfilters-1.0.0.tar.gz", hash = "sha256:c9b892ef6dfc893683e75cfd0279c187a601ca68f4684c38f9da44657fb64b07", size = 5699, upload-time = "2020-02-10T12:02:06.569Z" }
wheels = [
    { url = "https://files.pythonhosted.org/packages/8a/c6/107083a63a564664830e352af330563763654972d27d56e42d9b6e3c744f/django_mathfilters-1.0.0-py3-none-any.whl", hash = "sha256:64200a21bb249fbf27be601d4bbb788779e09c6e063170c097cd82c4d18ebb83", size = 5909, upload-time = "2020-02-10T12:02:09.819Z" },
]

[[package]]
name = "django-model-utils"
version = "5.0.0"
source = { registry = "https://pypi.org/simple" }
dependencies = [
    { name = "django" },
]
sdist = { url = "https://files.pythonhosted.org/packages/81/60/5e232c32a2c977cc1af8c70a38ef436598bc649ad89c2c4568454edde2c9/django_model_utils-5.0.0.tar.gz", hash = "sha256:041cdd6230d2fbf6cd943e1969318bce762272077f4ecd333ab2263924b4e5eb", size = 80559, upload-time = "2024-09-04T11:35:22.858Z" }
wheels = [
    { url = "https://files.pythonhosted.org/packages/fd/13/87a42048700c54bfce35900a34e2031245132775fb24363fc0e33664aa9c/django_model_utils-5.0.0-py3-none-any.whl", hash = "sha256:fec78e6c323d565a221f7c4edc703f4567d7bb1caeafe1acd16a80c5ff82056b", size = 42630, upload-time = "2024-09-04T11:36:23.166Z" },
]

[[package]]
name = "django-override-storage"
version = "0.3.2"
source = { registry = "https://pypi.org/simple" }
sdist = { url = "https://files.pythonhosted.org/packages/6a/a2/c484b3b0dbdf0bf67cf4ce8e661d92affc60a1027b5e2772d7bcc8b170d7/django-override-storage-0.3.2.tar.gz", hash = "sha256:995e1a42f056c9f9bc114077c11d67520ec7d8a752a59be62729e641562b133e", size = 10408, upload-time = "2021-05-25T02:26:53.507Z" }
wheels = [
    { url = "https://files.pythonhosted.org/packages/2d/91/9fdf0407cefa9d777fbfec4ad74f9fe2d36e0e39e6b1e58d171b9ce7cf50/django_override_storage-0.3.2-py2.py3-none-any.whl", hash = "sha256:1f1a13274d66cc481b19d63c8bd43c94066824008bcdd26ec65d125b1ce8ec39", size = 11004, upload-time = "2021-05-25T02:26:51.645Z" },
]

[[package]]
name = "django-permissions-policy"
version = "4.25.0"
source = { registry = "https://pypi.org/simple" }
dependencies = [
    { name = "asgiref" },
    { name = "django" },
]
sdist = { url = "https://files.pythonhosted.org/packages/2c/29/27252a33e78014c6d31d200c19269d5b5d49b6e0d9306f1adc85bfb5644c/django_permissions_policy-4.25.0.tar.gz", hash = "sha256:2757397fb6299e187ef146809a047b636584e7431527255615752db6dc2e94f7", size = 10074, upload-time = "2025-02-06T22:18:08.078Z" }
wheels = [
    { url = "https://files.pythonhosted.org/packages/ea/5a/9584102478089aa56f71f5b1f4fc973a37f8107f55b4a67a96d90f6819f3/django_permissions_policy-4.25.0-py3-none-any.whl", hash = "sha256:083a411c31964dd06c9aec4058147dda46bc1c3e04a799cbae7603578d979944", size = 6668, upload-time = "2025-02-06T22:18:05.661Z" },
]

[[package]]
name = "django-pghistory"
version = "3.5.4"
source = { registry = "https://pypi.org/simple" }
dependencies = [
    { name = "django" },
    { name = "django-pgtrigger" },
]
sdist = { url = "https://files.pythonhosted.org/packages/32/44/8685dffb6a2241d8259ff86e8a6e379268aa98457e8d958aea933dcce910/django_pghistory-3.5.4.tar.gz", hash = "sha256:2fec5b7e0c927b00959f8d9807adc3a72f76e920fdf0c4da83db9a524de40305", size = 31223, upload-time = "2025-03-12T20:47:32.886Z" }
wheels = [
    { url = "https://files.pythonhosted.org/packages/71/76/df702b2c2b9597f2a6ebc11a5b7c836ba304352250e5d345956884577373/django_pghistory-3.5.4-py3-none-any.whl", hash = "sha256:5bde1fda387801aa05c4eee84a90b7d5db3a13d585b7bc0ffa6a3d4b51f2f6da", size = 38358, upload-time = "2025-03-12T20:47:31.731Z" },
]

[[package]]
name = "django-pgtrigger"
version = "4.13.3"
source = { registry = "https://pypi.org/simple" }
dependencies = [
    { name = "django" },
]
sdist = { url = "https://files.pythonhosted.org/packages/c7/98/d93f658316901c54a00ec0caefc3e73796b2f7ffcc1fd11188da22c45027/django_pgtrigger-4.13.3.tar.gz", hash = "sha256:c525f9e81f120d166c4bd5fe8c3770640356f0644edf0fc2b7f6426008e52f77", size = 30723, upload-time = "2024-12-16T01:56:44.466Z" }
wheels = [
    { url = "https://files.pythonhosted.org/packages/16/cb/3bb87d45b1b46ef36f3786fbfcda0a43f80c8fa4e742a350a2cd1512557e/django_pgtrigger-4.13.3-py3-none-any.whl", hash = "sha256:d6e4d17021bbd5e425a308f07414b237b9b34423275d86ad756b90c307df3ca4", size = 34059, upload-time = "2024-12-16T01:56:39.643Z" },
]

[[package]]
name = "django-ratelimit"
version = "4.1.0"
source = { registry = "https://pypi.org/simple" }
sdist = { url = "https://files.pythonhosted.org/packages/6f/8f/94038fe739b095aca3e4708ecc8a4e77f1fcfd87bed5d6baff43d4c80bc4/django-ratelimit-4.1.0.tar.gz", hash = "sha256:555943b283045b917ad59f196829530d63be2a39adb72788d985b90c81ba808b", size = 11551, upload-time = "2023-07-24T20:34:32.374Z" }
wheels = [
    { url = "https://files.pythonhosted.org/packages/fb/78/2c59b30cd8bc8068d02349acb6aeed5c4e05eb01cdf2107ccd76f2e81487/django_ratelimit-4.1.0-py2.py3-none-any.whl", hash = "sha256:d047a31cf94d83ef1465d7543ca66c6fc16695559b5f8d814d1b51df15110b92", size = 11608, upload-time = "2023-07-24T20:34:31.362Z" },
]

[[package]]
name = "django-ses"
version = "4.4.0"
source = { registry = "https://pypi.org/simple" }
dependencies = [
    { name = "boto3" },
    { name = "django" },
]
sdist = { url = "https://files.pythonhosted.org/packages/45/ab/ec149480af4ed1bb6f1e66cf3ee37d51f528509599ec84fff3895efabb6c/django_ses-4.4.0.tar.gz", hash = "sha256:8cf9213f84de0315dd03b0ddc0e126d39c79847af5ba27000adcac3314f4bfae", size = 67303, upload-time = "2025-01-31T00:17:42.314Z" }
wheels = [
    { url = "https://files.pythonhosted.org/packages/c4/fd/f8ccaa712f4353f08cc44c00e9a1cabe50b38afda31e9569c480d97c0b33/django_ses-4.4.0-py3-none-any.whl", hash = "sha256:1d310c34b307a380f3c9a2091e6e7fc2cf19650f229d1df044b19e140fb77b63", size = 36214, upload-time = "2025-01-31T00:17:38.908Z" },
]

[package.optional-dependencies]
events = [
    { name = "cryptography" },
    { name = "requests" },
]

[[package]]
name = "django-storages"
version = "1.14.5"
source = { registry = "https://pypi.org/simple" }
dependencies = [
    { name = "django" },
]
sdist = { url = "https://files.pythonhosted.org/packages/d7/eb/4ec2b551a6769cb8112497c9fe5c773717622cec0862a8225bda2dfedb66/django_storages-1.14.5.tar.gz", hash = "sha256:ace80dbee311258453e30cd5cfd91096b834180ccf09bc1f4d2cb6d38d68571a", size = 85867, upload-time = "2025-02-15T16:57:20.187Z" }
wheels = [
    { url = "https://files.pythonhosted.org/packages/a3/61/00e4bcbf55337c2633c6cddc77a15d4ea16cbe74c01c1f745ecde8feff47/django_storages-1.14.5-py3-none-any.whl", hash = "sha256:5ce9c69426f24f379821fd688442314e4aa03de87ae43183c4e16915f4c165d4", size = 32636, upload-time = "2025-02-15T16:57:18.578Z" },
]

[[package]]
name = "django-stubs"
version = "5.1.3"
source = { registry = "https://pypi.org/simple" }
dependencies = [
    { name = "asgiref" },
    { name = "django" },
    { name = "django-stubs-ext" },
    { name = "types-pyyaml" },
    { name = "typing-extensions" },
]
sdist = { url = "https://files.pythonhosted.org/packages/dd/48/e733ceff94ed3c4ccba4c2f0708739974bbcdbcfb69efefb87b10780937f/django_stubs-5.1.3.tar.gz", hash = "sha256:8c230bc5bebee6da282ba8a27ad1503c84a0c4cd2f46e63d149e76d2a63e639a", size = 267390, upload-time = "2025-02-07T09:56:59.773Z" }
wheels = [
    { url = "https://files.pythonhosted.org/packages/74/94/3551a181faf44a63a4ef1ab8e0eb7f27f6af168c2f719ea482e54b39d237/django_stubs-5.1.3-py3-none-any.whl", hash = "sha256:716758ced158b439213062e52de6df3cff7c586f9f9ad7ab59210efbea5dfe78", size = 472753, upload-time = "2025-02-07T09:56:57.291Z" },
]

[[package]]
name = "django-stubs-ext"
version = "5.1.3"
source = { registry = "https://pypi.org/simple" }
dependencies = [
    { name = "django" },
    { name = "typing-extensions" },
]
sdist = { url = "https://files.pythonhosted.org/packages/9f/06/7b210e0073c6cb8824bde82afc25f268e8c410a99d3621297f44fa3f6a6c/django_stubs_ext-5.1.3.tar.gz", hash = "sha256:3e60f82337f0d40a362f349bf15539144b96e4ceb4dbd0239be1cd71f6a74ad0", size = 9613, upload-time = "2025-02-07T09:56:22.543Z" }
wheels = [
    { url = "https://files.pythonhosted.org/packages/cc/52/50125afcf29382b7f9d88a992e44835108dd2f1694d6d17d6d3d6fe06c81/django_stubs_ext-5.1.3-py3-none-any.whl", hash = "sha256:64561fbc53e963cc1eed2c8eb27e18b8e48dcb90771205180fe29fc8a59e55fd", size = 9034, upload-time = "2025-02-07T09:56:19.51Z" },
]

[[package]]
name = "django-tailwind"
version = "3.8.0"
source = { registry = "https://pypi.org/simple" }
dependencies = [
    { name = "django" },
]
sdist = { url = "https://files.pythonhosted.org/packages/3c/ee/1065c57c87213f566d76b398f8391cd544380ef9661f7fdacdfe4264633c/django_tailwind-3.8.0.tar.gz", hash = "sha256:31c2f4a7879d685c2de0feaf0b63f246200b37337bea4d7dbafb59bc3f10c008", size = 8969, upload-time = "2023-12-22T16:05:19.251Z" }
wheels = [
    { url = "https://files.pythonhosted.org/packages/cf/14/20c40882d9ee91f7a2a20d3c0175cf813340c02ae31c975ce567de2c7c67/django_tailwind-3.8.0-py3-none-any.whl", hash = "sha256:fa969c5b95d314b173fe2b2ed2cb2c03f2e2c94fdc2c01ff73a993fa159085da", size = 12936, upload-time = "2023-12-22T16:05:17.26Z" },
]

[package.optional-dependencies]
reload = [
    { name = "django-browser-reload" },
]

[[package]]
name = "django-waffle"
version = "4.2.0"
source = { registry = "https://pypi.org/simple" }
dependencies = [
    { name = "django" },
]
sdist = { url = "https://files.pythonhosted.org/packages/e9/4b/3189241d51f582f1447ad528ed11fffad138d7d9ca3f931220a0da387e3e/django_waffle-4.2.0.tar.gz", hash = "sha256:97709550f4e75ce2a20b13e29f39777e1439a968569f2ee89398ca368afd586c", size = 36538, upload-time = "2024-11-15T17:33:31.816Z" }
wheels = [
    { url = "https://files.pythonhosted.org/packages/61/64/d9d77ae9fdf00e16cd75199a28c40937e5584992cd6c7763b4f2c1bceadd/django_waffle-4.2.0-py3-none-any.whl", hash = "sha256:774f45b929627c9d303620c85419ce1da54066f2082d741af014f5bbd747e372", size = 46785, upload-time = "2024-11-15T17:33:30.094Z" },
]

[[package]]
name = "djangorestframework"
version = "3.14.0"
source = { git = "https://github.com/encode/django-rest-framework.git?rev=cc3c89a11c7ee9cf7cfd732e0a329c318ace71b2#cc3c89a11c7ee9cf7cfd732e0a329c318ace71b2" }
dependencies = [
    { name = "django" },
    { name = "pytz" },
]

[[package]]
name = "djangorestframework-filters"
version = "1.0.0.dev2"
source = { registry = "https://pypi.org/simple" }
dependencies = [
    { name = "django-filter" },
    { name = "djangorestframework" },
]
sdist = { url = "https://files.pythonhosted.org/packages/2f/ca/48febcd71a00685435b4780a498c169bb08f0a71f83b56bfd147de3513d8/djangorestframework-filters-1.0.0.dev2.tar.gz", hash = "sha256:ef84527e3427434d54228825b53a35098c8633c1e77b71d06b79597b749ea3f2", size = 22341, upload-time = "2020-08-09T05:32:23.844Z" }
wheels = [
    { url = "https://files.pythonhosted.org/packages/4f/34/98f8d16743fb3037238c42cf9bb7e42b6e958f297c416fbddbe2473261f2/djangorestframework_filters-1.0.0.dev2-py3-none-any.whl", hash = "sha256:7369998968d656707e013da8c0c3ef1f858b99c4caaa8e9ea40861e5d6ddecff", size = 21755, upload-time = "2020-08-09T05:32:21.841Z" },
]

[[package]]
name = "djangorestframework-stubs"
version = "3.15.3"
source = { registry = "https://pypi.org/simple" }
dependencies = [
    { name = "django-stubs" },
    { name = "requests" },
    { name = "types-pyyaml" },
    { name = "types-requests" },
    { name = "typing-extensions" },
]
sdist = { url = "https://files.pythonhosted.org/packages/c1/08/e86db66dbed67bd4e70dc7d059b338ad1a0cadfd15314ad09c554c31fb83/djangorestframework_stubs-3.15.3.tar.gz", hash = "sha256:e7bdec722d98b8a8049bad9f8bb5ead0931f4f64010ffb3c4538c9ae0f35ef2a", size = 34818, upload-time = "2025-02-21T14:47:36.303Z" }
wheels = [
    { url = "https://files.pythonhosted.org/packages/58/3f/4d2233e7a6eb5617f377b9cb943c2f6482a2671bdb3b134b955e78b2b946/djangorestframework_stubs-3.15.3-py3-none-any.whl", hash = "sha256:3add29ac343292ffc926a3f3984af42de237cca214c69ca0489d124315a803bc", size = 54609, upload-time = "2025-02-21T14:47:34.295Z" },
]

[[package]]
name = "djangorestframework-xml"
version = "2.0.0"
source = { registry = "https://pypi.org/simple" }
dependencies = [
    { name = "defusedxml" },
]
sdist = { url = "https://files.pythonhosted.org/packages/45/74/b75939a779fddef1d3e108991f7edb199e6240f23b6aef64f3a222e1b4dd/djangorestframework-xml-2.0.0.tar.gz", hash = "sha256:35f6c811d0ab8c8466b26db234e16a2ed32d76381715257aebf4c7be2c202ca1", size = 5412, upload-time = "2020-04-12T22:38:43.862Z" }
wheels = [
    { url = "https://files.pythonhosted.org/packages/0f/74/65485e0ceae183b9348cd080cc69126e498a95bcd5d37df84a598bf94bbd/djangorestframework_xml-2.0.0-py2.py3-none-any.whl", hash = "sha256:975955fbb0d49ac44a90bdeb33b7923d95b79884d283f983e116c80a936ef4d0", size = 6046, upload-time = "2020-04-12T22:38:43.087Z" },
]

[[package]]
name = "elastic-transport"
version = "8.17.1"
source = { registry = "https://pypi.org/simple" }
dependencies = [
    { name = "certifi" },
    { name = "urllib3" },
]
sdist = { url = "https://files.pythonhosted.org/packages/6a/54/d498a766ac8fa475f931da85a154666cc81a70f8eb4a780bc8e4e934e9ac/elastic_transport-8.17.1.tar.gz", hash = "sha256:5edef32ac864dca8e2f0a613ef63491ee8d6b8cfb52881fa7313ba9290cac6d2", size = 73425, upload-time = "2025-03-13T07:28:30.776Z" }
wheels = [
    { url = "https://files.pythonhosted.org/packages/cf/cd/b71d5bc74cde7fc6fd9b2ff9389890f45d9762cbbbf81dc5e51fd7588c4a/elastic_transport-8.17.1-py3-none-any.whl", hash = "sha256:192718f498f1d10c5e9aa8b9cf32aed405e469a7f0e9d6a8923431dbb2c59fb8", size = 64969, upload-time = "2025-03-13T07:28:29.031Z" },
]

[[package]]
name = "elasticsearch"
version = "8.18.1"
source = { registry = "https://pypi.org/simple" }
dependencies = [
    { name = "elastic-transport" },
    { name = "python-dateutil" },
    { name = "typing-extensions" },
]
sdist = { url = "https://files.pythonhosted.org/packages/2a/e4/40fc0e8d9a646889ac3f865cd35e41835f3cf888c716c7aae82248e022f0/elasticsearch-8.18.1.tar.gz", hash = "sha256:998035f17a8c1fba7ae26b183dca797dcf95db86da6a7ecba56d31afc40f07c7", size = 750746, upload-time = "2025-04-29T09:32:16.361Z" }
wheels = [
    { url = "https://files.pythonhosted.org/packages/33/62/f62e8a5c7c6f7b27481c9ffc248fb32078ad88878aa4f3731a83a14cc797/elasticsearch-8.18.1-py3-none-any.whl", hash = "sha256:1a8c8b5ec3ce5be88f96d2f898375671648e96272978bce0dee3137d9326aabb", size = 906320, upload-time = "2025-04-29T09:32:12.527Z" },
]

[[package]]
name = "elasticsearch-dsl"
version = "8.18.0"
source = { registry = "https://pypi.org/simple" }
dependencies = [
    { name = "elastic-transport" },
    { name = "elasticsearch" },
    { name = "python-dateutil" },
    { name = "typing-extensions" },
]
sdist = { url = "https://files.pythonhosted.org/packages/72/6d/00cbeee412a2dc825f0df18c98463a2e0b423b86800fba6c50ea2c627962/elasticsearch_dsl-8.18.0.tar.gz", hash = "sha256:763465dba9eae166add10567e924c65730aa122819b08bfe9a077e91b13b30d1", size = 31886, upload-time = "2025-04-16T11:54:14.412Z" }
wheels = [
    { url = "https://files.pythonhosted.org/packages/77/a9/b200790a22585aeb023d88bd8b9fb222820e2976ce4239d401670116ae3c/elasticsearch_dsl-8.18.0-py3-none-any.whl", hash = "sha256:0522c5bb20c7abae69855109e650bf1166d486cbf706b5e1b29c28936a9102a3", size = 10406, upload-time = "2025-04-16T11:54:12.677Z" },
]

[[package]]
name = "executing"
version = "2.2.0"
source = { registry = "https://pypi.org/simple" }
sdist = { url = "https://files.pythonhosted.org/packages/91/50/a9d80c47ff289c611ff12e63f7c5d13942c65d68125160cefd768c73e6e4/executing-2.2.0.tar.gz", hash = "sha256:5d108c028108fe2551d1a7b2e8b713341e2cb4fc0aa7dcf966fa4327a5226755", size = 978693, upload-time = "2025-01-22T15:41:29.403Z" }
wheels = [
    { url = "https://files.pythonhosted.org/packages/7b/8f/c4d9bafc34ad7ad5d8dc16dd1347ee0e507a52c3adb6bfa8887e1c6a26ba/executing-2.2.0-py2.py3-none-any.whl", hash = "sha256:11387150cad388d62750327a53d3339fad4888b39a6fe233c3afbb54ecffd3aa", size = 26702, upload-time = "2025-01-22T15:41:25.929Z" },
]

[[package]]
name = "exrex"
version = "0.12.0"
source = { registry = "https://pypi.org/simple" }
sdist = { url = "https://files.pythonhosted.org/packages/26/9a/580635ea99178aba728de721e88e5a0d18b528805c58e8b26eab87be2a45/exrex-0.12.0.tar.gz", hash = "sha256:3f582add0700d4141e279625252e7a0655f9ad81feab3b8ab9077966668a2c99", size = 19766, upload-time = "2024-11-13T13:46:36.399Z" }
wheels = [
    { url = "https://files.pythonhosted.org/packages/63/90/89fdfc6f426cc6414cc8e1c599c4333d800f8f3ff05cb6ce69c8d0eaa245/exrex-0.12.0-py3-none-any.whl", hash = "sha256:1228f2e3afb008cacf6adc3ec20b098f1303886f4382b57cdf3b7259fb7c0ad3", size = 23590, upload-time = "2024-11-13T13:46:34.647Z" },
]

[[package]]
name = "eyecite"
version = "2.7.6"
source = { registry = "https://pypi.org/simple" }
dependencies = [
    { name = "courts-db" },
    { name = "fast-diff-match-patch" },
    { name = "lxml" },
    { name = "pyahocorasick" },
    { name = "regex" },
    { name = "reporters-db" },
]
sdist = { url = "https://files.pythonhosted.org/packages/f6/c0/c2fd431c81e9843768f880608f965c0fbd58244856ec18a920ae4f213228/eyecite-2.7.6.tar.gz", hash = "sha256:2afa8e8a4106c6a074fbf1216686c3df97f006359faccb0dd27d29fd4614a1c0", size = 86960, upload-time = "2025-06-25T14:07:41.275Z" }
wheels = [
    { url = "https://files.pythonhosted.org/packages/26/0a/77649b9261129534543c3bd66cc94c30f07446967d760a44c6f50508dc39/eyecite-2.7.6-py3-none-any.whl", hash = "sha256:cf7b6e1fe852a244aa613cea6004dc435b90b86807a1588061f562b62c0ec918", size = 55630, upload-time = "2025-06-25T14:07:40.152Z" },
]

[[package]]
name = "factory-boy"
version = "3.3.3"
source = { registry = "https://pypi.org/simple" }
dependencies = [
    { name = "faker" },
]
sdist = { url = "https://files.pythonhosted.org/packages/ba/98/75cacae9945f67cfe323829fc2ac451f64517a8a330b572a06a323997065/factory_boy-3.3.3.tar.gz", hash = "sha256:866862d226128dfac7f2b4160287e899daf54f2612778327dd03d0e2cb1e3d03", size = 164146, upload-time = "2025-02-03T09:49:04.433Z" }
wheels = [
    { url = "https://files.pythonhosted.org/packages/27/8d/2bc5f5546ff2ccb3f7de06742853483ab75bf74f36a92254702f8baecc79/factory_boy-3.3.3-py2.py3-none-any.whl", hash = "sha256:1c39e3289f7e667c4285433f305f8d506efc2fe9c73aaea4151ebd5cdea394fc", size = 37036, upload-time = "2025-02-03T09:49:01.659Z" },
]

[[package]]
name = "faker"
version = "37.1.0"
source = { registry = "https://pypi.org/simple" }
dependencies = [
    { name = "tzdata" },
]
sdist = { url = "https://files.pythonhosted.org/packages/ba/a6/b77f42021308ec8b134502343da882c0905d725a4d661c7adeaf7acaf515/faker-37.1.0.tar.gz", hash = "sha256:ad9dc66a3b84888b837ca729e85299a96b58fdaef0323ed0baace93c9614af06", size = 1875707, upload-time = "2025-03-24T16:14:02.958Z" }
wheels = [
    { url = "https://files.pythonhosted.org/packages/d7/a1/8936bc8e79af80ca38288dd93ed44ed1f9d63beb25447a4c59e746e01f8d/faker-37.1.0-py3-none-any.whl", hash = "sha256:dc2f730be71cb770e9c715b13374d80dbcee879675121ab51f9683d262ae9a1c", size = 1918783, upload-time = "2025-03-24T16:14:00.051Z" },
]

[[package]]
name = "fast-diff-match-patch"
version = "2.1.0"
source = { registry = "https://pypi.org/simple" }
sdist = { url = "https://files.pythonhosted.org/packages/8f/ad/5c0159353022637afaeac3a5bd2d9e5e84336d4efa631310a7a81e9357ac/fast_diff_match_patch-2.1.0.tar.gz", hash = "sha256:ac402d7bff04a84f363cc5bfa948509bc4ef8442c6ebdd564c44dc39613bec40", size = 35960, upload-time = "2024-04-23T15:40:27.747Z" }

[[package]]
name = "feedparser"
version = "6.0.11"
source = { registry = "https://pypi.org/simple" }
dependencies = [
    { name = "sgmllib3k" },
]
sdist = { url = "https://files.pythonhosted.org/packages/ff/aa/7af346ebeb42a76bf108027fe7f3328bb4e57a3a96e53e21fd9ef9dd6dd0/feedparser-6.0.11.tar.gz", hash = "sha256:c9d0407b64c6f2a065d0ebb292c2b35c01050cc0dc33757461aaabdc4c4184d5", size = 286197, upload-time = "2023-12-10T16:03:20.854Z" }
wheels = [
    { url = "https://files.pythonhosted.org/packages/7c/d4/8c31aad9cc18f451c49f7f9cfb5799dadffc88177f7917bc90a66459b1d7/feedparser-6.0.11-py3-none-any.whl", hash = "sha256:0be7ee7b395572b19ebeb1d6aafb0028dee11169f1c934e0ed67d54992f4ad45", size = 81343, upload-time = "2023-12-10T16:03:19.484Z" },
]

[[package]]
name = "filelock"
version = "3.18.0"
source = { registry = "https://pypi.org/simple" }
sdist = { url = "https://files.pythonhosted.org/packages/0a/10/c23352565a6544bdc5353e0b15fc1c563352101f30e24bf500207a54df9a/filelock-3.18.0.tar.gz", hash = "sha256:adbc88eabb99d2fec8c9c1b229b171f18afa655400173ddc653d5d01501fb9f2", size = 18075, upload-time = "2025-03-14T07:11:40.47Z" }
wheels = [
    { url = "https://files.pythonhosted.org/packages/4d/36/2a115987e2d8c300a974597416d9de88f2444426de9571f4b59b2cca3acc/filelock-3.18.0-py3-none-any.whl", hash = "sha256:c401f4f8377c4464e6db25fff06205fd89bdd83b65eb0488ed1b160f780e21de", size = 16215, upload-time = "2025-03-14T07:11:39.145Z" },
]

[[package]]
name = "fuzzywuzzy"
version = "0.18.0"
source = { registry = "https://pypi.org/simple" }
sdist = { url = "https://files.pythonhosted.org/packages/11/4b/0a002eea91be6048a2b5d53c5f1b4dafd57ba2e36eea961d05086d7c28ce/fuzzywuzzy-0.18.0.tar.gz", hash = "sha256:45016e92264780e58972dca1b3d939ac864b78437422beecebb3095f8efd00e8", size = 28888, upload-time = "2020-02-13T21:06:27.054Z" }
wheels = [
    { url = "https://files.pythonhosted.org/packages/43/ff/74f23998ad2f93b945c0309f825be92e04e0348e062026998b5eefef4c33/fuzzywuzzy-0.18.0-py2.py3-none-any.whl", hash = "sha256:928244b28db720d1e0ee7587acf660ea49d7e4c632569cad4f1cd7e68a5f0993", size = 18272, upload-time = "2020-02-13T21:06:25.209Z" },
]

[[package]]
name = "geonamescache"
version = "2.0.0"
source = { registry = "https://pypi.org/simple" }
sdist = { url = "https://files.pythonhosted.org/packages/3c/5a/2794a754c6e1f8c2a5699883958e410856f3976e18709a1f9b6f5144e484/geonamescache-2.0.0.tar.gz", hash = "sha256:fa1eed0b5b591b478ad81979081ac15b37aa6a1c00bb02431a570688e5c2ecc9", size = 25565852, upload-time = "2023-07-03T21:40:33.107Z" }
wheels = [
    { url = "https://files.pythonhosted.org/packages/2e/8a/6555e3c3ed1fcadf229dcfb41b92d51eb0c7623d42290e1d6925ac383b33/geonamescache-2.0.0-py3-none-any.whl", hash = "sha256:24fdaaeaf236f88786dec8c0ab55447f5f7f95ef6c094e79fa9ef74114ea1fe2", size = 26622351, upload-time = "2023-07-03T21:34:43.994Z" },
]

[[package]]
name = "gunicorn"
version = "23.0.0"
source = { registry = "https://pypi.org/simple" }
dependencies = [
    { name = "packaging" },
]
sdist = { url = "https://files.pythonhosted.org/packages/34/72/9614c465dc206155d93eff0ca20d42e1e35afc533971379482de953521a4/gunicorn-23.0.0.tar.gz", hash = "sha256:f014447a0101dc57e294f6c18ca6b40227a4c90e9bdb586042628030cba004ec", size = 375031, upload-time = "2024-08-10T20:25:27.378Z" }
wheels = [
    { url = "https://files.pythonhosted.org/packages/cb/7d/6dac2a6e1eba33ee43f318edbed4ff29151a49b5d37f080aad1e6469bca4/gunicorn-23.0.0-py3-none-any.whl", hash = "sha256:ec400d38950de4dfd418cff8328b2c8faed0edb0d517d3394e457c317908ca4d", size = 85029, upload-time = "2024-08-10T20:25:24.996Z" },
]

[[package]]
name = "h11"
version = "0.14.0"
source = { registry = "https://pypi.org/simple" }
sdist = { url = "https://files.pythonhosted.org/packages/f5/38/3af3d3633a34a3316095b39c8e8fb4853a28a536e55d347bd8d8e9a14b03/h11-0.14.0.tar.gz", hash = "sha256:8f19fbbe99e72420ff35c00b27a34cb9937e902a8b810e2c88300c6f0a3b699d", size = 100418, upload-time = "2022-09-25T15:40:01.519Z" }
wheels = [
    { url = "https://files.pythonhosted.org/packages/95/04/ff642e65ad6b90db43e668d70ffb6736436c7ce41fcc549f4e9472234127/h11-0.14.0-py3-none-any.whl", hash = "sha256:e3fe4ac4b851c468cc8363d500db52c2ead036020723024a109d37346efaa761", size = 58259, upload-time = "2022-09-25T15:39:59.68Z" },
]

[[package]]
name = "h2"
version = "4.2.0"
source = { registry = "https://pypi.org/simple" }
dependencies = [
    { name = "hpack" },
    { name = "hyperframe" },
]
sdist = { url = "https://files.pythonhosted.org/packages/1b/38/d7f80fd13e6582fb8e0df8c9a653dcc02b03ca34f4d72f34869298c5baf8/h2-4.2.0.tar.gz", hash = "sha256:c8a52129695e88b1a0578d8d2cc6842bbd79128ac685463b887ee278126ad01f", size = 2150682, upload-time = "2025-02-02T07:43:51.815Z" }
wheels = [
    { url = "https://files.pythonhosted.org/packages/d0/9e/984486f2d0a0bd2b024bf4bc1c62688fcafa9e61991f041fb0e2def4a982/h2-4.2.0-py3-none-any.whl", hash = "sha256:479a53ad425bb29af087f3458a61d30780bc818e4ebcf01f0b536ba916462ed0", size = 60957, upload-time = "2025-02-01T11:02:26.481Z" },
]

[[package]]
name = "hpack"
version = "4.1.0"
source = { registry = "https://pypi.org/simple" }
sdist = { url = "https://files.pythonhosted.org/packages/2c/48/71de9ed269fdae9c8057e5a4c0aa7402e8bb16f2c6e90b3aa53327b113f8/hpack-4.1.0.tar.gz", hash = "sha256:ec5eca154f7056aa06f196a557655c5b009b382873ac8d1e66e79e87535f1dca", size = 51276, upload-time = "2025-01-22T21:44:58.347Z" }
wheels = [
    { url = "https://files.pythonhosted.org/packages/07/c6/80c95b1b2b94682a72cbdbfb85b81ae2daffa4291fbfa1b1464502ede10d/hpack-4.1.0-py3-none-any.whl", hash = "sha256:157ac792668d995c657d93111f46b4535ed114f0c9c8d672271bbec7eae1b496", size = 34357, upload-time = "2025-01-22T21:44:56.92Z" },
]

[[package]]
name = "html5lib"
version = "1.1"
source = { registry = "https://pypi.org/simple" }
dependencies = [
    { name = "six" },
    { name = "webencodings" },
]
sdist = { url = "https://files.pythonhosted.org/packages/ac/b6/b55c3f49042f1df3dcd422b7f224f939892ee94f22abcf503a9b7339eaf2/html5lib-1.1.tar.gz", hash = "sha256:b2e5b40261e20f354d198eae92afc10d750afb487ed5e50f9c4eaf07c184146f", size = 272215, upload-time = "2020-06-22T23:32:38.834Z" }
wheels = [
    { url = "https://files.pythonhosted.org/packages/6c/dd/a834df6482147d48e225a49515aabc28974ad5a4ca3215c18a882565b028/html5lib-1.1-py2.py3-none-any.whl", hash = "sha256:0d78f8fde1c230e99fe37986a60526d7049ed4bf8a9fadbad5f00e22e58e041d", size = 112173, upload-time = "2020-06-22T23:32:36.781Z" },
]

[[package]]
name = "httpcore"
version = "1.0.7"
source = { registry = "https://pypi.org/simple" }
dependencies = [
    { name = "certifi" },
    { name = "h11" },
]
sdist = { url = "https://files.pythonhosted.org/packages/6a/41/d7d0a89eb493922c37d343b607bc1b5da7f5be7e383740b4753ad8943e90/httpcore-1.0.7.tar.gz", hash = "sha256:8551cb62a169ec7162ac7be8d4817d561f60e08eaa485234898414bb5a8a0b4c", size = 85196, upload-time = "2024-11-15T12:30:47.531Z" }
wheels = [
    { url = "https://files.pythonhosted.org/packages/87/f5/72347bc88306acb359581ac4d52f23c0ef445b57157adedb9aee0cd689d2/httpcore-1.0.7-py3-none-any.whl", hash = "sha256:a3fff8f43dc260d5bd363d9f9cf1830fa3a458b332856f34282de498ed420edd", size = 78551, upload-time = "2024-11-15T12:30:45.782Z" },
]

[[package]]
name = "httplib2"
version = "0.22.0"
source = { registry = "https://pypi.org/simple" }
dependencies = [
    { name = "pyparsing" },
]
sdist = { url = "https://files.pythonhosted.org/packages/3d/ad/2371116b22d616c194aa25ec410c9c6c37f23599dcd590502b74db197584/httplib2-0.22.0.tar.gz", hash = "sha256:d7a10bc5ef5ab08322488bde8c726eeee5c8618723fdb399597ec58f3d82df81", size = 351116, upload-time = "2023-03-21T22:29:37.214Z" }
wheels = [
    { url = "https://files.pythonhosted.org/packages/a8/6c/d2fbdaaa5959339d53ba38e94c123e4e84b8fbc4b84beb0e70d7c1608486/httplib2-0.22.0-py3-none-any.whl", hash = "sha256:14ae0a53c1ba8f3d37e9e27cf37eabb0fb9980f435ba405d546948b009dd64dc", size = 96854, upload-time = "2023-03-21T22:29:35.683Z" },
]

[[package]]
name = "httptools"
version = "0.6.4"
source = { registry = "https://pypi.org/simple" }
sdist = { url = "https://files.pythonhosted.org/packages/a7/9a/ce5e1f7e131522e6d3426e8e7a490b3a01f39a6696602e1c4f33f9e94277/httptools-0.6.4.tar.gz", hash = "sha256:4e93eee4add6493b59a5c514da98c939b244fce4a0d8879cd3f466562f4b7d5c", size = 240639, upload-time = "2024-10-16T19:45:08.902Z" }
wheels = [
    { url = "https://files.pythonhosted.org/packages/94/a3/9fe9ad23fd35f7de6b91eeb60848986058bd8b5a5c1e256f5860a160cc3e/httptools-0.6.4-cp313-cp313-macosx_10_13_universal2.whl", hash = "sha256:ade273d7e767d5fae13fa637f4d53b6e961fb7fd93c7797562663f0171c26660", size = 197214, upload-time = "2024-10-16T19:44:38.738Z" },
    { url = "https://files.pythonhosted.org/packages/ea/d9/82d5e68bab783b632023f2fa31db20bebb4e89dfc4d2293945fd68484ee4/httptools-0.6.4-cp313-cp313-macosx_11_0_arm64.whl", hash = "sha256:856f4bc0478ae143bad54a4242fccb1f3f86a6e1be5548fecfd4102061b3a083", size = 102431, upload-time = "2024-10-16T19:44:39.818Z" },
    { url = "https://files.pythonhosted.org/packages/96/c1/cb499655cbdbfb57b577734fde02f6fa0bbc3fe9fb4d87b742b512908dff/httptools-0.6.4-cp313-cp313-manylinux_2_17_aarch64.manylinux2014_aarch64.whl", hash = "sha256:322d20ea9cdd1fa98bd6a74b77e2ec5b818abdc3d36695ab402a0de8ef2865a3", size = 473121, upload-time = "2024-10-16T19:44:41.189Z" },
    { url = "https://files.pythonhosted.org/packages/af/71/ee32fd358f8a3bb199b03261f10921716990808a675d8160b5383487a317/httptools-0.6.4-cp313-cp313-manylinux_2_5_x86_64.manylinux1_x86_64.manylinux_2_17_x86_64.manylinux2014_x86_64.whl", hash = "sha256:4d87b29bd4486c0093fc64dea80231f7c7f7eb4dc70ae394d70a495ab8436071", size = 473805, upload-time = "2024-10-16T19:44:42.384Z" },
    { url = "https://files.pythonhosted.org/packages/8a/0a/0d4df132bfca1507114198b766f1737d57580c9ad1cf93c1ff673e3387be/httptools-0.6.4-cp313-cp313-musllinux_1_2_aarch64.whl", hash = "sha256:342dd6946aa6bda4b8f18c734576106b8a31f2fe31492881a9a160ec84ff4bd5", size = 448858, upload-time = "2024-10-16T19:44:43.959Z" },
    { url = "https://files.pythonhosted.org/packages/1e/6a/787004fdef2cabea27bad1073bf6a33f2437b4dbd3b6fb4a9d71172b1c7c/httptools-0.6.4-cp313-cp313-musllinux_1_2_x86_64.whl", hash = "sha256:4b36913ba52008249223042dca46e69967985fb4051951f94357ea681e1f5dc0", size = 452042, upload-time = "2024-10-16T19:44:45.071Z" },
    { url = "https://files.pythonhosted.org/packages/4d/dc/7decab5c404d1d2cdc1bb330b1bf70e83d6af0396fd4fc76fc60c0d522bf/httptools-0.6.4-cp313-cp313-win_amd64.whl", hash = "sha256:28908df1b9bb8187393d5b5db91435ccc9c8e891657f9cbb42a2541b44c82fc8", size = 87682, upload-time = "2024-10-16T19:44:46.46Z" },
]

[[package]]
name = "httpx"
version = "0.28.1"
source = { registry = "https://pypi.org/simple" }
dependencies = [
    { name = "anyio" },
    { name = "certifi" },
    { name = "httpcore" },
    { name = "idna" },
]
sdist = { url = "https://files.pythonhosted.org/packages/b1/df/48c586a5fe32a0f01324ee087459e112ebb7224f646c0b5023f5e79e9956/httpx-0.28.1.tar.gz", hash = "sha256:75e98c5f16b0f35b567856f597f06ff2270a374470a5c2392242528e3e3e42fc", size = 141406, upload-time = "2024-12-06T15:37:23.222Z" }
wheels = [
    { url = "https://files.pythonhosted.org/packages/2a/39/e50c7c3a983047577ee07d2a9e53faf5a69493943ec3f6a384bdc792deb2/httpx-0.28.1-py3-none-any.whl", hash = "sha256:d909fcccc110f8c7faf814ca82a9a4d816bc5a6dbfea25d6591d6985b8ba59ad", size = 73517, upload-time = "2024-12-06T15:37:21.509Z" },
]

[package.optional-dependencies]
http2 = [
    { name = "h2" },
]

[[package]]
name = "hyperframe"
version = "6.1.0"
source = { registry = "https://pypi.org/simple" }
sdist = { url = "https://files.pythonhosted.org/packages/02/e7/94f8232d4a74cc99514c13a9f995811485a6903d48e5d952771ef6322e30/hyperframe-6.1.0.tar.gz", hash = "sha256:f630908a00854a7adeabd6382b43923a4c4cd4b821fcb527e6ab9e15382a3b08", size = 26566, upload-time = "2025-01-22T21:41:49.302Z" }
wheels = [
    { url = "https://files.pythonhosted.org/packages/48/30/47d0bf6072f7252e6521f3447ccfa40b421b6824517f82854703d0f5a98b/hyperframe-6.1.0-py3-none-any.whl", hash = "sha256:b03380493a519fce58ea5af42e4a42317bf9bd425596f7a0835ffce80f1a42e5", size = 13007, upload-time = "2025-01-22T21:41:47.295Z" },
]

[[package]]
name = "hyperlink"
version = "21.0.0"
source = { registry = "https://pypi.org/simple" }
dependencies = [
    { name = "idna" },
]
sdist = { url = "https://files.pythonhosted.org/packages/3a/51/1947bd81d75af87e3bb9e34593a4cf118115a8feb451ce7a69044ef1412e/hyperlink-21.0.0.tar.gz", hash = "sha256:427af957daa58bc909471c6c40f74c5450fa123dd093fc53efd2e91d2705a56b", size = 140743, upload-time = "2021-01-08T05:51:20.972Z" }
wheels = [
    { url = "https://files.pythonhosted.org/packages/6e/aa/8caf6a0a3e62863cbb9dab27135660acba46903b703e224f14f447e57934/hyperlink-21.0.0-py2.py3-none-any.whl", hash = "sha256:e6b14c37ecb73e89c77d78cdb4c2cc8f3fb59a885c5b3f819ff4ed80f25af1b4", size = 74638, upload-time = "2021-01-08T05:51:22.906Z" },
]

[[package]]
name = "hyperscan"
version = "0.7.8"
source = { registry = "https://pypi.org/simple" }
sdist = { url = "https://files.pythonhosted.org/packages/a6/98/b0943c02f1c1886f61aae3203163c08d1b707136c4cee7b216cf7d730457/hyperscan-0.7.8.tar.gz", hash = "sha256:1ed6c87eaf32f77c89fec8c102f20bc677e44c4ce80bde903620f274ea4b8ed7", size = 74532, upload-time = "2024-11-18T06:00:13.099Z" }
wheels = [
    { url = "https://files.pythonhosted.org/packages/e4/39/b87ebed983a1cc32c4454254cb2c8b236bf8562cc9fad92629ef995635fe/hyperscan-0.7.8-cp313-cp313-macosx_10_14_x86_64.whl", hash = "sha256:3cf636a32bce0ac42f9ce398a9a44f8ff94268168588618c02a77e0090edb1ad", size = 1720936, upload-time = "2024-10-12T21:03:13.336Z" },
    { url = "https://files.pythonhosted.org/packages/44/45/dd16f9495e4f0dd19ecf7b0ddf5243c2ce4f48b445bdec12e707eb93fa4d/hyperscan-0.7.8-cp313-cp313-macosx_11_0_arm64.whl", hash = "sha256:0637b35fc04e918c69ea7f38b12cfe92d8c3dbce52558bbcb3eb12a65555cff1", size = 1705757, upload-time = "2024-10-12T21:03:15.082Z" },
    { url = "https://files.pythonhosted.org/packages/88/f1/bb597849a98885eac1dcc531295787e50144d32bf240e51bc34e46fdc9d4/hyperscan-0.7.8-cp313-cp313-manylinux_2_28_aarch64.manylinux_2_24_aarch64.whl", hash = "sha256:ef590d9a3d0aef435e1892e9b3941e0aac571e4632531e237d95c77fd87cad31", size = 1731805, upload-time = "2024-10-12T21:03:17.093Z" },
    { url = "https://files.pythonhosted.org/packages/f6/eb/f6ad66f37807d2745f0b8a878fb692fd31bb54f64f4ef97733ab867d8fb7/hyperscan-0.7.8-cp313-cp313-manylinux_2_28_x86_64.manylinux_2_24_x86_64.whl", hash = "sha256:2d167f7debc1bd4a1df1467eb143ef350541f8b1613e03f7c2f62a46a4b7f4e2", size = 1751714, upload-time = "2024-10-12T21:03:18.38Z" },
    { url = "https://files.pythonhosted.org/packages/e5/e0/7426a328515d91e727862c31dfba33a4203fd667884f10ebac9225b9fa42/hyperscan-0.7.8-cp313-cp313-musllinux_1_1_aarch64.whl", hash = "sha256:60c600c11d34c4036850e0cf2e3e3aff437c53d6c53806d7ce477c2455800c86", size = 2294759, upload-time = "2024-10-12T21:03:19.941Z" },
    { url = "https://files.pythonhosted.org/packages/e7/4f/9b6b8de4a026d058c9836439a42098b94c9481e25168a989a3a5e428f440/hyperscan-0.7.8-cp313-cp313-musllinux_1_1_x86_64.whl", hash = "sha256:9bac1a9c407111243d0cd0e597729ac1ccbb3ffa16985bfb9c2becd72cb0caec", size = 2288603, upload-time = "2024-10-12T21:03:21.478Z" },
]

[[package]]
name = "identify"
version = "2.6.9"
source = { registry = "https://pypi.org/simple" }
sdist = { url = "https://files.pythonhosted.org/packages/9b/98/a71ab060daec766acc30fb47dfca219d03de34a70d616a79a38c6066c5bf/identify-2.6.9.tar.gz", hash = "sha256:d40dfe3142a1421d8518e3d3985ef5ac42890683e32306ad614a29490abeb6bf", size = 99249, upload-time = "2025-03-08T15:54:13.632Z" }
wheels = [
    { url = "https://files.pythonhosted.org/packages/07/ce/0845144ed1f0e25db5e7a79c2354c1da4b5ce392b8966449d5db8dca18f1/identify-2.6.9-py2.py3-none-any.whl", hash = "sha256:c98b4322da415a8e5a70ff6e51fbc2d2932c015532d77e9f8537b4ba7813b150", size = 99101, upload-time = "2025-03-08T15:54:12.026Z" },
]

[[package]]
name = "idna"
version = "3.10"
source = { registry = "https://pypi.org/simple" }
sdist = { url = "https://files.pythonhosted.org/packages/f1/70/7703c29685631f5a7590aa73f1f1d3fa9a380e654b86af429e0934a32f7d/idna-3.10.tar.gz", hash = "sha256:12f65c9b470abda6dc35cf8e63cc574b1c52b11df2c86030af0ac09b01b13ea9", size = 190490, upload-time = "2024-09-15T18:07:39.745Z" }
wheels = [
    { url = "https://files.pythonhosted.org/packages/76/c6/c88e154df9c4e1a2a66ccf0005a88dfb2650c1dffb6f5ce603dfbd452ce3/idna-3.10-py3-none-any.whl", hash = "sha256:946d195a0d259cbba61165e88e65941f16e9b36ea6ddb97f00452bae8b1287d3", size = 70442, upload-time = "2024-09-15T18:07:37.964Z" },
]

[[package]]
name = "incremental"
version = "24.7.2"
source = { registry = "https://pypi.org/simple" }
dependencies = [
    { name = "setuptools" },
]
sdist = { url = "https://files.pythonhosted.org/packages/27/87/156b374ff6578062965afe30cc57627d35234369b3336cf244b240c8d8e6/incremental-24.7.2.tar.gz", hash = "sha256:fb4f1d47ee60efe87d4f6f0ebb5f70b9760db2b2574c59c8e8912be4ebd464c9", size = 28157, upload-time = "2024-07-29T20:03:55.441Z" }
wheels = [
    { url = "https://files.pythonhosted.org/packages/0d/38/221e5b2ae676a3938c2c1919131410c342b6efc2baffeda395dd66eeca8f/incremental-24.7.2-py3-none-any.whl", hash = "sha256:8cb2c3431530bec48ad70513931a760f446ad6c25e8333ca5d95e24b0ed7b8fe", size = 20516, upload-time = "2024-07-29T20:03:53.677Z" },
]

[[package]]
name = "iniconfig"
version = "2.1.0"
source = { registry = "https://pypi.org/simple" }
sdist = { url = "https://files.pythonhosted.org/packages/f2/97/ebf4da567aa6827c909642694d71c9fcf53e5b504f2d96afea02718862f3/iniconfig-2.1.0.tar.gz", hash = "sha256:3abbd2e30b36733fee78f9c7f7308f2d0050e88f0087fd25c2645f63c773e1c7", size = 4793, upload-time = "2025-03-19T20:09:59.721Z" }
wheels = [
    { url = "https://files.pythonhosted.org/packages/2c/e1/e6716421ea10d38022b952c159d5161ca1193197fb744506875fbb87ea7b/iniconfig-2.1.0-py3-none-any.whl", hash = "sha256:9deba5723312380e77435581c6bf4935c94cbfab9b1ed33ef8d238ea168eb760", size = 6050, upload-time = "2025-03-19T20:10:01.071Z" },
]

[[package]]
name = "internetarchive"
version = "5.3.1"
source = { registry = "https://pypi.org/simple" }
dependencies = [
    { name = "jsonpatch" },
    { name = "requests" },
    { name = "tqdm" },
    { name = "urllib3" },
]
sdist = { url = "https://files.pythonhosted.org/packages/0a/0d/e04a612d98a8618c1012b63f2146f2dcf559b7269b2f1faaa8929fa0ce35/internetarchive-5.3.1.tar.gz", hash = "sha256:f7d66fab38dcf64a6e361b71a199b5c3631f5fb95dfef7688600ee5d90997eab", size = 111067, upload-time = "2025-03-25T23:24:25.816Z" }
wheels = [
    { url = "https://files.pythonhosted.org/packages/4e/3c/666c30165f9345f2820fc185d8b1d72358f84c99905b208c9ebf8f310260/internetarchive-5.3.1-py3-none-any.whl", hash = "sha256:6f2b06952e8b9ee637a1e3c4b36efde2bc3fcb33310930b82dbbc65b2b2a31ad", size = 105766, upload-time = "2025-03-25T23:24:23.634Z" },
]

[[package]]
name = "ipaddress"
version = "1.0.23"
source = { registry = "https://pypi.org/simple" }
sdist = { url = "https://files.pythonhosted.org/packages/b9/9a/3e9da40ea28b8210dd6504d3fe9fe7e013b62bf45902b458d1cdc3c34ed9/ipaddress-1.0.23.tar.gz", hash = "sha256:b7f8e0369580bb4a24d5ba1d7cc29660a4a6987763faf1d8a8046830e020e7e2", size = 32958, upload-time = "2019-10-18T01:30:24.58Z" }
wheels = [
    { url = "https://files.pythonhosted.org/packages/c2/f8/49697181b1651d8347d24c095ce46c7346c37335ddc7d255833e7cde674d/ipaddress-1.0.23-py2.py3-none-any.whl", hash = "sha256:6e0f4a39e66cb5bb9a137b00276a2eff74f93b71dcbdad6f10ff7df9d3557fcc", size = 18159, upload-time = "2019-10-18T01:30:27.002Z" },
]

[[package]]
name = "ipython"
version = "9.0.2"
source = { registry = "https://pypi.org/simple" }
dependencies = [
    { name = "colorama", marker = "sys_platform == 'win32'" },
    { name = "decorator" },
    { name = "ipython-pygments-lexers" },
    { name = "jedi" },
    { name = "matplotlib-inline" },
    { name = "pexpect", marker = "sys_platform != 'emscripten' and sys_platform != 'win32'" },
    { name = "prompt-toolkit" },
    { name = "pygments" },
    { name = "stack-data" },
    { name = "traitlets" },
]
sdist = { url = "https://files.pythonhosted.org/packages/7d/ce/012a0f40ca58a966f87a6e894d6828e2817657cbdf522b02a5d3a87d92ce/ipython-9.0.2.tar.gz", hash = "sha256:ec7b479e3e5656bf4f58c652c120494df1820f4f28f522fb7ca09e213c2aab52", size = 4366102, upload-time = "2025-03-08T15:04:52.885Z" }
wheels = [
    { url = "https://files.pythonhosted.org/packages/20/3a/917cb9e72f4e1a4ea13c862533205ae1319bd664119189ee5cc9e4e95ebf/ipython-9.0.2-py3-none-any.whl", hash = "sha256:143ef3ea6fb1e1bffb4c74b114051de653ffb7737a3f7ab1670e657ca6ae8c44", size = 600524, upload-time = "2025-03-08T15:04:50.667Z" },
]

[[package]]
name = "ipython-pygments-lexers"
version = "1.1.1"
source = { registry = "https://pypi.org/simple" }
dependencies = [
    { name = "pygments" },
]
sdist = { url = "https://files.pythonhosted.org/packages/ef/4c/5dd1d8af08107f88c7f741ead7a40854b8ac24ddf9ae850afbcf698aa552/ipython_pygments_lexers-1.1.1.tar.gz", hash = "sha256:09c0138009e56b6854f9535736f4171d855c8c08a563a0dcd8022f78355c7e81", size = 8393, upload-time = "2025-01-17T11:24:34.505Z" }
wheels = [
    { url = "https://files.pythonhosted.org/packages/d9/33/1f075bf72b0b747cb3288d011319aaf64083cf2efef8354174e3ed4540e2/ipython_pygments_lexers-1.1.1-py3-none-any.whl", hash = "sha256:a9462224a505ade19a605f71f8fa63c2048833ce50abc86768a0d81d876dc81c", size = 8074, upload-time = "2025-01-17T11:24:33.271Z" },
]

[[package]]
name = "itypes"
version = "1.2.0"
source = { registry = "https://pypi.org/simple" }
sdist = { url = "https://files.pythonhosted.org/packages/0e/53/764524b3907d0af00523f8794daca181c08ca7cb32ceee25a0754d5e63a5/itypes-1.2.0.tar.gz", hash = "sha256:af886f129dea4a2a1e3d36595a2d139589e4dd287f5cab0b40e799ee81570ff1", size = 4355, upload-time = "2020-04-19T21:50:13.144Z" }
wheels = [
    { url = "https://files.pythonhosted.org/packages/3f/bb/3bd99c7cd34d4a123b2903e16da364f6d2078b1c3a3530a8ad105c668104/itypes-1.2.0-py2.py3-none-any.whl", hash = "sha256:03da6872ca89d29aef62773672b2d408f490f80db48b23079a4b194c86dd04c6", size = 4756, upload-time = "2020-04-19T21:50:11.704Z" },
]

[[package]]
name = "jedi"
version = "0.19.2"
source = { registry = "https://pypi.org/simple" }
dependencies = [
    { name = "parso" },
]
sdist = { url = "https://files.pythonhosted.org/packages/72/3a/79a912fbd4d8dd6fbb02bf69afd3bb72cf0c729bb3063c6f4498603db17a/jedi-0.19.2.tar.gz", hash = "sha256:4770dc3de41bde3966b02eb84fbcf557fb33cce26ad23da12c742fb50ecb11f0", size = 1231287, upload-time = "2024-11-11T01:41:42.873Z" }
wheels = [
    { url = "https://files.pythonhosted.org/packages/c0/5a/9cac0c82afec3d09ccd97c8b6502d48f165f9124db81b4bcb90b4af974ee/jedi-0.19.2-py2.py3-none-any.whl", hash = "sha256:a8ef22bde8490f57fe5c7681a3c83cb58874daf72b4784de3cce5b6ef6edb5b9", size = 1572278, upload-time = "2024-11-11T01:41:40.175Z" },
]

[[package]]
name = "jiter"
version = "0.9.0"
source = { registry = "https://pypi.org/simple" }
sdist = { url = "https://files.pythonhosted.org/packages/1e/c2/e4562507f52f0af7036da125bb699602ead37a2332af0788f8e0a3417f36/jiter-0.9.0.tar.gz", hash = "sha256:aadba0964deb424daa24492abc3d229c60c4a31bfee205aedbf1acc7639d7893", size = 162604, upload-time = "2025-03-10T21:37:03.278Z" }
wheels = [
    { url = "https://files.pythonhosted.org/packages/e7/1b/4cd165c362e8f2f520fdb43245e2b414f42a255921248b4f8b9c8d871ff1/jiter-0.9.0-cp313-cp313-macosx_10_12_x86_64.whl", hash = "sha256:2764891d3f3e8b18dce2cff24949153ee30c9239da7c00f032511091ba688ff7", size = 308197, upload-time = "2025-03-10T21:36:03.828Z" },
    { url = "https://files.pythonhosted.org/packages/13/aa/7a890dfe29c84c9a82064a9fe36079c7c0309c91b70c380dc138f9bea44a/jiter-0.9.0-cp313-cp313-macosx_11_0_arm64.whl", hash = "sha256:387b22fbfd7a62418d5212b4638026d01723761c75c1c8232a8b8c37c2f1003b", size = 318160, upload-time = "2025-03-10T21:36:05.281Z" },
    { url = "https://files.pythonhosted.org/packages/6a/38/5888b43fc01102f733f085673c4f0be5a298f69808ec63de55051754e390/jiter-0.9.0-cp313-cp313-manylinux_2_17_aarch64.manylinux2014_aarch64.whl", hash = "sha256:40d8da8629ccae3606c61d9184970423655fb4e33d03330bcdfe52d234d32f69", size = 341259, upload-time = "2025-03-10T21:36:06.716Z" },
    { url = "https://files.pythonhosted.org/packages/3d/5e/bbdbb63305bcc01006de683b6228cd061458b9b7bb9b8d9bc348a58e5dc2/jiter-0.9.0-cp313-cp313-manylinux_2_17_armv7l.manylinux2014_armv7l.whl", hash = "sha256:a1be73d8982bdc278b7b9377426a4b44ceb5c7952073dd7488e4ae96b88e1103", size = 363730, upload-time = "2025-03-10T21:36:08.138Z" },
    { url = "https://files.pythonhosted.org/packages/75/85/53a3edc616992fe4af6814c25f91ee3b1e22f7678e979b6ea82d3bc0667e/jiter-0.9.0-cp313-cp313-manylinux_2_17_ppc64le.manylinux2014_ppc64le.whl", hash = "sha256:2228eaaaa111ec54b9e89f7481bffb3972e9059301a878d085b2b449fbbde635", size = 405126, upload-time = "2025-03-10T21:36:10.934Z" },
    { url = "https://files.pythonhosted.org/packages/ae/b3/1ee26b12b2693bd3f0b71d3188e4e5d817b12e3c630a09e099e0a89e28fa/jiter-0.9.0-cp313-cp313-manylinux_2_17_s390x.manylinux2014_s390x.whl", hash = "sha256:11509bfecbc319459647d4ac3fd391d26fdf530dad00c13c4dadabf5b81f01a4", size = 393668, upload-time = "2025-03-10T21:36:12.468Z" },
    { url = "https://files.pythonhosted.org/packages/11/87/e084ce261950c1861773ab534d49127d1517b629478304d328493f980791/jiter-0.9.0-cp313-cp313-manylinux_2_17_x86_64.manylinux2014_x86_64.whl", hash = "sha256:3f22238da568be8bbd8e0650e12feeb2cfea15eda4f9fc271d3b362a4fa0604d", size = 352350, upload-time = "2025-03-10T21:36:14.148Z" },
    { url = "https://files.pythonhosted.org/packages/f0/06/7dca84b04987e9df563610aa0bc154ea176e50358af532ab40ffb87434df/jiter-0.9.0-cp313-cp313-manylinux_2_5_i686.manylinux1_i686.whl", hash = "sha256:17f5d55eb856597607562257c8e36c42bc87f16bef52ef7129b7da11afc779f3", size = 384204, upload-time = "2025-03-10T21:36:15.545Z" },
    { url = "https://files.pythonhosted.org/packages/16/2f/82e1c6020db72f397dd070eec0c85ebc4df7c88967bc86d3ce9864148f28/jiter-0.9.0-cp313-cp313-musllinux_1_1_aarch64.whl", hash = "sha256:6a99bed9fbb02f5bed416d137944419a69aa4c423e44189bc49718859ea83bc5", size = 520322, upload-time = "2025-03-10T21:36:17.016Z" },
    { url = "https://files.pythonhosted.org/packages/36/fd/4f0cd3abe83ce208991ca61e7e5df915aa35b67f1c0633eb7cf2f2e88ec7/jiter-0.9.0-cp313-cp313-musllinux_1_1_x86_64.whl", hash = "sha256:e057adb0cd1bd39606100be0eafe742de2de88c79df632955b9ab53a086b3c8d", size = 512184, upload-time = "2025-03-10T21:36:18.47Z" },
    { url = "https://files.pythonhosted.org/packages/a0/3c/8a56f6d547731a0b4410a2d9d16bf39c861046f91f57c98f7cab3d2aa9ce/jiter-0.9.0-cp313-cp313-win32.whl", hash = "sha256:f7e6850991f3940f62d387ccfa54d1a92bd4bb9f89690b53aea36b4364bcab53", size = 206504, upload-time = "2025-03-10T21:36:19.809Z" },
    { url = "https://files.pythonhosted.org/packages/f4/1c/0c996fd90639acda75ed7fa698ee5fd7d80243057185dc2f63d4c1c9f6b9/jiter-0.9.0-cp313-cp313-win_amd64.whl", hash = "sha256:c8ae3bf27cd1ac5e6e8b7a27487bf3ab5f82318211ec2e1346a5b058756361f7", size = 204943, upload-time = "2025-03-10T21:36:21.536Z" },
    { url = "https://files.pythonhosted.org/packages/78/0f/77a63ca7aa5fed9a1b9135af57e190d905bcd3702b36aca46a01090d39ad/jiter-0.9.0-cp313-cp313t-macosx_11_0_arm64.whl", hash = "sha256:f0b2827fb88dda2cbecbbc3e596ef08d69bda06c6f57930aec8e79505dc17001", size = 317281, upload-time = "2025-03-10T21:36:22.959Z" },
    { url = "https://files.pythonhosted.org/packages/f9/39/a3a1571712c2bf6ec4c657f0d66da114a63a2e32b7e4eb8e0b83295ee034/jiter-0.9.0-cp313-cp313t-manylinux_2_17_x86_64.manylinux2014_x86_64.whl", hash = "sha256:062b756ceb1d40b0b28f326cba26cfd575a4918415b036464a52f08632731e5a", size = 350273, upload-time = "2025-03-10T21:36:24.414Z" },
    { url = "https://files.pythonhosted.org/packages/ee/47/3729f00f35a696e68da15d64eb9283c330e776f3b5789bac7f2c0c4df209/jiter-0.9.0-cp313-cp313t-win_amd64.whl", hash = "sha256:6f7838bc467ab7e8ef9f387bd6de195c43bad82a569c1699cb822f6609dd4cdf", size = 206867, upload-time = "2025-03-10T21:36:25.843Z" },
]

[[package]]
name = "jmespath"
version = "1.0.1"
source = { registry = "https://pypi.org/simple" }
sdist = { url = "https://files.pythonhosted.org/packages/00/2a/e867e8531cf3e36b41201936b7fa7ba7b5702dbef42922193f05c8976cd6/jmespath-1.0.1.tar.gz", hash = "sha256:90261b206d6defd58fdd5e85f478bf633a2901798906be2ad389150c5c60edbe", size = 25843, upload-time = "2022-06-17T18:00:12.224Z" }
wheels = [
    { url = "https://files.pythonhosted.org/packages/31/b4/b9b800c45527aadd64d5b442f9b932b00648617eb5d63d2c7a6587b7cafc/jmespath-1.0.1-py3-none-any.whl", hash = "sha256:02e2e4cc71b5bcab88332eebf907519190dd9e6e82107fa7f83b1003a6252980", size = 20256, upload-time = "2022-06-17T18:00:10.251Z" },
]

[[package]]
name = "joblib"
version = "1.4.2"
source = { registry = "https://pypi.org/simple" }
sdist = { url = "https://files.pythonhosted.org/packages/64/33/60135848598c076ce4b231e1b1895170f45fbcaeaa2c9d5e38b04db70c35/joblib-1.4.2.tar.gz", hash = "sha256:2382c5816b2636fbd20a09e0f4e9dad4736765fdfb7dca582943b9c1366b3f0e", size = 2116621, upload-time = "2024-05-02T12:15:05.765Z" }
wheels = [
    { url = "https://files.pythonhosted.org/packages/91/29/df4b9b42f2be0b623cbd5e2140cafcaa2bef0759a00b7b70104dcfe2fb51/joblib-1.4.2-py3-none-any.whl", hash = "sha256:06d478d5674cbc267e7496a410ee875abd68e4340feff4490bcb7afb88060ae6", size = 301817, upload-time = "2024-05-02T12:15:00.765Z" },
]

[[package]]
name = "jsonpatch"
version = "1.33"
source = { registry = "https://pypi.org/simple" }
dependencies = [
    { name = "jsonpointer" },
]
sdist = { url = "https://files.pythonhosted.org/packages/42/78/18813351fe5d63acad16aec57f94ec2b70a09e53ca98145589e185423873/jsonpatch-1.33.tar.gz", hash = "sha256:9fcd4009c41e6d12348b4a0ff2563ba56a2923a7dfee731d004e212e1ee5030c", size = 21699, upload-time = "2023-06-26T12:07:29.144Z" }
wheels = [
    { url = "https://files.pythonhosted.org/packages/73/07/02e16ed01e04a374e644b575638ec7987ae846d25ad97bcc9945a3ee4b0e/jsonpatch-1.33-py2.py3-none-any.whl", hash = "sha256:0ae28c0cd062bbd8b8ecc26d7d164fbbea9652a1a3693f3b956c1eae5145dade", size = 12898, upload-time = "2023-06-16T21:01:28.466Z" },
]

[[package]]
name = "jsonpointer"
version = "3.0.0"
source = { registry = "https://pypi.org/simple" }
sdist = { url = "https://files.pythonhosted.org/packages/6a/0a/eebeb1fa92507ea94016a2a790b93c2ae41a7e18778f85471dc54475ed25/jsonpointer-3.0.0.tar.gz", hash = "sha256:2b2d729f2091522d61c3b31f82e11870f60b68f43fbc705cb76bf4b832af59ef", size = 9114, upload-time = "2024-06-10T19:24:42.462Z" }
wheels = [
    { url = "https://files.pythonhosted.org/packages/71/92/5e77f98553e9e75130c78900d000368476aed74276eb8ae8796f65f00918/jsonpointer-3.0.0-py2.py3-none-any.whl", hash = "sha256:13e088adc14fca8b6aa8177c044e12701e6ad4b28ff10e65f2267a90109c9942", size = 7595, upload-time = "2024-06-10T19:24:40.698Z" },
]

[[package]]
name = "judge-pics"
version = "2.0.5"
source = { registry = "https://pypi.org/simple" }
dependencies = [
    { name = "climage" },
    { name = "fuzzywuzzy" },
    { name = "lxml" },
    { name = "python-dateutil" },
    { name = "python-levenshtein" },
    { name = "requests" },
    { name = "setuptools" },
]
sdist = { url = "https://files.pythonhosted.org/packages/70/42/9af11aa07a398a01fb48c787205a8b66d5e026dca5751728bde6f9b3b6ac/judge-pics-2.0.5.tar.gz", hash = "sha256:9c17c7b5f4eb7407a606a59b11ae18724252cf176eab6e674d7e214d090dcdcc", size = 105666, upload-time = "2024-01-11T23:43:41.773Z" }
wheels = [
    { url = "https://files.pythonhosted.org/packages/42/70/acd74a8f2d1cd56036f0a945c922668f1b53f18797cad0aa9f52c3daeda7/judge_pics-2.0.5-py2.py3-none-any.whl", hash = "sha256:f60f386f898daac3a067f0579daa33869be6d3923883bd9e626c759bbac631fa", size = 104268, upload-time = "2024-01-11T23:43:39.904Z" },
]

[[package]]
name = "juriscraper"
version = "2.6.91"
<<<<<<< HEAD
source = { git = "https://github.com/freelawproject/juriscraper.git?rev=1535-add-download-content-method-to-abstractsite#8144ebd835781571c2f904ed104f8b7358619710" }
=======
source = { registry = "https://pypi.org/simple" }
>>>>>>> e3bb6733
dependencies = [
    { name = "certifi" },
    { name = "chardet" },
    { name = "charset-normalizer" },
    { name = "cssselect" },
    { name = "dateparser" },
    { name = "feedparser" },
    { name = "geonamescache" },
    { name = "html5lib" },
    { name = "lxml" },
    { name = "nh3" },
    { name = "python-dateutil" },
    { name = "requests" },
    { name = "selenium" },
    { name = "tldextract" },
]
<<<<<<< HEAD
=======
sdist = { url = "https://files.pythonhosted.org/packages/ea/d3/d60099126bd3c5f67356e8e68abc4a34645084096fe2c897664e2af4c336/juriscraper-2.6.91.tar.gz", hash = "sha256:57010c5557551e305847777f84a36d0e08f429a295fd65453da6513dde5af317", size = 334413, upload-time = "2025-09-26T16:53:55.961Z" }
wheels = [
    { url = "https://files.pythonhosted.org/packages/37/4b/3964f09e64ec019b8d45910f13e2d9cb1114e40bc270fcd9e8899deda7b0/juriscraper-2.6.91-py3-none-any.whl", hash = "sha256:503638058419241e1bc8fbfce4113a204d9a87e1258b862a3856489bc77e73db", size = 549207, upload-time = "2025-09-26T16:53:53.936Z" },
]
>>>>>>> e3bb6733

[[package]]
name = "kdtree"
version = "0.16"
source = { registry = "https://pypi.org/simple" }
sdist = { url = "https://files.pythonhosted.org/packages/cf/22/f4e29465409d74c914a0c979d84fe352b6f77f1b66b8174c0b190bd51846/kdtree-0.16.tar.gz", hash = "sha256:386df6c7816a05e0fab974e3035df944f99ef68b5615f4a416771391e33d7534", size = 11878, upload-time = "2017-10-19T06:58:21.903Z" }
wheels = [
    { url = "https://files.pythonhosted.org/packages/00/3d/bd727d025b1706798aae14da3f69fc7d5a8639dc9e0eba37c7dcd43eb03e/kdtree-0.16-py2.py3-none-any.whl", hash = "sha256:083945db69bc3cf0d349d8d0efe66c056de28d1c2f1e81f762dc5ce46f0dcf0a", size = 7740, upload-time = "2017-10-19T06:58:20.218Z" },
]

[[package]]
name = "kombu"
version = "5.5.1"
source = { registry = "https://pypi.org/simple" }
dependencies = [
    { name = "amqp" },
    { name = "tzdata" },
    { name = "vine" },
]
sdist = { url = "https://files.pythonhosted.org/packages/65/90/75cd9cbb8321df3f1dd881bbb1ccfb7aeadb599f54f4e04125b75e9c78fc/kombu-5.5.1.tar.gz", hash = "sha256:a4c2250396cdfb947c5e5322f3094fd36c3f86a1cff655f5cffdf45f371dddb8", size = 461398, upload-time = "2025-03-24T21:18:12.794Z" }
wheels = [
    { url = "https://files.pythonhosted.org/packages/04/ca/9d39feb60a9bc4a452d022b4b46fd29c1487bc26c18f4a5deaa2861f20e6/kombu-5.5.1-py3-none-any.whl", hash = "sha256:3b66add422e1655235c7c9244000600368ef6f2ba66278a5cf0ba2e7b2dc6425", size = 209672, upload-time = "2025-03-24T21:18:10.962Z" },
]

[[package]]
name = "levenshtein"
version = "0.27.1"
source = { registry = "https://pypi.org/simple" }
dependencies = [
    { name = "rapidfuzz" },
]
sdist = { url = "https://files.pythonhosted.org/packages/7e/b3/b5f8011483ba9083a0bc74c4d58705e9cf465fbe55c948a1b1357d0a2aa8/levenshtein-0.27.1.tar.gz", hash = "sha256:3e18b73564cfc846eec94dd13fab6cb006b5d2e0cc56bad1fd7d5585881302e3", size = 382571, upload-time = "2025-03-02T19:44:56.148Z" }
wheels = [
    { url = "https://files.pythonhosted.org/packages/c6/d3/30485fb9aee848542ee2d01aba85106a7f5da982ebeeffc619f70ea593c7/levenshtein-0.27.1-cp313-cp313-macosx_10_13_x86_64.whl", hash = "sha256:ab00c2cae2889166afb7e1af64af2d4e8c1b126f3902d13ef3740df00e54032d", size = 173397, upload-time = "2025-03-02T19:43:42.553Z" },
    { url = "https://files.pythonhosted.org/packages/df/9f/40a81c54cfe74b22737710e654bd25ad934a675f737b60b24f84099540e0/levenshtein-0.27.1-cp313-cp313-macosx_11_0_arm64.whl", hash = "sha256:c27e00bc7527e282f7c437817081df8da4eb7054e7ef9055b851fa3947896560", size = 155787, upload-time = "2025-03-02T19:43:43.864Z" },
    { url = "https://files.pythonhosted.org/packages/df/98/915f4e24e21982b6eca2c0203546c160f4a83853fa6a2ac6e2b208a54afc/levenshtein-0.27.1-cp313-cp313-manylinux_2_17_aarch64.manylinux2014_aarch64.whl", hash = "sha256:a5b07de42bfc051136cc8e7f1e7ba2cb73666aa0429930f4218efabfdc5837ad", size = 150013, upload-time = "2025-03-02T19:43:45.134Z" },
    { url = "https://files.pythonhosted.org/packages/80/93/9b0773107580416b9de14bf6a12bd1dd2b2964f7a9f6fb0e40723e1f0572/levenshtein-0.27.1-cp313-cp313-manylinux_2_17_ppc64le.manylinux2014_ppc64le.whl", hash = "sha256:fb11ad3c9dae3063405aa50d9c96923722ab17bb606c776b6817d70b51fd7e07", size = 181234, upload-time = "2025-03-02T19:43:47.125Z" },
    { url = "https://files.pythonhosted.org/packages/91/b1/3cd4f69af32d40de14808142cc743af3a1b737b25571bd5e8d2f46b885e0/levenshtein-0.27.1-cp313-cp313-manylinux_2_17_s390x.manylinux2014_s390x.whl", hash = "sha256:5c5986fb46cb0c063305fd45b0a79924abf2959a6d984bbac2b511d3ab259f3f", size = 183697, upload-time = "2025-03-02T19:43:48.412Z" },
    { url = "https://files.pythonhosted.org/packages/bb/65/b691e502c6463f6965b7e0d8d84224c188aa35b53fbc85853c72a0e436c9/levenshtein-0.27.1-cp313-cp313-manylinux_2_17_x86_64.manylinux2014_x86_64.whl", hash = "sha256:75191e469269ddef2859bc64c4a8cfd6c9e063302766b5cb7e1e67f38cc7051a", size = 159964, upload-time = "2025-03-02T19:43:49.704Z" },
    { url = "https://files.pythonhosted.org/packages/0f/c0/89a922a47306a475fb6d8f2ab08668f143d3dc7dea4c39d09e46746e031c/levenshtein-0.27.1-cp313-cp313-manylinux_2_5_i686.manylinux1_i686.manylinux_2_17_i686.manylinux2014_i686.whl", hash = "sha256:51b3a7b2266933babc04e4d9821a495142eebd6ef709f90e24bc532b52b81385", size = 244759, upload-time = "2025-03-02T19:43:51.733Z" },
    { url = "https://files.pythonhosted.org/packages/b4/93/30283c6e69a6556b02e0507c88535df9613179f7b44bc49cdb4bc5e889a3/levenshtein-0.27.1-cp313-cp313-musllinux_1_2_aarch64.whl", hash = "sha256:bbac509794afc3e2a9e73284c9e3d0aab5b1d928643f42b172969c3eefa1f2a3", size = 1115955, upload-time = "2025-03-02T19:43:53.739Z" },
    { url = "https://files.pythonhosted.org/packages/0b/cf/7e19ea2c23671db02fbbe5a5a4aeafd1d471ee573a6251ae17008458c434/levenshtein-0.27.1-cp313-cp313-musllinux_1_2_i686.whl", hash = "sha256:8d68714785178347ecb272b94e85cbf7e638165895c4dd17ab57e7742d8872ec", size = 1400921, upload-time = "2025-03-02T19:43:55.146Z" },
    { url = "https://files.pythonhosted.org/packages/e3/f7/fb42bfe2f3b46ef91f0fc6fa217b44dbeb4ef8c72a9c1917bbbe1cafc0f8/levenshtein-0.27.1-cp313-cp313-musllinux_1_2_ppc64le.whl", hash = "sha256:8ee74ee31a5ab8f61cd6c6c6e9ade4488dde1285f3c12207afc018393c9b8d14", size = 1225037, upload-time = "2025-03-02T19:43:56.7Z" },
    { url = "https://files.pythonhosted.org/packages/74/25/c86f8874ac7b0632b172d0d1622ed3ab9608a7f8fe85d41d632b16f5948e/levenshtein-0.27.1-cp313-cp313-musllinux_1_2_s390x.whl", hash = "sha256:f2441b6365453ec89640b85344afd3d602b0d9972840b693508074c613486ce7", size = 1420601, upload-time = "2025-03-02T19:43:58.383Z" },
    { url = "https://files.pythonhosted.org/packages/20/fe/ebfbaadcd90ea7dfde987ae95b5c11dc27c2c5d55a2c4ccbbe4e18a8af7b/levenshtein-0.27.1-cp313-cp313-musllinux_1_2_x86_64.whl", hash = "sha256:a9be39640a46d8a0f9be729e641651d16a62b2c07d3f4468c36e1cc66b0183b9", size = 1188241, upload-time = "2025-03-02T19:44:00.976Z" },
    { url = "https://files.pythonhosted.org/packages/2e/1a/aa6b07316e10781a6c5a5a8308f9bdc22213dc3911b959daa6d7ff654fc6/levenshtein-0.27.1-cp313-cp313-win32.whl", hash = "sha256:a520af67d976761eb6580e7c026a07eb8f74f910f17ce60e98d6e492a1f126c7", size = 88103, upload-time = "2025-03-02T19:44:02.42Z" },
    { url = "https://files.pythonhosted.org/packages/9d/7b/9bbfd417f80f1047a28d0ea56a9b38b9853ba913b84dd5998785c5f98541/levenshtein-0.27.1-cp313-cp313-win_amd64.whl", hash = "sha256:7dd60aa49c2d8d23e0ef6452c8329029f5d092f386a177e3385d315cabb78f2a", size = 100579, upload-time = "2025-03-02T19:44:04.142Z" },
    { url = "https://files.pythonhosted.org/packages/8b/01/5f3ff775db7340aa378b250e2a31e6b4b038809a24ff0a3636ef20c7ca31/levenshtein-0.27.1-cp313-cp313-win_arm64.whl", hash = "sha256:149cd4f0baf5884ac5df625b7b0d281721b15de00f447080e38f5188106e1167", size = 87933, upload-time = "2025-03-02T19:44:05.364Z" },
]

[[package]]
name = "lxml"
version = "5.3.1"
source = { registry = "https://pypi.org/simple" }
sdist = { url = "https://files.pythonhosted.org/packages/ef/f6/c15ca8e5646e937c148e147244817672cf920b56ac0bf2cc1512ae674be8/lxml-5.3.1.tar.gz", hash = "sha256:106b7b5d2977b339f1e97efe2778e2ab20e99994cbb0ec5e55771ed0795920c8", size = 3678591, upload-time = "2025-02-10T07:51:41.769Z" }
wheels = [
    { url = "https://files.pythonhosted.org/packages/94/1c/724931daa1ace168e0237b929e44062545bf1551974102a5762c349c668d/lxml-5.3.1-cp313-cp313-macosx_10_13_universal2.whl", hash = "sha256:c093c7088b40d8266f57ed71d93112bd64c6724d31f0794c1e52cc4857c28e0e", size = 8171881, upload-time = "2025-02-10T07:46:40.653Z" },
    { url = "https://files.pythonhosted.org/packages/67/0c/857b8fb6010c4246e66abeebb8639eaabba60a6d9b7c606554ecc5cbf1ee/lxml-5.3.1-cp313-cp313-macosx_10_13_x86_64.whl", hash = "sha256:b0884e3f22d87c30694e625b1e62e6f30d39782c806287450d9dc2fdf07692fd", size = 4440394, upload-time = "2025-02-10T07:46:44.037Z" },
    { url = "https://files.pythonhosted.org/packages/61/72/c9e81de6a000f9682ccdd13503db26e973b24c68ac45a7029173237e3eed/lxml-5.3.1-cp313-cp313-manylinux_2_12_i686.manylinux2010_i686.manylinux_2_17_i686.manylinux2014_i686.whl", hash = "sha256:1637fa31ec682cd5760092adfabe86d9b718a75d43e65e211d5931809bc111e7", size = 5037860, upload-time = "2025-02-10T07:46:47.919Z" },
    { url = "https://files.pythonhosted.org/packages/24/26/942048c4b14835711b583b48cd7209bd2b5f0b6939ceed2381a494138b14/lxml-5.3.1-cp313-cp313-manylinux_2_17_aarch64.manylinux2014_aarch64.whl", hash = "sha256:a364e8e944d92dcbf33b6b494d4e0fb3499dcc3bd9485beb701aa4b4201fa414", size = 4782513, upload-time = "2025-02-10T07:46:50.696Z" },
    { url = "https://files.pythonhosted.org/packages/e2/65/27792339caf00f610cc5be32b940ba1e3009b7054feb0c4527cebac228d4/lxml-5.3.1-cp313-cp313-manylinux_2_17_ppc64le.manylinux2014_ppc64le.whl", hash = "sha256:779e851fd0e19795ccc8a9bb4d705d6baa0ef475329fe44a13cf1e962f18ff1e", size = 5305227, upload-time = "2025-02-10T07:46:53.503Z" },
    { url = "https://files.pythonhosted.org/packages/18/e1/25f7aa434a4d0d8e8420580af05ea49c3e12db6d297cf5435ac0a054df56/lxml-5.3.1-cp313-cp313-manylinux_2_17_s390x.manylinux2014_s390x.whl", hash = "sha256:c4393600915c308e546dc7003d74371744234e8444a28622d76fe19b98fa59d1", size = 4829846, upload-time = "2025-02-10T07:46:56.262Z" },
    { url = "https://files.pythonhosted.org/packages/fe/ed/faf235e0792547d24f61ee1448159325448a7e4f2ab706503049d8e5df19/lxml-5.3.1-cp313-cp313-manylinux_2_17_x86_64.manylinux2014_x86_64.whl", hash = "sha256:673b9d8e780f455091200bba8534d5f4f465944cbdd61f31dc832d70e29064a5", size = 4949495, upload-time = "2025-02-10T07:46:59.189Z" },
    { url = "https://files.pythonhosted.org/packages/e5/e1/8f572ad9ed6039ba30f26dd4c2c58fb90f79362d2ee35ca3820284767672/lxml-5.3.1-cp313-cp313-manylinux_2_28_aarch64.whl", hash = "sha256:2e4a570f6a99e96c457f7bec5ad459c9c420ee80b99eb04cbfcfe3fc18ec6423", size = 4773415, upload-time = "2025-02-10T07:47:03.53Z" },
    { url = "https://files.pythonhosted.org/packages/a3/75/6b57166b9d1983dac8f28f354e38bff8d6bcab013a241989c4d54c72701b/lxml-5.3.1-cp313-cp313-manylinux_2_28_ppc64le.whl", hash = "sha256:71f31eda4e370f46af42fc9f264fafa1b09f46ba07bdbee98f25689a04b81c20", size = 5337710, upload-time = "2025-02-10T07:47:06.385Z" },
    { url = "https://files.pythonhosted.org/packages/cc/71/4aa56e2daa83bbcc66ca27b5155be2f900d996f5d0c51078eaaac8df9547/lxml-5.3.1-cp313-cp313-manylinux_2_28_s390x.whl", hash = "sha256:42978a68d3825eaac55399eb37a4d52012a205c0c6262199b8b44fcc6fd686e8", size = 4897362, upload-time = "2025-02-10T07:47:09.24Z" },
    { url = "https://files.pythonhosted.org/packages/65/10/3fa2da152cd9b49332fd23356ed7643c9b74cad636ddd5b2400a9730d12b/lxml-5.3.1-cp313-cp313-manylinux_2_28_x86_64.whl", hash = "sha256:8b1942b3e4ed9ed551ed3083a2e6e0772de1e5e3aca872d955e2e86385fb7ff9", size = 4977795, upload-time = "2025-02-10T07:47:12.101Z" },
    { url = "https://files.pythonhosted.org/packages/de/d2/e1da0f7b20827e7b0ce934963cb6334c1b02cf1bb4aecd218c4496880cb3/lxml-5.3.1-cp313-cp313-musllinux_1_2_aarch64.whl", hash = "sha256:85c4f11be9cf08917ac2a5a8b6e1ef63b2f8e3799cec194417e76826e5f1de9c", size = 4858104, upload-time = "2025-02-10T07:47:15.998Z" },
    { url = "https://files.pythonhosted.org/packages/a5/35/063420e1b33d3308f5aa7fcbdd19ef6c036f741c9a7a4bd5dc8032486b27/lxml-5.3.1-cp313-cp313-musllinux_1_2_ppc64le.whl", hash = "sha256:231cf4d140b22a923b1d0a0a4e0b4f972e5893efcdec188934cc65888fd0227b", size = 5416531, upload-time = "2025-02-10T07:47:19.862Z" },
    { url = "https://files.pythonhosted.org/packages/c3/83/93a6457d291d1e37adfb54df23498101a4701834258c840381dd2f6a030e/lxml-5.3.1-cp313-cp313-musllinux_1_2_s390x.whl", hash = "sha256:5865b270b420eda7b68928d70bb517ccbe045e53b1a428129bb44372bf3d7dd5", size = 5273040, upload-time = "2025-02-10T07:47:24.29Z" },
    { url = "https://files.pythonhosted.org/packages/39/25/ad4ac8fac488505a2702656550e63c2a8db3a4fd63db82a20dad5689cecb/lxml-5.3.1-cp313-cp313-musllinux_1_2_x86_64.whl", hash = "sha256:dbf7bebc2275016cddf3c997bf8a0f7044160714c64a9b83975670a04e6d2252", size = 5050951, upload-time = "2025-02-10T07:47:27.143Z" },
    { url = "https://files.pythonhosted.org/packages/82/74/f7d223c704c87e44b3d27b5e0dde173a2fcf2e89c0524c8015c2b3554876/lxml-5.3.1-cp313-cp313-win32.whl", hash = "sha256:d0751528b97d2b19a388b302be2a0ee05817097bab46ff0ed76feeec24951f78", size = 3485357, upload-time = "2025-02-10T07:47:29.738Z" },
    { url = "https://files.pythonhosted.org/packages/80/83/8c54533b3576f4391eebea88454738978669a6cad0d8e23266224007939d/lxml-5.3.1-cp313-cp313-win_amd64.whl", hash = "sha256:91fb6a43d72b4f8863d21f347a9163eecbf36e76e2f51068d59cd004c506f332", size = 3814484, upload-time = "2025-02-10T07:47:33.3Z" },
]

[[package]]
name = "lxml-stubs"
version = "0.5.1"
source = { registry = "https://pypi.org/simple" }
sdist = { url = "https://files.pythonhosted.org/packages/99/da/1a3a3e5d159b249fc2970d73437496b908de8e4716a089c69591b4ffa6fd/lxml-stubs-0.5.1.tar.gz", hash = "sha256:e0ec2aa1ce92d91278b719091ce4515c12adc1d564359dfaf81efa7d4feab79d", size = 14778, upload-time = "2024-01-10T09:37:46.521Z" }
wheels = [
    { url = "https://files.pythonhosted.org/packages/1f/c9/e0f8e4e6e8a69e5959b06499582dca6349db6769cc7fdfb8a02a7c75a9ae/lxml_stubs-0.5.1-py3-none-any.whl", hash = "sha256:1f689e5dbc4b9247cb09ae820c7d34daeb1fdbd1db06123814b856dae7787272", size = 13584, upload-time = "2024-01-10T09:37:44.931Z" },
]

[[package]]
name = "markdown2"
version = "2.5.3"
source = { registry = "https://pypi.org/simple" }
sdist = { url = "https://files.pythonhosted.org/packages/44/52/d7dcc6284d59edb8301b8400435fbb4926a9b0f13a12b5cbaf3a4a54bb7b/markdown2-2.5.3.tar.gz", hash = "sha256:4d502953a4633408b0ab3ec503c5d6984d1b14307e32b325ec7d16ea57524895", size = 141676, upload-time = "2025-01-24T21:13:55.044Z" }
wheels = [
    { url = "https://files.pythonhosted.org/packages/84/37/0a13c83ccf5365b8e08ea572dfbc04b8cb87cadd359b2451a567f5248878/markdown2-2.5.3-py3-none-any.whl", hash = "sha256:a8ebb7e84b8519c37bf7382b3db600f1798a22c245bfd754a1f87ca8d7ea63b3", size = 48550, upload-time = "2025-01-24T21:13:49.937Z" },
]

[[package]]
name = "matplotlib-inline"
version = "0.1.7"
source = { registry = "https://pypi.org/simple" }
dependencies = [
    { name = "traitlets" },
]
sdist = { url = "https://files.pythonhosted.org/packages/99/5b/a36a337438a14116b16480db471ad061c36c3694df7c2084a0da7ba538b7/matplotlib_inline-0.1.7.tar.gz", hash = "sha256:8423b23ec666be3d16e16b60bdd8ac4e86e840ebd1dd11a30b9f117f2fa0ab90", size = 8159, upload-time = "2024-04-15T13:44:44.803Z" }
wheels = [
    { url = "https://files.pythonhosted.org/packages/8f/8e/9ad090d3553c280a8060fbf6e24dc1c0c29704ee7d1c372f0c174aa59285/matplotlib_inline-0.1.7-py3-none-any.whl", hash = "sha256:df192d39a4ff8f21b1895d72e6a13f5fcc5099f00fa84384e0ea28c2cc0653ca", size = 9899, upload-time = "2024-04-15T13:44:43.265Z" },
]

[[package]]
name = "mypy"
version = "1.15.0"
source = { registry = "https://pypi.org/simple" }
dependencies = [
    { name = "mypy-extensions" },
    { name = "typing-extensions" },
]
sdist = { url = "https://files.pythonhosted.org/packages/ce/43/d5e49a86afa64bd3839ea0d5b9c7103487007d728e1293f52525d6d5486a/mypy-1.15.0.tar.gz", hash = "sha256:404534629d51d3efea5c800ee7c42b72a6554d6c400e6a79eafe15d11341fd43", size = 3239717, upload-time = "2025-02-05T03:50:34.655Z" }
wheels = [
    { url = "https://files.pythonhosted.org/packages/6a/9b/fd2e05d6ffff24d912f150b87db9e364fa8282045c875654ce7e32fffa66/mypy-1.15.0-cp313-cp313-macosx_10_13_x86_64.whl", hash = "sha256:93faf3fdb04768d44bf28693293f3904bbb555d076b781ad2530214ee53e3445", size = 10788592, upload-time = "2025-02-05T03:48:55.789Z" },
    { url = "https://files.pythonhosted.org/packages/74/37/b246d711c28a03ead1fd906bbc7106659aed7c089d55fe40dd58db812628/mypy-1.15.0-cp313-cp313-macosx_11_0_arm64.whl", hash = "sha256:811aeccadfb730024c5d3e326b2fbe9249bb7413553f15499a4050f7c30e801d", size = 9753611, upload-time = "2025-02-05T03:48:44.581Z" },
    { url = "https://files.pythonhosted.org/packages/a6/ac/395808a92e10cfdac8003c3de9a2ab6dc7cde6c0d2a4df3df1b815ffd067/mypy-1.15.0-cp313-cp313-manylinux_2_17_aarch64.manylinux2014_aarch64.manylinux_2_28_aarch64.whl", hash = "sha256:98b7b9b9aedb65fe628c62a6dc57f6d5088ef2dfca37903a7d9ee374d03acca5", size = 11438443, upload-time = "2025-02-05T03:49:25.514Z" },
    { url = "https://files.pythonhosted.org/packages/d2/8b/801aa06445d2de3895f59e476f38f3f8d610ef5d6908245f07d002676cbf/mypy-1.15.0-cp313-cp313-manylinux_2_17_x86_64.manylinux2014_x86_64.manylinux_2_28_x86_64.whl", hash = "sha256:c43a7682e24b4f576d93072216bf56eeff70d9140241f9edec0c104d0c515036", size = 12402541, upload-time = "2025-02-05T03:49:57.623Z" },
    { url = "https://files.pythonhosted.org/packages/c7/67/5a4268782eb77344cc613a4cf23540928e41f018a9a1ec4c6882baf20ab8/mypy-1.15.0-cp313-cp313-musllinux_1_2_x86_64.whl", hash = "sha256:baefc32840a9f00babd83251560e0ae1573e2f9d1b067719479bfb0e987c6357", size = 12494348, upload-time = "2025-02-05T03:48:52.361Z" },
    { url = "https://files.pythonhosted.org/packages/83/3e/57bb447f7bbbfaabf1712d96f9df142624a386d98fb026a761532526057e/mypy-1.15.0-cp313-cp313-win_amd64.whl", hash = "sha256:b9378e2c00146c44793c98b8d5a61039a048e31f429fb0eb546d93f4b000bedf", size = 9373648, upload-time = "2025-02-05T03:49:11.395Z" },
    { url = "https://files.pythonhosted.org/packages/09/4e/a7d65c7322c510de2c409ff3828b03354a7c43f5a8ed458a7a131b41c7b9/mypy-1.15.0-py3-none-any.whl", hash = "sha256:5469affef548bd1895d86d3bf10ce2b44e33d86923c29e4d675b3e323437ea3e", size = 2221777, upload-time = "2025-02-05T03:50:08.348Z" },
]

[[package]]
name = "mypy-extensions"
version = "1.0.0"
source = { registry = "https://pypi.org/simple" }
sdist = { url = "https://files.pythonhosted.org/packages/98/a4/1ab47638b92648243faf97a5aeb6ea83059cc3624972ab6b8d2316078d3f/mypy_extensions-1.0.0.tar.gz", hash = "sha256:75dbf8955dc00442a438fc4d0666508a9a97b6bd41aa2f0ffe9d2f2725af0782", size = 4433, upload-time = "2023-02-04T12:11:27.157Z" }
wheels = [
    { url = "https://files.pythonhosted.org/packages/2a/e2/5d3f6ada4297caebe1a2add3b126fe800c96f56dbe5d1988a2cbe0b267aa/mypy_extensions-1.0.0-py3-none-any.whl", hash = "sha256:4392f6c0eb8a5668a69e23d168ffa70f0be9ccfd32b5cc2d26a34ae5b844552d", size = 4695, upload-time = "2023-02-04T12:11:25.002Z" },
]

[[package]]
name = "nameparser"
version = "1.1.3"
source = { registry = "https://pypi.org/simple" }
sdist = { url = "https://files.pythonhosted.org/packages/ee/f6/418a49f9e7a6d98f938e712b1356eaff2247bc1ce679a851ac0d02022330/nameparser-1.1.3.tar.gz", hash = "sha256:aa2400ad71ccf8070675b40311a257c934659f91854b154e1ba6c264761c049d", size = 36504, upload-time = "2023-09-21T00:12:05.522Z" }
wheels = [
    { url = "https://files.pythonhosted.org/packages/5c/41/dd01b1f0ccffe618efe2d66ecde6964b0fada9d0f4891542675a9e722498/nameparser-1.1.3-py2.py3-none-any.whl", hash = "sha256:08ccda98681d59751c82052d52f185bc52f99d43e87d46b85c015a9096ecfa66", size = 24669, upload-time = "2023-09-21T00:12:04.174Z" },
]

[[package]]
name = "natsort"
version = "8.4.0"
source = { registry = "https://pypi.org/simple" }
sdist = { url = "https://files.pythonhosted.org/packages/e2/a9/a0c57aee75f77794adaf35322f8b6404cbd0f89ad45c87197a937764b7d0/natsort-8.4.0.tar.gz", hash = "sha256:45312c4a0e5507593da193dedd04abb1469253b601ecaf63445ad80f0a1ea581", size = 76575, upload-time = "2023-06-20T04:17:19.925Z" }
wheels = [
    { url = "https://files.pythonhosted.org/packages/ef/82/7a9d0550484a62c6da82858ee9419f3dd1ccc9aa1c26a1e43da3ecd20b0d/natsort-8.4.0-py3-none-any.whl", hash = "sha256:4732914fb471f56b5cce04d7bae6f164a592c7712e1c85f9ef585e197299521c", size = 38268, upload-time = "2023-06-20T04:17:17.522Z" },
]

[[package]]
name = "ndg-httpsclient"
version = "0.5.1"
source = { registry = "https://pypi.org/simple" }
dependencies = [
    { name = "pyasn1" },
    { name = "pyopenssl" },
]
sdist = { url = "https://files.pythonhosted.org/packages/b9/f8/8f49278581cb848fb710a362bfc3028262a82044167684fb64ad068dbf92/ndg_httpsclient-0.5.1.tar.gz", hash = "sha256:d72faed0376ab039736c2ba12e30695e2788c4aa569c9c3e3d72131de2592210", size = 26665, upload-time = "2018-07-23T16:02:43.96Z" }
wheels = [
    { url = "https://files.pythonhosted.org/packages/fb/67/c2f508c00ed2a6911541494504b7cac16fe0b0473912568df65fd1801132/ndg_httpsclient-0.5.1-py3-none-any.whl", hash = "sha256:dd174c11d971b6244a891f7be2b32ca9853d3797a72edb34fa5d7b07d8fff7d4", size = 34042, upload-time = "2018-07-23T16:04:46.553Z" },
]

[[package]]
name = "networkx"
version = "3.4.2"
source = { registry = "https://pypi.org/simple" }
sdist = { url = "https://files.pythonhosted.org/packages/fd/1d/06475e1cd5264c0b870ea2cc6fdb3e37177c1e565c43f56ff17a10e3937f/networkx-3.4.2.tar.gz", hash = "sha256:307c3669428c5362aab27c8a1260aa8f47c4e91d3891f48be0141738d8d053e1", size = 2151368, upload-time = "2024-10-21T12:39:38.695Z" }
wheels = [
    { url = "https://files.pythonhosted.org/packages/b9/54/dd730b32ea14ea797530a4479b2ed46a6fb250f682a9cfb997e968bf0261/networkx-3.4.2-py3-none-any.whl", hash = "sha256:df5d4365b724cf81b8c6a7312509d0c22386097011ad1abe274afd5e9d3bbc5f", size = 1723263, upload-time = "2024-10-21T12:39:36.247Z" },
]

[[package]]
name = "nh3"
version = "0.2.21"
source = { registry = "https://pypi.org/simple" }
sdist = { url = "https://files.pythonhosted.org/packages/37/30/2f81466f250eb7f591d4d193930df661c8c23e9056bdc78e365b646054d8/nh3-0.2.21.tar.gz", hash = "sha256:4990e7ee6a55490dbf00d61a6f476c9a3258e31e711e13713b2ea7d6616f670e", size = 16581, upload-time = "2025-02-25T13:38:44.619Z" }
wheels = [
    { url = "https://files.pythonhosted.org/packages/7f/81/b83775687fcf00e08ade6d4605f0be9c4584cb44c4973d9f27b7456a31c9/nh3-0.2.21-cp313-cp313t-macosx_10_12_x86_64.macosx_11_0_arm64.macosx_10_12_universal2.whl", hash = "sha256:fcff321bd60c6c5c9cb4ddf2554e22772bb41ebd93ad88171bbbb6f271255286", size = 1297678, upload-time = "2025-02-25T13:37:56.063Z" },
    { url = "https://files.pythonhosted.org/packages/22/ee/d0ad8fb4b5769f073b2df6807f69a5e57ca9cea504b78809921aef460d20/nh3-0.2.21-cp313-cp313t-manylinux_2_17_x86_64.manylinux2014_x86_64.whl", hash = "sha256:31eedcd7d08b0eae28ba47f43fd33a653b4cdb271d64f1aeda47001618348fde", size = 733774, upload-time = "2025-02-25T13:37:58.419Z" },
    { url = "https://files.pythonhosted.org/packages/ea/76/b450141e2d384ede43fe53953552f1c6741a499a8c20955ad049555cabc8/nh3-0.2.21-cp313-cp313t-manylinux_2_5_i686.manylinux1_i686.whl", hash = "sha256:d426d7be1a2f3d896950fe263332ed1662f6c78525b4520c8e9861f8d7f0d243", size = 760012, upload-time = "2025-02-25T13:38:01.017Z" },
    { url = "https://files.pythonhosted.org/packages/97/90/1182275db76cd8fbb1f6bf84c770107fafee0cb7da3e66e416bcb9633da2/nh3-0.2.21-cp313-cp313t-musllinux_1_2_aarch64.whl", hash = "sha256:9d67709bc0d7d1f5797b21db26e7a8b3d15d21c9c5f58ccfe48b5328483b685b", size = 923619, upload-time = "2025-02-25T13:38:02.617Z" },
    { url = "https://files.pythonhosted.org/packages/29/c7/269a7cfbec9693fad8d767c34a755c25ccb8d048fc1dfc7a7d86bc99375c/nh3-0.2.21-cp313-cp313t-musllinux_1_2_armv7l.whl", hash = "sha256:55823c5ea1f6b267a4fad5de39bc0524d49a47783e1fe094bcf9c537a37df251", size = 1000384, upload-time = "2025-02-25T13:38:04.402Z" },
    { url = "https://files.pythonhosted.org/packages/68/a9/48479dbf5f49ad93f0badd73fbb48b3d769189f04c6c69b0df261978b009/nh3-0.2.21-cp313-cp313t-musllinux_1_2_i686.whl", hash = "sha256:818f2b6df3763e058efa9e69677b5a92f9bc0acff3295af5ed013da544250d5b", size = 918908, upload-time = "2025-02-25T13:38:06.693Z" },
    { url = "https://files.pythonhosted.org/packages/d7/da/0279c118f8be2dc306e56819880b19a1cf2379472e3b79fc8eab44e267e3/nh3-0.2.21-cp313-cp313t-musllinux_1_2_x86_64.whl", hash = "sha256:b3b5c58161e08549904ac4abd450dacd94ff648916f7c376ae4b2c0652b98ff9", size = 909180, upload-time = "2025-02-25T13:38:10.941Z" },
    { url = "https://files.pythonhosted.org/packages/26/16/93309693f8abcb1088ae143a9c8dbcece9c8f7fb297d492d3918340c41f1/nh3-0.2.21-cp313-cp313t-win32.whl", hash = "sha256:637d4a10c834e1b7d9548592c7aad760611415fcd5bd346f77fd8a064309ae6d", size = 532747, upload-time = "2025-02-25T13:38:12.548Z" },
    { url = "https://files.pythonhosted.org/packages/a2/3a/96eb26c56cbb733c0b4a6a907fab8408ddf3ead5d1b065830a8f6a9c3557/nh3-0.2.21-cp313-cp313t-win_amd64.whl", hash = "sha256:713d16686596e556b65e7f8c58328c2df63f1a7abe1277d87625dcbbc012ef82", size = 528908, upload-time = "2025-02-25T13:38:14.059Z" },
    { url = "https://files.pythonhosted.org/packages/ba/1d/b1ef74121fe325a69601270f276021908392081f4953d50b03cbb38b395f/nh3-0.2.21-cp38-abi3-macosx_10_12_x86_64.macosx_11_0_arm64.macosx_10_12_universal2.whl", hash = "sha256:a772dec5b7b7325780922dd904709f0f5f3a79fbf756de5291c01370f6df0967", size = 1316133, upload-time = "2025-02-25T13:38:16.601Z" },
    { url = "https://files.pythonhosted.org/packages/b8/f2/2c7f79ce6de55b41e7715f7f59b159fd59f6cdb66223c05b42adaee2b645/nh3-0.2.21-cp38-abi3-manylinux_2_17_aarch64.manylinux2014_aarch64.whl", hash = "sha256:d002b648592bf3033adfd875a48f09b8ecc000abd7f6a8769ed86b6ccc70c759", size = 758328, upload-time = "2025-02-25T13:38:18.972Z" },
    { url = "https://files.pythonhosted.org/packages/6d/ad/07bd706fcf2b7979c51b83d8b8def28f413b090cf0cb0035ee6b425e9de5/nh3-0.2.21-cp38-abi3-manylinux_2_17_armv7l.manylinux2014_armv7l.whl", hash = "sha256:2a5174551f95f2836f2ad6a8074560f261cf9740a48437d6151fd2d4d7d617ab", size = 747020, upload-time = "2025-02-25T13:38:20.571Z" },
    { url = "https://files.pythonhosted.org/packages/75/99/06a6ba0b8a0d79c3d35496f19accc58199a1fb2dce5e711a31be7e2c1426/nh3-0.2.21-cp38-abi3-manylinux_2_17_ppc64.manylinux2014_ppc64.whl", hash = "sha256:b8d55ea1fc7ae3633d758a92aafa3505cd3cc5a6e40470c9164d54dff6f96d42", size = 944878, upload-time = "2025-02-25T13:38:22.204Z" },
    { url = "https://files.pythonhosted.org/packages/79/d4/dc76f5dc50018cdaf161d436449181557373869aacf38a826885192fc587/nh3-0.2.21-cp38-abi3-manylinux_2_17_ppc64le.manylinux2014_ppc64le.whl", hash = "sha256:6ae319f17cd8960d0612f0f0ddff5a90700fa71926ca800e9028e7851ce44a6f", size = 903460, upload-time = "2025-02-25T13:38:25.951Z" },
    { url = "https://files.pythonhosted.org/packages/cd/c3/d4f8037b2ab02ebf5a2e8637bd54736ed3d0e6a2869e10341f8d9085f00e/nh3-0.2.21-cp38-abi3-manylinux_2_17_s390x.manylinux2014_s390x.whl", hash = "sha256:63ca02ac6f27fc80f9894409eb61de2cb20ef0a23740c7e29f9ec827139fa578", size = 839369, upload-time = "2025-02-25T13:38:28.174Z" },
    { url = "https://files.pythonhosted.org/packages/11/a9/1cd3c6964ec51daed7b01ca4686a5c793581bf4492cbd7274b3f544c9abe/nh3-0.2.21-cp38-abi3-manylinux_2_17_x86_64.manylinux2014_x86_64.whl", hash = "sha256:a5f77e62aed5c4acad635239ac1290404c7e940c81abe561fd2af011ff59f585", size = 739036, upload-time = "2025-02-25T13:38:30.539Z" },
    { url = "https://files.pythonhosted.org/packages/fd/04/bfb3ff08d17a8a96325010ae6c53ba41de6248e63cdb1b88ef6369a6cdfc/nh3-0.2.21-cp38-abi3-manylinux_2_5_i686.manylinux1_i686.whl", hash = "sha256:087ffadfdcd497658c3adc797258ce0f06be8a537786a7217649fc1c0c60c293", size = 768712, upload-time = "2025-02-25T13:38:32.992Z" },
    { url = "https://files.pythonhosted.org/packages/9e/aa/cfc0bf545d668b97d9adea4f8b4598667d2b21b725d83396c343ad12bba7/nh3-0.2.21-cp38-abi3-musllinux_1_2_aarch64.whl", hash = "sha256:ac7006c3abd097790e611fe4646ecb19a8d7f2184b882f6093293b8d9b887431", size = 930559, upload-time = "2025-02-25T13:38:35.204Z" },
    { url = "https://files.pythonhosted.org/packages/78/9d/6f5369a801d3a1b02e6a9a097d56bcc2f6ef98cffebf03c4bb3850d8e0f0/nh3-0.2.21-cp38-abi3-musllinux_1_2_armv7l.whl", hash = "sha256:6141caabe00bbddc869665b35fc56a478eb774a8c1dfd6fba9fe1dfdf29e6efa", size = 1008591, upload-time = "2025-02-25T13:38:37.099Z" },
    { url = "https://files.pythonhosted.org/packages/a6/df/01b05299f68c69e480edff608248313cbb5dbd7595c5e048abe8972a57f9/nh3-0.2.21-cp38-abi3-musllinux_1_2_i686.whl", hash = "sha256:20979783526641c81d2f5bfa6ca5ccca3d1e4472474b162c6256745fbfe31cd1", size = 925670, upload-time = "2025-02-25T13:38:38.696Z" },
    { url = "https://files.pythonhosted.org/packages/3d/79/bdba276f58d15386a3387fe8d54e980fb47557c915f5448d8c6ac6f7ea9b/nh3-0.2.21-cp38-abi3-musllinux_1_2_x86_64.whl", hash = "sha256:a7ea28cd49293749d67e4fcf326c554c83ec912cd09cd94aa7ec3ab1921c8283", size = 917093, upload-time = "2025-02-25T13:38:40.249Z" },
    { url = "https://files.pythonhosted.org/packages/e7/d8/c6f977a5cd4011c914fb58f5ae573b071d736187ccab31bfb1d539f4af9f/nh3-0.2.21-cp38-abi3-win32.whl", hash = "sha256:6c9c30b8b0d291a7c5ab0967ab200598ba33208f754f2f4920e9343bdd88f79a", size = 537623, upload-time = "2025-02-25T13:38:41.893Z" },
    { url = "https://files.pythonhosted.org/packages/23/fc/8ce756c032c70ae3dd1d48a3552577a325475af2a2f629604b44f571165c/nh3-0.2.21-cp38-abi3-win_amd64.whl", hash = "sha256:bb0014948f04d7976aabae43fcd4cb7f551f9f8ce785a4c9ef66e6c2590f8629", size = 535283, upload-time = "2025-02-25T13:38:43.355Z" },
]

[[package]]
name = "nodeenv"
version = "1.9.1"
source = { registry = "https://pypi.org/simple" }
sdist = { url = "https://files.pythonhosted.org/packages/43/16/fc88b08840de0e0a72a2f9d8c6bae36be573e475a6326ae854bcc549fc45/nodeenv-1.9.1.tar.gz", hash = "sha256:6ec12890a2dab7946721edbfbcd91f3319c6ccc9aec47be7c7e6b7011ee6645f", size = 47437, upload-time = "2024-06-04T18:44:11.171Z" }
wheels = [
    { url = "https://files.pythonhosted.org/packages/d2/1d/1b658dbd2b9fa9c4c9f32accbfc0205d532c8c6194dc0f2a4c0428e7128a/nodeenv-1.9.1-py2.py3-none-any.whl", hash = "sha256:ba11c9782d29c27c70ffbdda2d7415098754709be8a7056d79a737cd901155c9", size = 22314, upload-time = "2024-06-04T18:44:08.352Z" },
]

[[package]]
name = "nose"
version = "1.3.7"
source = { registry = "https://pypi.org/simple" }
sdist = { url = "https://files.pythonhosted.org/packages/58/a5/0dc93c3ec33f4e281849523a5a913fa1eea9a3068acfa754d44d88107a44/nose-1.3.7.tar.gz", hash = "sha256:f1bffef9cbc82628f6e7d7b40d7e255aefaa1adb6a1b1d26c69a8b79e6208a98", size = 280488, upload-time = "2015-06-02T09:12:32.961Z" }
wheels = [
    { url = "https://files.pythonhosted.org/packages/15/d8/dd071918c040f50fa1cf80da16423af51ff8ce4a0f2399b7bf8de45ac3d9/nose-1.3.7-py3-none-any.whl", hash = "sha256:9ff7c6cc443f8c51994b34a667bbcf45afd6d945be7477b52e97516fd17c53ac", size = 154731, upload-time = "2015-06-02T09:12:40.57Z" },
]

[[package]]
name = "numpy"
version = "2.2.4"
source = { registry = "https://pypi.org/simple" }
sdist = { url = "https://files.pythonhosted.org/packages/e1/78/31103410a57bc2c2b93a3597340a8119588571f6a4539067546cb9a0bfac/numpy-2.2.4.tar.gz", hash = "sha256:9ba03692a45d3eef66559efe1d1096c4b9b75c0986b5dff5530c378fb8331d4f", size = 20270701, upload-time = "2025-03-16T18:27:00.648Z" }
wheels = [
    { url = "https://files.pythonhosted.org/packages/2a/d0/bd5ad792e78017f5decfb2ecc947422a3669a34f775679a76317af671ffc/numpy-2.2.4-cp313-cp313-macosx_10_13_x86_64.whl", hash = "sha256:1cf4e5c6a278d620dee9ddeb487dc6a860f9b199eadeecc567f777daace1e9e7", size = 20933623, upload-time = "2025-03-16T18:13:43.231Z" },
    { url = "https://files.pythonhosted.org/packages/c3/bc/2b3545766337b95409868f8e62053135bdc7fa2ce630aba983a2aa60b559/numpy-2.2.4-cp313-cp313-macosx_11_0_arm64.whl", hash = "sha256:1974afec0b479e50438fc3648974268f972e2d908ddb6d7fb634598cdb8260a0", size = 14148681, upload-time = "2025-03-16T18:14:08.031Z" },
    { url = "https://files.pythonhosted.org/packages/6a/70/67b24d68a56551d43a6ec9fe8c5f91b526d4c1a46a6387b956bf2d64744e/numpy-2.2.4-cp313-cp313-macosx_14_0_arm64.whl", hash = "sha256:79bd5f0a02aa16808fcbc79a9a376a147cc1045f7dfe44c6e7d53fa8b8a79392", size = 5148759, upload-time = "2025-03-16T18:14:18.613Z" },
    { url = "https://files.pythonhosted.org/packages/1c/8b/e2fc8a75fcb7be12d90b31477c9356c0cbb44abce7ffb36be39a0017afad/numpy-2.2.4-cp313-cp313-macosx_14_0_x86_64.whl", hash = "sha256:3387dd7232804b341165cedcb90694565a6015433ee076c6754775e85d86f1fc", size = 6683092, upload-time = "2025-03-16T18:14:31.386Z" },
    { url = "https://files.pythonhosted.org/packages/13/73/41b7b27f169ecf368b52533edb72e56a133f9e86256e809e169362553b49/numpy-2.2.4-cp313-cp313-manylinux_2_17_aarch64.manylinux2014_aarch64.whl", hash = "sha256:6f527d8fdb0286fd2fd97a2a96c6be17ba4232da346931d967a0630050dfd298", size = 14081422, upload-time = "2025-03-16T18:14:54.83Z" },
    { url = "https://files.pythonhosted.org/packages/4b/04/e208ff3ae3ddfbafc05910f89546382f15a3f10186b1f56bd99f159689c2/numpy-2.2.4-cp313-cp313-manylinux_2_17_x86_64.manylinux2014_x86_64.whl", hash = "sha256:bce43e386c16898b91e162e5baaad90c4b06f9dcbe36282490032cec98dc8ae7", size = 16132202, upload-time = "2025-03-16T18:15:22.035Z" },
    { url = "https://files.pythonhosted.org/packages/fe/bc/2218160574d862d5e55f803d88ddcad88beff94791f9c5f86d67bd8fbf1c/numpy-2.2.4-cp313-cp313-musllinux_1_2_aarch64.whl", hash = "sha256:31504f970f563d99f71a3512d0c01a645b692b12a63630d6aafa0939e52361e6", size = 15573131, upload-time = "2025-03-16T18:15:48.546Z" },
    { url = "https://files.pythonhosted.org/packages/a5/78/97c775bc4f05abc8a8426436b7cb1be806a02a2994b195945600855e3a25/numpy-2.2.4-cp313-cp313-musllinux_1_2_x86_64.whl", hash = "sha256:81413336ef121a6ba746892fad881a83351ee3e1e4011f52e97fba79233611fd", size = 17894270, upload-time = "2025-03-16T18:16:20.274Z" },
    { url = "https://files.pythonhosted.org/packages/b9/eb/38c06217a5f6de27dcb41524ca95a44e395e6a1decdc0c99fec0832ce6ae/numpy-2.2.4-cp313-cp313-win32.whl", hash = "sha256:f486038e44caa08dbd97275a9a35a283a8f1d2f0ee60ac260a1790e76660833c", size = 6308141, upload-time = "2025-03-16T18:20:15.297Z" },
    { url = "https://files.pythonhosted.org/packages/52/17/d0dd10ab6d125c6d11ffb6dfa3423c3571befab8358d4f85cd4471964fcd/numpy-2.2.4-cp313-cp313-win_amd64.whl", hash = "sha256:207a2b8441cc8b6a2a78c9ddc64d00d20c303d79fba08c577752f080c4007ee3", size = 12636885, upload-time = "2025-03-16T18:20:36.982Z" },
    { url = "https://files.pythonhosted.org/packages/fa/e2/793288ede17a0fdc921172916efb40f3cbc2aa97e76c5c84aba6dc7e8747/numpy-2.2.4-cp313-cp313t-macosx_10_13_x86_64.whl", hash = "sha256:8120575cb4882318c791f839a4fd66161a6fa46f3f0a5e613071aae35b5dd8f8", size = 20961829, upload-time = "2025-03-16T18:16:56.191Z" },
    { url = "https://files.pythonhosted.org/packages/3a/75/bb4573f6c462afd1ea5cbedcc362fe3e9bdbcc57aefd37c681be1155fbaa/numpy-2.2.4-cp313-cp313t-macosx_11_0_arm64.whl", hash = "sha256:a761ba0fa886a7bb33c6c8f6f20213735cb19642c580a931c625ee377ee8bd39", size = 14161419, upload-time = "2025-03-16T18:17:22.811Z" },
    { url = "https://files.pythonhosted.org/packages/03/68/07b4cd01090ca46c7a336958b413cdbe75002286295f2addea767b7f16c9/numpy-2.2.4-cp313-cp313t-macosx_14_0_arm64.whl", hash = "sha256:ac0280f1ba4a4bfff363a99a6aceed4f8e123f8a9b234c89140f5e894e452ecd", size = 5196414, upload-time = "2025-03-16T18:17:34.066Z" },
    { url = "https://files.pythonhosted.org/packages/a5/fd/d4a29478d622fedff5c4b4b4cedfc37a00691079623c0575978d2446db9e/numpy-2.2.4-cp313-cp313t-macosx_14_0_x86_64.whl", hash = "sha256:879cf3a9a2b53a4672a168c21375166171bc3932b7e21f622201811c43cdd3b0", size = 6709379, upload-time = "2025-03-16T18:17:47.466Z" },
    { url = "https://files.pythonhosted.org/packages/41/78/96dddb75bb9be730b87c72f30ffdd62611aba234e4e460576a068c98eff6/numpy-2.2.4-cp313-cp313t-manylinux_2_17_aarch64.manylinux2014_aarch64.whl", hash = "sha256:f05d4198c1bacc9124018109c5fba2f3201dbe7ab6e92ff100494f236209c960", size = 14051725, upload-time = "2025-03-16T18:18:11.904Z" },
    { url = "https://files.pythonhosted.org/packages/00/06/5306b8199bffac2a29d9119c11f457f6c7d41115a335b78d3f86fad4dbe8/numpy-2.2.4-cp313-cp313t-manylinux_2_17_x86_64.manylinux2014_x86_64.whl", hash = "sha256:e2f085ce2e813a50dfd0e01fbfc0c12bbe5d2063d99f8b29da30e544fb6483b8", size = 16101638, upload-time = "2025-03-16T18:18:40.749Z" },
    { url = "https://files.pythonhosted.org/packages/fa/03/74c5b631ee1ded596945c12027649e6344614144369fd3ec1aaced782882/numpy-2.2.4-cp313-cp313t-musllinux_1_2_aarch64.whl", hash = "sha256:92bda934a791c01d6d9d8e038363c50918ef7c40601552a58ac84c9613a665bc", size = 15571717, upload-time = "2025-03-16T18:19:04.512Z" },
    { url = "https://files.pythonhosted.org/packages/cb/dc/4fc7c0283abe0981e3b89f9b332a134e237dd476b0c018e1e21083310c31/numpy-2.2.4-cp313-cp313t-musllinux_1_2_x86_64.whl", hash = "sha256:ee4d528022f4c5ff67332469e10efe06a267e32f4067dc76bb7e2cddf3cd25ff", size = 17879998, upload-time = "2025-03-16T18:19:32.52Z" },
    { url = "https://files.pythonhosted.org/packages/e5/2b/878576190c5cfa29ed896b518cc516aecc7c98a919e20706c12480465f43/numpy-2.2.4-cp313-cp313t-win32.whl", hash = "sha256:05c076d531e9998e7e694c36e8b349969c56eadd2cdcd07242958489d79a7286", size = 6366896, upload-time = "2025-03-16T18:19:43.55Z" },
    { url = "https://files.pythonhosted.org/packages/3e/05/eb7eec66b95cf697f08c754ef26c3549d03ebd682819f794cb039574a0a6/numpy-2.2.4-cp313-cp313t-win_amd64.whl", hash = "sha256:188dcbca89834cc2e14eb2f106c96d6d46f200fe0200310fc29089657379c58d", size = 12739119, upload-time = "2025-03-16T18:20:03.94Z" },
]

[[package]]
name = "openai"
version = "1.79.0"
source = { registry = "https://pypi.org/simple" }
dependencies = [
    { name = "anyio" },
    { name = "distro" },
    { name = "httpx" },
    { name = "jiter" },
    { name = "pydantic" },
    { name = "sniffio" },
    { name = "tqdm" },
    { name = "typing-extensions" },
]
sdist = { url = "https://files.pythonhosted.org/packages/52/cf/4901077dbbfd0d82a814d721600fa0c3a61a093d7f0bf84d0e4732448dc9/openai-1.79.0.tar.gz", hash = "sha256:e3b627aa82858d3e42d16616edc22aa9f7477ee5eb3e6819e9f44a961d899a4c", size = 444736, upload-time = "2025-05-16T19:49:59.738Z" }
wheels = [
    { url = "https://files.pythonhosted.org/packages/81/d2/e3992bb7c6641b765c1008e3c96e076e0b50381be2cce344e6ff177bad80/openai-1.79.0-py3-none-any.whl", hash = "sha256:d5050b92d5ef83f869cb8dcd0aca0b2291c3413412500eec40c66981b3966992", size = 683334, upload-time = "2025-05-16T19:49:57.445Z" },
]

[[package]]
name = "outcome"
version = "1.3.0.post0"
source = { registry = "https://pypi.org/simple" }
dependencies = [
    { name = "attrs" },
]
sdist = { url = "https://files.pythonhosted.org/packages/98/df/77698abfac98571e65ffeb0c1fba8ffd692ab8458d617a0eed7d9a8d38f2/outcome-1.3.0.post0.tar.gz", hash = "sha256:9dcf02e65f2971b80047b377468e72a268e15c0af3cf1238e6ff14f7f91143b8", size = 21060, upload-time = "2023-10-26T04:26:04.361Z" }
wheels = [
    { url = "https://files.pythonhosted.org/packages/55/8b/5ab7257531a5d830fc8000c476e63c935488d74609b50f9384a643ec0a62/outcome-1.3.0.post0-py2.py3-none-any.whl", hash = "sha256:e771c5ce06d1415e356078d3bdd68523f284b4ce5419828922b6871e65eda82b", size = 10692, upload-time = "2023-10-26T04:26:02.532Z" },
]

[[package]]
name = "packaging"
version = "24.2"
source = { registry = "https://pypi.org/simple" }
sdist = { url = "https://files.pythonhosted.org/packages/d0/63/68dbb6eb2de9cb10ee4c9c14a0148804425e13c4fb20d61cce69f53106da/packaging-24.2.tar.gz", hash = "sha256:c228a6dc5e932d346bc5739379109d49e8853dd8223571c7c5b55260edc0b97f", size = 163950, upload-time = "2024-11-08T09:47:47.202Z" }
wheels = [
    { url = "https://files.pythonhosted.org/packages/88/ef/eb23f262cca3c0c4eb7ab1933c3b1f03d021f2c48f54763065b6f0e321be/packaging-24.2-py3-none-any.whl", hash = "sha256:09abb1bccd265c01f4a3aa3f7a7db064b36514d2cba19a2f694fe6150451a759", size = 65451, upload-time = "2024-11-08T09:47:44.722Z" },
]

[[package]]
name = "pandas"
version = "2.2.3"
source = { registry = "https://pypi.org/simple" }
dependencies = [
    { name = "numpy" },
    { name = "python-dateutil" },
    { name = "pytz" },
    { name = "tzdata" },
]
sdist = { url = "https://files.pythonhosted.org/packages/9c/d6/9f8431bacc2e19dca897724cd097b1bb224a6ad5433784a44b587c7c13af/pandas-2.2.3.tar.gz", hash = "sha256:4f18ba62b61d7e192368b84517265a99b4d7ee8912f8708660fb4a366cc82667", size = 4399213, upload-time = "2024-09-20T13:10:04.827Z" }
wheels = [
    { url = "https://files.pythonhosted.org/packages/64/22/3b8f4e0ed70644e85cfdcd57454686b9057c6c38d2f74fe4b8bc2527214a/pandas-2.2.3-cp313-cp313-macosx_10_13_x86_64.whl", hash = "sha256:f00d1345d84d8c86a63e476bb4955e46458b304b9575dcf71102b5c705320015", size = 12477643, upload-time = "2024-09-20T13:09:25.522Z" },
    { url = "https://files.pythonhosted.org/packages/e4/93/b3f5d1838500e22c8d793625da672f3eec046b1a99257666c94446969282/pandas-2.2.3-cp313-cp313-macosx_11_0_arm64.whl", hash = "sha256:3508d914817e153ad359d7e069d752cdd736a247c322d932eb89e6bc84217f28", size = 11281573, upload-time = "2024-09-20T13:09:28.012Z" },
    { url = "https://files.pythonhosted.org/packages/f5/94/6c79b07f0e5aab1dcfa35a75f4817f5c4f677931d4234afcd75f0e6a66ca/pandas-2.2.3-cp313-cp313-manylinux2014_aarch64.manylinux_2_17_aarch64.whl", hash = "sha256:22a9d949bfc9a502d320aa04e5d02feab689d61da4e7764b62c30b991c42c5f0", size = 15196085, upload-time = "2024-09-20T19:02:10.451Z" },
    { url = "https://files.pythonhosted.org/packages/e8/31/aa8da88ca0eadbabd0a639788a6da13bb2ff6edbbb9f29aa786450a30a91/pandas-2.2.3-cp313-cp313-manylinux_2_17_x86_64.manylinux2014_x86_64.whl", hash = "sha256:f3a255b2c19987fbbe62a9dfd6cff7ff2aa9ccab3fc75218fd4b7530f01efa24", size = 12711809, upload-time = "2024-09-20T13:09:30.814Z" },
    { url = "https://files.pythonhosted.org/packages/ee/7c/c6dbdb0cb2a4344cacfb8de1c5808ca885b2e4dcfde8008266608f9372af/pandas-2.2.3-cp313-cp313-musllinux_1_2_aarch64.whl", hash = "sha256:800250ecdadb6d9c78eae4990da62743b857b470883fa27f652db8bdde7f6659", size = 16356316, upload-time = "2024-09-20T19:02:13.825Z" },
    { url = "https://files.pythonhosted.org/packages/57/b7/8b757e7d92023b832869fa8881a992696a0bfe2e26f72c9ae9f255988d42/pandas-2.2.3-cp313-cp313-musllinux_1_2_x86_64.whl", hash = "sha256:6374c452ff3ec675a8f46fd9ab25c4ad0ba590b71cf0656f8b6daa5202bca3fb", size = 14022055, upload-time = "2024-09-20T13:09:33.462Z" },
    { url = "https://files.pythonhosted.org/packages/3b/bc/4b18e2b8c002572c5a441a64826252ce5da2aa738855747247a971988043/pandas-2.2.3-cp313-cp313-win_amd64.whl", hash = "sha256:61c5ad4043f791b61dd4752191d9f07f0ae412515d59ba8f005832a532f8736d", size = 11481175, upload-time = "2024-09-20T13:09:35.871Z" },
    { url = "https://files.pythonhosted.org/packages/76/a3/a5d88146815e972d40d19247b2c162e88213ef51c7c25993942c39dbf41d/pandas-2.2.3-cp313-cp313t-macosx_10_13_x86_64.whl", hash = "sha256:3b71f27954685ee685317063bf13c7709a7ba74fc996b84fc6821c59b0f06468", size = 12615650, upload-time = "2024-09-20T13:09:38.685Z" },
    { url = "https://files.pythonhosted.org/packages/9c/8c/f0fd18f6140ddafc0c24122c8a964e48294acc579d47def376fef12bcb4a/pandas-2.2.3-cp313-cp313t-macosx_11_0_arm64.whl", hash = "sha256:38cf8125c40dae9d5acc10fa66af8ea6fdf760b2714ee482ca691fc66e6fcb18", size = 11290177, upload-time = "2024-09-20T13:09:41.141Z" },
    { url = "https://files.pythonhosted.org/packages/ed/f9/e995754eab9c0f14c6777401f7eece0943840b7a9fc932221c19d1abee9f/pandas-2.2.3-cp313-cp313t-manylinux2014_aarch64.manylinux_2_17_aarch64.whl", hash = "sha256:ba96630bc17c875161df3818780af30e43be9b166ce51c9a18c1feae342906c2", size = 14651526, upload-time = "2024-09-20T19:02:16.905Z" },
    { url = "https://files.pythonhosted.org/packages/25/b0/98d6ae2e1abac4f35230aa756005e8654649d305df9a28b16b9ae4353bff/pandas-2.2.3-cp313-cp313t-manylinux_2_17_x86_64.manylinux2014_x86_64.whl", hash = "sha256:1db71525a1538b30142094edb9adc10be3f3e176748cd7acc2240c2f2e5aa3a4", size = 11871013, upload-time = "2024-09-20T13:09:44.39Z" },
    { url = "https://files.pythonhosted.org/packages/cc/57/0f72a10f9db6a4628744c8e8f0df4e6e21de01212c7c981d31e50ffc8328/pandas-2.2.3-cp313-cp313t-musllinux_1_2_aarch64.whl", hash = "sha256:15c0e1e02e93116177d29ff83e8b1619c93ddc9c49083f237d4312337a61165d", size = 15711620, upload-time = "2024-09-20T19:02:20.639Z" },
    { url = "https://files.pythonhosted.org/packages/ab/5f/b38085618b950b79d2d9164a711c52b10aefc0ae6833b96f626b7021b2ed/pandas-2.2.3-cp313-cp313t-musllinux_1_2_x86_64.whl", hash = "sha256:ad5b65698ab28ed8d7f18790a0dc58005c7629f227be9ecc1072aa74c0c1d43a", size = 13098436, upload-time = "2024-09-20T13:09:48.112Z" },
]

[[package]]
name = "parso"
version = "0.8.4"
source = { registry = "https://pypi.org/simple" }
sdist = { url = "https://files.pythonhosted.org/packages/66/94/68e2e17afaa9169cf6412ab0f28623903be73d1b32e208d9e8e541bb086d/parso-0.8.4.tar.gz", hash = "sha256:eb3a7b58240fb99099a345571deecc0f9540ea5f4dd2fe14c2a99d6b281ab92d", size = 400609, upload-time = "2024-04-05T09:43:55.897Z" }
wheels = [
    { url = "https://files.pythonhosted.org/packages/c6/ac/dac4a63f978e4dcb3c6d3a78c4d8e0192a113d288502a1216950c41b1027/parso-0.8.4-py2.py3-none-any.whl", hash = "sha256:a418670a20291dacd2dddc80c377c5c3791378ee1e8d12bffc35420643d43f18", size = 103650, upload-time = "2024-04-05T09:43:53.299Z" },
]

[[package]]
name = "pexpect"
version = "4.9.0"
source = { registry = "https://pypi.org/simple" }
dependencies = [
    { name = "ptyprocess" },
]
sdist = { url = "https://files.pythonhosted.org/packages/42/92/cc564bf6381ff43ce1f4d06852fc19a2f11d180f23dc32d9588bee2f149d/pexpect-4.9.0.tar.gz", hash = "sha256:ee7d41123f3c9911050ea2c2dac107568dc43b2d3b0c7557a33212c398ead30f", size = 166450, upload-time = "2023-11-25T09:07:26.339Z" }
wheels = [
    { url = "https://files.pythonhosted.org/packages/9e/c3/059298687310d527a58bb01f3b1965787ee3b40dce76752eda8b44e9a2c5/pexpect-4.9.0-py2.py3-none-any.whl", hash = "sha256:7236d1e080e4936be2dc3e326cec0af72acf9212a7e1d060210e70a47e253523", size = 63772, upload-time = "2023-11-25T06:56:14.81Z" },
]

[[package]]
name = "pillow"
version = "11.1.0"
source = { registry = "https://pypi.org/simple" }
sdist = { url = "https://files.pythonhosted.org/packages/f3/af/c097e544e7bd278333db77933e535098c259609c4eb3b85381109602fb5b/pillow-11.1.0.tar.gz", hash = "sha256:368da70808b36d73b4b390a8ffac11069f8a5c85f29eff1f1b01bcf3ef5b2a20", size = 46742715, upload-time = "2025-01-02T08:13:58.407Z" }
wheels = [
    { url = "https://files.pythonhosted.org/packages/b3/31/9ca79cafdce364fd5c980cd3416c20ce1bebd235b470d262f9d24d810184/pillow-11.1.0-cp313-cp313-macosx_10_13_x86_64.whl", hash = "sha256:ae98e14432d458fc3de11a77ccb3ae65ddce70f730e7c76140653048c71bfcbc", size = 3226640, upload-time = "2025-01-02T08:11:58.329Z" },
    { url = "https://files.pythonhosted.org/packages/ac/0f/ff07ad45a1f172a497aa393b13a9d81a32e1477ef0e869d030e3c1532521/pillow-11.1.0-cp313-cp313-macosx_11_0_arm64.whl", hash = "sha256:cc1331b6d5a6e144aeb5e626f4375f5b7ae9934ba620c0ac6b3e43d5e683a0f0", size = 3101437, upload-time = "2025-01-02T08:12:01.797Z" },
    { url = "https://files.pythonhosted.org/packages/08/2f/9906fca87a68d29ec4530be1f893149e0cb64a86d1f9f70a7cfcdfe8ae44/pillow-11.1.0-cp313-cp313-manylinux_2_17_aarch64.manylinux2014_aarch64.whl", hash = "sha256:758e9d4ef15d3560214cddbc97b8ef3ef86ce04d62ddac17ad39ba87e89bd3b1", size = 4326605, upload-time = "2025-01-02T08:12:05.224Z" },
    { url = "https://files.pythonhosted.org/packages/b0/0f/f3547ee15b145bc5c8b336401b2d4c9d9da67da9dcb572d7c0d4103d2c69/pillow-11.1.0-cp313-cp313-manylinux_2_17_x86_64.manylinux2014_x86_64.whl", hash = "sha256:b523466b1a31d0dcef7c5be1f20b942919b62fd6e9a9be199d035509cbefc0ec", size = 4411173, upload-time = "2025-01-02T08:12:08.281Z" },
    { url = "https://files.pythonhosted.org/packages/b1/df/bf8176aa5db515c5de584c5e00df9bab0713548fd780c82a86cba2c2fedb/pillow-11.1.0-cp313-cp313-manylinux_2_28_aarch64.whl", hash = "sha256:9044b5e4f7083f209c4e35aa5dd54b1dd5b112b108648f5c902ad586d4f945c5", size = 4369145, upload-time = "2025-01-02T08:12:11.411Z" },
    { url = "https://files.pythonhosted.org/packages/de/7c/7433122d1cfadc740f577cb55526fdc39129a648ac65ce64db2eb7209277/pillow-11.1.0-cp313-cp313-manylinux_2_28_x86_64.whl", hash = "sha256:3764d53e09cdedd91bee65c2527815d315c6b90d7b8b79759cc48d7bf5d4f114", size = 4496340, upload-time = "2025-01-02T08:12:15.29Z" },
    { url = "https://files.pythonhosted.org/packages/25/46/dd94b93ca6bd555588835f2504bd90c00d5438fe131cf01cfa0c5131a19d/pillow-11.1.0-cp313-cp313-musllinux_1_2_aarch64.whl", hash = "sha256:31eba6bbdd27dde97b0174ddf0297d7a9c3a507a8a1480e1e60ef914fe23d352", size = 4296906, upload-time = "2025-01-02T08:12:17.485Z" },
    { url = "https://files.pythonhosted.org/packages/a8/28/2f9d32014dfc7753e586db9add35b8a41b7a3b46540e965cb6d6bc607bd2/pillow-11.1.0-cp313-cp313-musllinux_1_2_x86_64.whl", hash = "sha256:b5d658fbd9f0d6eea113aea286b21d3cd4d3fd978157cbf2447a6035916506d3", size = 4431759, upload-time = "2025-01-02T08:12:20.382Z" },
    { url = "https://files.pythonhosted.org/packages/33/48/19c2cbe7403870fbe8b7737d19eb013f46299cdfe4501573367f6396c775/pillow-11.1.0-cp313-cp313-win32.whl", hash = "sha256:f86d3a7a9af5d826744fabf4afd15b9dfef44fe69a98541f666f66fbb8d3fef9", size = 2291657, upload-time = "2025-01-02T08:12:23.922Z" },
    { url = "https://files.pythonhosted.org/packages/3b/ad/285c556747d34c399f332ba7c1a595ba245796ef3e22eae190f5364bb62b/pillow-11.1.0-cp313-cp313-win_amd64.whl", hash = "sha256:593c5fd6be85da83656b93ffcccc2312d2d149d251e98588b14fbc288fd8909c", size = 2626304, upload-time = "2025-01-02T08:12:28.069Z" },
    { url = "https://files.pythonhosted.org/packages/e5/7b/ef35a71163bf36db06e9c8729608f78dedf032fc8313d19bd4be5c2588f3/pillow-11.1.0-cp313-cp313-win_arm64.whl", hash = "sha256:11633d58b6ee5733bde153a8dafd25e505ea3d32e261accd388827ee987baf65", size = 2375117, upload-time = "2025-01-02T08:12:30.064Z" },
    { url = "https://files.pythonhosted.org/packages/79/30/77f54228401e84d6791354888549b45824ab0ffde659bafa67956303a09f/pillow-11.1.0-cp313-cp313t-macosx_10_13_x86_64.whl", hash = "sha256:70ca5ef3b3b1c4a0812b5c63c57c23b63e53bc38e758b37a951e5bc466449861", size = 3230060, upload-time = "2025-01-02T08:12:32.362Z" },
    { url = "https://files.pythonhosted.org/packages/ce/b1/56723b74b07dd64c1010fee011951ea9c35a43d8020acd03111f14298225/pillow-11.1.0-cp313-cp313t-macosx_11_0_arm64.whl", hash = "sha256:8000376f139d4d38d6851eb149b321a52bb8893a88dae8ee7d95840431977081", size = 3106192, upload-time = "2025-01-02T08:12:34.361Z" },
    { url = "https://files.pythonhosted.org/packages/e1/cd/7bf7180e08f80a4dcc6b4c3a0aa9e0b0ae57168562726a05dc8aa8fa66b0/pillow-11.1.0-cp313-cp313t-manylinux_2_17_x86_64.manylinux2014_x86_64.whl", hash = "sha256:9ee85f0696a17dd28fbcfceb59f9510aa71934b483d1f5601d1030c3c8304f3c", size = 4446805, upload-time = "2025-01-02T08:12:36.99Z" },
    { url = "https://files.pythonhosted.org/packages/97/42/87c856ea30c8ed97e8efbe672b58c8304dee0573f8c7cab62ae9e31db6ae/pillow-11.1.0-cp313-cp313t-manylinux_2_28_x86_64.whl", hash = "sha256:dd0e081319328928531df7a0e63621caf67652c8464303fd102141b785ef9547", size = 4530623, upload-time = "2025-01-02T08:12:41.912Z" },
    { url = "https://files.pythonhosted.org/packages/ff/41/026879e90c84a88e33fb00cc6bd915ac2743c67e87a18f80270dfe3c2041/pillow-11.1.0-cp313-cp313t-musllinux_1_2_x86_64.whl", hash = "sha256:e63e4e5081de46517099dc30abe418122f54531a6ae2ebc8680bcd7096860eab", size = 4465191, upload-time = "2025-01-02T08:12:45.186Z" },
    { url = "https://files.pythonhosted.org/packages/e5/fb/a7960e838bc5df57a2ce23183bfd2290d97c33028b96bde332a9057834d3/pillow-11.1.0-cp313-cp313t-win32.whl", hash = "sha256:dda60aa465b861324e65a78c9f5cf0f4bc713e4309f83bc387be158b077963d9", size = 2295494, upload-time = "2025-01-02T08:12:47.098Z" },
    { url = "https://files.pythonhosted.org/packages/d7/6c/6ec83ee2f6f0fda8d4cf89045c6be4b0373ebfc363ba8538f8c999f63fcd/pillow-11.1.0-cp313-cp313t-win_amd64.whl", hash = "sha256:ad5db5781c774ab9a9b2c4302bbf0c1014960a0a7be63278d13ae6fdf88126fe", size = 2631595, upload-time = "2025-01-02T08:12:50.47Z" },
    { url = "https://files.pythonhosted.org/packages/cf/6c/41c21c6c8af92b9fea313aa47c75de49e2f9a467964ee33eb0135d47eb64/pillow-11.1.0-cp313-cp313t-win_arm64.whl", hash = "sha256:67cd427c68926108778a9005f2a04adbd5e67c442ed21d95389fe1d595458756", size = 2377651, upload-time = "2025-01-02T08:12:53.356Z" },
]

[[package]]
name = "platformdirs"
version = "4.3.7"
source = { registry = "https://pypi.org/simple" }
sdist = { url = "https://files.pythonhosted.org/packages/b6/2d/7d512a3913d60623e7eb945c6d1b4f0bddf1d0b7ada5225274c87e5b53d1/platformdirs-4.3.7.tar.gz", hash = "sha256:eb437d586b6a0986388f0d6f74aa0cde27b48d0e3d66843640bfb6bdcdb6e351", size = 21291, upload-time = "2025-03-19T20:36:10.989Z" }
wheels = [
    { url = "https://files.pythonhosted.org/packages/6d/45/59578566b3275b8fd9157885918fcd0c4d74162928a5310926887b856a51/platformdirs-4.3.7-py3-none-any.whl", hash = "sha256:a03875334331946f13c549dbd8f4bac7a13a50a895a0eb1e8c6a8ace80d40a94", size = 18499, upload-time = "2025-03-19T20:36:09.038Z" },
]

[[package]]
name = "pluggy"
version = "1.5.0"
source = { registry = "https://pypi.org/simple" }
sdist = { url = "https://files.pythonhosted.org/packages/96/2d/02d4312c973c6050a18b314a5ad0b3210edb65a906f868e31c111dede4a6/pluggy-1.5.0.tar.gz", hash = "sha256:2cffa88e94fdc978c4c574f15f9e59b7f4201d439195c3715ca9e2486f1d0cf1", size = 67955, upload-time = "2024-04-20T21:34:42.531Z" }
wheels = [
    { url = "https://files.pythonhosted.org/packages/88/5f/e351af9a41f866ac3f1fac4ca0613908d9a41741cfcf2228f4ad853b697d/pluggy-1.5.0-py3-none-any.whl", hash = "sha256:44e1ad92c8ca002de6377e165f3e0f1be63266ab4d554740532335b9d75ea669", size = 20556, upload-time = "2024-04-20T21:34:40.434Z" },
]

[[package]]
name = "pre-commit"
version = "4.2.0"
source = { registry = "https://pypi.org/simple" }
dependencies = [
    { name = "cfgv" },
    { name = "identify" },
    { name = "nodeenv" },
    { name = "pyyaml" },
    { name = "virtualenv" },
]
sdist = { url = "https://files.pythonhosted.org/packages/08/39/679ca9b26c7bb2999ff122d50faa301e49af82ca9c066ec061cfbc0c6784/pre_commit-4.2.0.tar.gz", hash = "sha256:601283b9757afd87d40c4c4a9b2b5de9637a8ea02eaff7adc2d0fb4e04841146", size = 193424, upload-time = "2025-03-18T21:35:20.987Z" }
wheels = [
    { url = "https://files.pythonhosted.org/packages/88/74/a88bf1b1efeae488a0c0b7bdf71429c313722d1fc0f377537fbe554e6180/pre_commit-4.2.0-py2.py3-none-any.whl", hash = "sha256:a009ca7205f1eb497d10b845e52c838a98b6cdd2102a6c8e4540e94ee75c58bd", size = 220707, upload-time = "2025-03-18T21:35:19.343Z" },
]

[[package]]
name = "probableparsing"
version = "0.0.1"
source = { registry = "https://pypi.org/simple" }
sdist = { url = "https://files.pythonhosted.org/packages/8b/26/5a86ac418ee4cecb127a4a6f98d6b202216b5ac4f6b519328ae81d07ba9e/probableparsing-0.0.1.tar.gz", hash = "sha256:8114bbf889e1f9456fe35946454c96e42a6ee2673a90d4f1f9c46a406f543767", size = 1722, upload-time = "2016-03-28T23:39:54.972Z" }
wheels = [
    { url = "https://files.pythonhosted.org/packages/e1/6b/91255cbf739a835df41af530a36798397d70342d152b773b5b0fe3001843/probableparsing-0.0.1-py2.py3-none-any.whl", hash = "sha256:509df25fdda4fd7c0b2a100f58cc971bd23daf26f3b3320aebf2616d2e10c69e", size = 3056, upload-time = "2016-12-19T15:04:32.102Z" },
]

[[package]]
name = "prompt-toolkit"
version = "3.0.50"
source = { registry = "https://pypi.org/simple" }
dependencies = [
    { name = "wcwidth" },
]
sdist = { url = "https://files.pythonhosted.org/packages/a1/e1/bd15cb8ffdcfeeb2bdc215de3c3cffca11408d829e4b8416dcfe71ba8854/prompt_toolkit-3.0.50.tar.gz", hash = "sha256:544748f3860a2623ca5cd6d2795e7a14f3d0e1c3c9728359013f79877fc89bab", size = 429087, upload-time = "2025-01-20T15:55:35.072Z" }
wheels = [
    { url = "https://files.pythonhosted.org/packages/e4/ea/d836f008d33151c7a1f62caf3d8dd782e4d15f6a43897f64480c2b8de2ad/prompt_toolkit-3.0.50-py3-none-any.whl", hash = "sha256:9b6427eb19e479d98acff65196a307c555eb567989e6d88ebbb1b509d9779198", size = 387816, upload-time = "2025-01-20T15:55:29.98Z" },
]

[[package]]
name = "psycopg"
version = "3.2.6"
source = { registry = "https://pypi.org/simple" }
dependencies = [
    { name = "tzdata", marker = "sys_platform == 'win32'" },
]
sdist = { url = "https://files.pythonhosted.org/packages/67/97/eea08f74f1c6dd2a02ee81b4ebfe5b558beb468ebbd11031adbf58d31be0/psycopg-3.2.6.tar.gz", hash = "sha256:16fa094efa2698f260f2af74f3710f781e4a6f226efe9d1fd0c37f384639ed8a", size = 156322, upload-time = "2025-03-12T20:43:12.228Z" }
wheels = [
    { url = "https://files.pythonhosted.org/packages/d7/7d/0ba52deff71f65df8ec8038adad86ba09368c945424a9bd8145d679a2c6a/psycopg-3.2.6-py3-none-any.whl", hash = "sha256:f3ff5488525890abb0566c429146add66b329e20d6d4835662b920cbbf90ac58", size = 199077, upload-time = "2025-03-12T20:38:07.112Z" },
]

[package.optional-dependencies]
binary = [
    { name = "psycopg-binary", marker = "implementation_name != 'pypy'" },
]
pool = [
    { name = "psycopg-pool" },
]

[[package]]
name = "psycopg-binary"
version = "3.2.6"
source = { registry = "https://pypi.org/simple" }
wheels = [
    { url = "https://files.pythonhosted.org/packages/bf/32/3d06c478fd3070ac25a49c2e8ca46b6d76b0048fa9fa255b99ee32f32312/psycopg_binary-3.2.6-cp313-cp313-macosx_10_13_x86_64.whl", hash = "sha256:54af3fbf871baa2eb19df96fd7dc0cbd88e628a692063c3d1ab5cdd00aa04322", size = 3852672, upload-time = "2025-03-12T20:40:42.083Z" },
    { url = "https://files.pythonhosted.org/packages/34/97/e581030e279500ede3096adb510f0e6071874b97cfc047a9a87b7d71fc77/psycopg_binary-3.2.6-cp313-cp313-macosx_11_0_arm64.whl", hash = "sha256:ad5da1e4636776c21eaeacdec42f25fa4612631a12f25cd9ab34ddf2c346ffb9", size = 3936562, upload-time = "2025-03-12T20:40:46.709Z" },
    { url = "https://files.pythonhosted.org/packages/74/b6/6a8df4cb23c3d327403a83406c06c9140f311cb56c4e4d720ee7abf6fddc/psycopg_binary-3.2.6-cp313-cp313-manylinux_2_17_aarch64.manylinux2014_aarch64.whl", hash = "sha256:f7956b9ea56f79cd86eddcfbfc65ae2af1e4fe7932fa400755005d903c709370", size = 4499167, upload-time = "2025-03-12T20:40:51.978Z" },
    { url = "https://files.pythonhosted.org/packages/e4/5b/950eafef61e5e0b8ddb5afc5b6b279756411aa4bf70a346a6f091ad679bb/psycopg_binary-3.2.6-cp313-cp313-manylinux_2_17_i686.manylinux2014_i686.whl", hash = "sha256:1e2efb763188008cf2914820dcb9fb23c10fe2be0d2c97ef0fac7cec28e281d8", size = 4311651, upload-time = "2025-03-12T20:40:56.99Z" },
    { url = "https://files.pythonhosted.org/packages/72/b9/b366c49afc854c26b3053d4d35376046eea9aebdc48ded18ea249ea1f80c/psycopg_binary-3.2.6-cp313-cp313-manylinux_2_17_ppc64le.manylinux2014_ppc64le.whl", hash = "sha256:4b3aab3451679f1e7932270e950259ed48c3b79390022d3f660491c0e65e4838", size = 4547852, upload-time = "2025-03-12T20:41:01.379Z" },
    { url = "https://files.pythonhosted.org/packages/ab/d4/0e047360e2ea387dc7171ca017ffcee5214a0762f74b9dd982035f2e52fb/psycopg_binary-3.2.6-cp313-cp313-manylinux_2_17_x86_64.manylinux2014_x86_64.whl", hash = "sha256:849a370ac4e125f55f2ad37f928e588291a67ccf91fa33d0b1e042bb3ee1f986", size = 4261725, upload-time = "2025-03-12T20:41:05.576Z" },
    { url = "https://files.pythonhosted.org/packages/e3/ea/a1b969804250183900959ebe845d86be7fed2cbd9be58f64cd0fc24b2892/psycopg_binary-3.2.6-cp313-cp313-musllinux_1_2_aarch64.whl", hash = "sha256:566d4ace928419d91f1eb3227fc9ef7b41cf0ad22e93dd2c3368d693cf144408", size = 3850073, upload-time = "2025-03-12T20:41:10.362Z" },
    { url = "https://files.pythonhosted.org/packages/e5/71/ec2907342f0675092b76aea74365b56f38d960c4c635984dcfe25d8178c8/psycopg_binary-3.2.6-cp313-cp313-musllinux_1_2_i686.whl", hash = "sha256:f1981f13b10de2f11cfa2f99a8738b35b3f0a0f3075861446894a8d3042430c0", size = 3320323, upload-time = "2025-03-12T20:41:14.729Z" },
    { url = "https://files.pythonhosted.org/packages/d7/d7/0d2cb4b42f231e2efe8ea1799ce917973d47486212a2c4d33cd331e7ac28/psycopg_binary-3.2.6-cp313-cp313-musllinux_1_2_ppc64le.whl", hash = "sha256:36f598300b55b3c983ae8df06473ad27333d2fd9f3e2cfdb913b3a5aaa3a8bcf", size = 3402335, upload-time = "2025-03-12T20:41:19.103Z" },
    { url = "https://files.pythonhosted.org/packages/66/92/7050c372f78e53eba14695cec6c3a91b2d9ca56feaf0bfe95fe90facf730/psycopg_binary-3.2.6-cp313-cp313-musllinux_1_2_x86_64.whl", hash = "sha256:0f4699fa5fe1fffb0d6b2d14b31fd8c29b7ea7375f89d5989f002aaf21728b21", size = 3440442, upload-time = "2025-03-12T20:41:23.979Z" },
    { url = "https://files.pythonhosted.org/packages/5f/4c/bebcaf754189283b2f3d457822a3d9b233d08ff50973d8f1e8d51f4d35ed/psycopg_binary-3.2.6-cp313-cp313-win_amd64.whl", hash = "sha256:afe697b8b0071f497c5d4c0f41df9e038391534f5614f7fb3a8c1ca32d66e860", size = 2783465, upload-time = "2025-03-12T20:41:30.32Z" },
]

[[package]]
name = "psycopg-pool"
version = "3.2.6"
source = { registry = "https://pypi.org/simple" }
dependencies = [
    { name = "typing-extensions" },
]
sdist = { url = "https://files.pythonhosted.org/packages/cf/13/1e7850bb2c69a63267c3dbf37387d3f71a00fd0e2fa55c5db14d64ba1af4/psycopg_pool-3.2.6.tar.gz", hash = "sha256:0f92a7817719517212fbfe2fd58b8c35c1850cdd2a80d36b581ba2085d9148e5", size = 29770, upload-time = "2025-02-26T12:03:47.129Z" }
wheels = [
    { url = "https://files.pythonhosted.org/packages/47/fd/4feb52a55c1a4bd748f2acaed1903ab54a723c47f6d0242780f4d97104d4/psycopg_pool-3.2.6-py3-none-any.whl", hash = "sha256:5887318a9f6af906d041a0b1dc1c60f8f0dda8340c2572b74e10907b51ed5da7", size = 38252, upload-time = "2025-02-26T12:03:45.073Z" },
]

[[package]]
name = "ptyprocess"
version = "0.7.0"
source = { registry = "https://pypi.org/simple" }
sdist = { url = "https://files.pythonhosted.org/packages/20/e5/16ff212c1e452235a90aeb09066144d0c5a6a8c0834397e03f5224495c4e/ptyprocess-0.7.0.tar.gz", hash = "sha256:5c5d0a3b48ceee0b48485e0c26037c0acd7d29765ca3fbb5cb3831d347423220", size = 70762, upload-time = "2020-12-28T15:15:30.155Z" }
wheels = [
    { url = "https://files.pythonhosted.org/packages/22/a6/858897256d0deac81a172289110f31629fc4cee19b6f01283303e18c8db3/ptyprocess-0.7.0-py2.py3-none-any.whl", hash = "sha256:4b41f3967fce3af57cc7e94b888626c18bf37a083e3651ca8feeb66d492fef35", size = 13993, upload-time = "2020-12-28T15:15:28.35Z" },
]

[[package]]
name = "pure-eval"
version = "0.2.3"
source = { registry = "https://pypi.org/simple" }
sdist = { url = "https://files.pythonhosted.org/packages/cd/05/0a34433a064256a578f1783a10da6df098ceaa4a57bbeaa96a6c0352786b/pure_eval-0.2.3.tar.gz", hash = "sha256:5f4e983f40564c576c7c8635ae88db5956bb2229d7e9237d03b3c0b0190eaf42", size = 19752, upload-time = "2024-07-21T12:58:21.801Z" }
wheels = [
    { url = "https://files.pythonhosted.org/packages/8e/37/efad0257dc6e593a18957422533ff0f87ede7c9c6ea010a2177d738fb82f/pure_eval-0.2.3-py3-none-any.whl", hash = "sha256:1db8e35b67b3d218d818ae653e27f06c3aa420901fa7b081ca98cbedc874e0d0", size = 11842, upload-time = "2024-07-21T12:58:20.04Z" },
]

[[package]]
name = "pyahocorasick"
version = "2.1.0"
source = { registry = "https://pypi.org/simple" }
sdist = { url = "https://files.pythonhosted.org/packages/06/2e/075c667c27ecf2c3ed6bf3c62649625cf1e7de7fd349f63b49b794460b71/pyahocorasick-2.1.0.tar.gz", hash = "sha256:4df4845c1149e9fa4aa33f0f0aa35f5a42957a43a3d6e447c9b44e679e2672ea", size = 103259, upload-time = "2024-03-21T13:28:27.198Z" }

[[package]]
name = "pyasn1"
version = "0.6.1"
source = { registry = "https://pypi.org/simple" }
sdist = { url = "https://files.pythonhosted.org/packages/ba/e9/01f1a64245b89f039897cb0130016d79f77d52669aae6ee7b159a6c4c018/pyasn1-0.6.1.tar.gz", hash = "sha256:6f580d2bdd84365380830acf45550f2511469f673cb4a5ae3857a3170128b034", size = 145322, upload-time = "2024-09-10T22:41:42.55Z" }
wheels = [
    { url = "https://files.pythonhosted.org/packages/c8/f1/d6a797abb14f6283c0ddff96bbdd46937f64122b8c925cab503dd37f8214/pyasn1-0.6.1-py3-none-any.whl", hash = "sha256:0d632f46f2ba09143da3a8afe9e33fb6f92fa2320ab7e886e2d0f7672af84629", size = 83135, upload-time = "2024-09-11T16:00:36.122Z" },
]

[[package]]
name = "pyasn1-modules"
version = "0.4.1"
source = { registry = "https://pypi.org/simple" }
dependencies = [
    { name = "pyasn1" },
]
sdist = { url = "https://files.pythonhosted.org/packages/1d/67/6afbf0d507f73c32d21084a79946bfcfca5fbc62a72057e9c23797a737c9/pyasn1_modules-0.4.1.tar.gz", hash = "sha256:c28e2dbf9c06ad61c71a075c7e0f9fd0f1b0bb2d2ad4377f240d33ac2ab60a7c", size = 310028, upload-time = "2024-09-10T22:42:08.349Z" }
wheels = [
    { url = "https://files.pythonhosted.org/packages/77/89/bc88a6711935ba795a679ea6ebee07e128050d6382eaa35a0a47c8032bdc/pyasn1_modules-0.4.1-py3-none-any.whl", hash = "sha256:49bfa96b45a292b711e986f222502c1c9a5e1f4e568fc30e2574a6c7d07838fd", size = 181537, upload-time = "2024-09-11T16:02:10.336Z" },
]

[[package]]
name = "pycparser"
version = "2.22"
source = { registry = "https://pypi.org/simple" }
sdist = { url = "https://files.pythonhosted.org/packages/1d/b2/31537cf4b1ca988837256c910a668b553fceb8f069bedc4b1c826024b52c/pycparser-2.22.tar.gz", hash = "sha256:491c8be9c040f5390f5bf44a5b07752bd07f56edf992381b05c701439eec10f6", size = 172736, upload-time = "2024-03-30T13:22:22.564Z" }
wheels = [
    { url = "https://files.pythonhosted.org/packages/13/a3/a812df4e2dd5696d1f351d58b8fe16a405b234ad2886a0dab9183fb78109/pycparser-2.22-py3-none-any.whl", hash = "sha256:c3702b6d3dd8c7abc1afa565d7e63d53a1d0bd86cdc24edd75470f4de499cfcc", size = 117552, upload-time = "2024-03-30T13:22:20.476Z" },
]

[[package]]
name = "pydantic"
version = "2.10.6"
source = { registry = "https://pypi.org/simple" }
dependencies = [
    { name = "annotated-types" },
    { name = "pydantic-core" },
    { name = "typing-extensions" },
]
sdist = { url = "https://files.pythonhosted.org/packages/b7/ae/d5220c5c52b158b1de7ca89fc5edb72f304a70a4c540c84c8844bf4008de/pydantic-2.10.6.tar.gz", hash = "sha256:ca5daa827cce33de7a42be142548b0096bf05a7e7b365aebfa5f8eeec7128236", size = 761681, upload-time = "2025-01-24T01:42:12.693Z" }
wheels = [
    { url = "https://files.pythonhosted.org/packages/f4/3c/8cc1cc84deffa6e25d2d0c688ebb80635dfdbf1dbea3e30c541c8cf4d860/pydantic-2.10.6-py3-none-any.whl", hash = "sha256:427d664bf0b8a2b34ff5dd0f5a18df00591adcee7198fbd71981054cef37b584", size = 431696, upload-time = "2025-01-24T01:42:10.371Z" },
]

[[package]]
name = "pydantic-core"
version = "2.27.2"
source = { registry = "https://pypi.org/simple" }
dependencies = [
    { name = "typing-extensions" },
]
sdist = { url = "https://files.pythonhosted.org/packages/fc/01/f3e5ac5e7c25833db5eb555f7b7ab24cd6f8c322d3a3ad2d67a952dc0abc/pydantic_core-2.27.2.tar.gz", hash = "sha256:eb026e5a4c1fee05726072337ff51d1efb6f59090b7da90d30ea58625b1ffb39", size = 413443, upload-time = "2024-12-18T11:31:54.917Z" }
wheels = [
    { url = "https://files.pythonhosted.org/packages/41/b1/9bc383f48f8002f99104e3acff6cba1231b29ef76cfa45d1506a5cad1f84/pydantic_core-2.27.2-cp313-cp313-macosx_10_12_x86_64.whl", hash = "sha256:7d14bd329640e63852364c306f4d23eb744e0f8193148d4044dd3dacdaacbd8b", size = 1892709, upload-time = "2024-12-18T11:29:03.193Z" },
    { url = "https://files.pythonhosted.org/packages/10/6c/e62b8657b834f3eb2961b49ec8e301eb99946245e70bf42c8817350cbefc/pydantic_core-2.27.2-cp313-cp313-macosx_11_0_arm64.whl", hash = "sha256:82f91663004eb8ed30ff478d77c4d1179b3563df6cdb15c0817cd1cdaf34d154", size = 1811273, upload-time = "2024-12-18T11:29:05.306Z" },
    { url = "https://files.pythonhosted.org/packages/ba/15/52cfe49c8c986e081b863b102d6b859d9defc63446b642ccbbb3742bf371/pydantic_core-2.27.2-cp313-cp313-manylinux_2_17_aarch64.manylinux2014_aarch64.whl", hash = "sha256:71b24c7d61131bb83df10cc7e687433609963a944ccf45190cfc21e0887b08c9", size = 1823027, upload-time = "2024-12-18T11:29:07.294Z" },
    { url = "https://files.pythonhosted.org/packages/b1/1c/b6f402cfc18ec0024120602bdbcebc7bdd5b856528c013bd4d13865ca473/pydantic_core-2.27.2-cp313-cp313-manylinux_2_17_armv7l.manylinux2014_armv7l.whl", hash = "sha256:fa8e459d4954f608fa26116118bb67f56b93b209c39b008277ace29937453dc9", size = 1868888, upload-time = "2024-12-18T11:29:09.249Z" },
    { url = "https://files.pythonhosted.org/packages/bd/7b/8cb75b66ac37bc2975a3b7de99f3c6f355fcc4d89820b61dffa8f1e81677/pydantic_core-2.27.2-cp313-cp313-manylinux_2_17_ppc64le.manylinux2014_ppc64le.whl", hash = "sha256:ce8918cbebc8da707ba805b7fd0b382816858728ae7fe19a942080c24e5b7cd1", size = 2037738, upload-time = "2024-12-18T11:29:11.23Z" },
    { url = "https://files.pythonhosted.org/packages/c8/f1/786d8fe78970a06f61df22cba58e365ce304bf9b9f46cc71c8c424e0c334/pydantic_core-2.27.2-cp313-cp313-manylinux_2_17_s390x.manylinux2014_s390x.whl", hash = "sha256:eda3f5c2a021bbc5d976107bb302e0131351c2ba54343f8a496dc8783d3d3a6a", size = 2685138, upload-time = "2024-12-18T11:29:16.396Z" },
    { url = "https://files.pythonhosted.org/packages/a6/74/d12b2cd841d8724dc8ffb13fc5cef86566a53ed358103150209ecd5d1999/pydantic_core-2.27.2-cp313-cp313-manylinux_2_17_x86_64.manylinux2014_x86_64.whl", hash = "sha256:bd8086fa684c4775c27f03f062cbb9eaa6e17f064307e86b21b9e0abc9c0f02e", size = 1997025, upload-time = "2024-12-18T11:29:20.25Z" },
    { url = "https://files.pythonhosted.org/packages/a0/6e/940bcd631bc4d9a06c9539b51f070b66e8f370ed0933f392db6ff350d873/pydantic_core-2.27.2-cp313-cp313-manylinux_2_5_i686.manylinux1_i686.whl", hash = "sha256:8d9b3388db186ba0c099a6d20f0604a44eabdeef1777ddd94786cdae158729e4", size = 2004633, upload-time = "2024-12-18T11:29:23.877Z" },
    { url = "https://files.pythonhosted.org/packages/50/cc/a46b34f1708d82498c227d5d80ce615b2dd502ddcfd8376fc14a36655af1/pydantic_core-2.27.2-cp313-cp313-musllinux_1_1_aarch64.whl", hash = "sha256:7a66efda2387de898c8f38c0cf7f14fca0b51a8ef0b24bfea5849f1b3c95af27", size = 1999404, upload-time = "2024-12-18T11:29:25.872Z" },
    { url = "https://files.pythonhosted.org/packages/ca/2d/c365cfa930ed23bc58c41463bae347d1005537dc8db79e998af8ba28d35e/pydantic_core-2.27.2-cp313-cp313-musllinux_1_1_armv7l.whl", hash = "sha256:18a101c168e4e092ab40dbc2503bdc0f62010e95d292b27827871dc85450d7ee", size = 2130130, upload-time = "2024-12-18T11:29:29.252Z" },
    { url = "https://files.pythonhosted.org/packages/f4/d7/eb64d015c350b7cdb371145b54d96c919d4db516817f31cd1c650cae3b21/pydantic_core-2.27.2-cp313-cp313-musllinux_1_1_x86_64.whl", hash = "sha256:ba5dd002f88b78a4215ed2f8ddbdf85e8513382820ba15ad5ad8955ce0ca19a1", size = 2157946, upload-time = "2024-12-18T11:29:31.338Z" },
    { url = "https://files.pythonhosted.org/packages/a4/99/bddde3ddde76c03b65dfd5a66ab436c4e58ffc42927d4ff1198ffbf96f5f/pydantic_core-2.27.2-cp313-cp313-win32.whl", hash = "sha256:1ebaf1d0481914d004a573394f4be3a7616334be70261007e47c2a6fe7e50130", size = 1834387, upload-time = "2024-12-18T11:29:33.481Z" },
    { url = "https://files.pythonhosted.org/packages/71/47/82b5e846e01b26ac6f1893d3c5f9f3a2eb6ba79be26eef0b759b4fe72946/pydantic_core-2.27.2-cp313-cp313-win_amd64.whl", hash = "sha256:953101387ecf2f5652883208769a79e48db18c6df442568a0b5ccd8c2723abee", size = 1990453, upload-time = "2024-12-18T11:29:35.533Z" },
    { url = "https://files.pythonhosted.org/packages/51/b2/b2b50d5ecf21acf870190ae5d093602d95f66c9c31f9d5de6062eb329ad1/pydantic_core-2.27.2-cp313-cp313-win_arm64.whl", hash = "sha256:ac4dbfd1691affb8f48c2c13241a2e3b60ff23247cbcf981759c768b6633cf8b", size = 1885186, upload-time = "2024-12-18T11:29:37.649Z" },
]

[[package]]
name = "pygments"
version = "2.19.1"
source = { registry = "https://pypi.org/simple" }
sdist = { url = "https://files.pythonhosted.org/packages/7c/2d/c3338d48ea6cc0feb8446d8e6937e1408088a72a39937982cc6111d17f84/pygments-2.19.1.tar.gz", hash = "sha256:61c16d2a8576dc0649d9f39e089b5f02bcd27fba10d8fb4dcc28173f7a45151f", size = 4968581, upload-time = "2025-01-06T17:26:30.443Z" }
wheels = [
    { url = "https://files.pythonhosted.org/packages/8a/0b/9fcc47d19c48b59121088dd6da2488a49d5f72dacf8262e2790a1d2c7d15/pygments-2.19.1-py3-none-any.whl", hash = "sha256:9ea1544ad55cecf4b8242fab6dd35a93bbce657034b0611ee383099054ab6d8c", size = 1225293, upload-time = "2025-01-06T17:26:25.553Z" },
]

[[package]]
name = "pyopenssl"
version = "25.0.0"
source = { registry = "https://pypi.org/simple" }
dependencies = [
    { name = "cryptography" },
]
sdist = { url = "https://files.pythonhosted.org/packages/9f/26/e25b4a374b4639e0c235527bbe31c0524f26eda701d79456a7e1877f4cc5/pyopenssl-25.0.0.tar.gz", hash = "sha256:cd2cef799efa3936bb08e8ccb9433a575722b9dd986023f1cabc4ae64e9dac16", size = 179573, upload-time = "2025-01-12T17:22:48.897Z" }
wheels = [
    { url = "https://files.pythonhosted.org/packages/ca/d7/eb76863d2060dcbe7c7e6cccfd95ac02ea0b9acc37745a0d99ff6457aefb/pyOpenSSL-25.0.0-py3-none-any.whl", hash = "sha256:424c247065e46e76a37411b9ab1782541c23bb658bf003772c3405fbaa128e90", size = 56453, upload-time = "2025-01-12T17:22:43.44Z" },
]

[[package]]
name = "pyparsing"
version = "3.2.3"
source = { registry = "https://pypi.org/simple" }
sdist = { url = "https://files.pythonhosted.org/packages/bb/22/f1129e69d94ffff626bdb5c835506b3a5b4f3d070f17ea295e12c2c6f60f/pyparsing-3.2.3.tar.gz", hash = "sha256:b9c13f1ab8b3b542f72e28f634bad4de758ab3ce4546e4301970ad6fa77c38be", size = 1088608, upload-time = "2025-03-25T05:01:28.114Z" }
wheels = [
    { url = "https://files.pythonhosted.org/packages/05/e7/df2285f3d08fee213f2d041540fa4fc9ca6c2d44cf36d3a035bf2a8d2bcc/pyparsing-3.2.3-py3-none-any.whl", hash = "sha256:a749938e02d6fd0b59b356ca504a24982314bb090c383e3cf201c95ef7e2bfcf", size = 111120, upload-time = "2025-03-25T05:01:24.908Z" },
]

[[package]]
name = "pysocks"
version = "1.7.1"
source = { registry = "https://pypi.org/simple" }
sdist = { url = "https://files.pythonhosted.org/packages/bd/11/293dd436aea955d45fc4e8a35b6ae7270f5b8e00b53cf6c024c83b657a11/PySocks-1.7.1.tar.gz", hash = "sha256:3f8804571ebe159c380ac6de37643bb4685970655d3bba243530d6558b799aa0", size = 284429, upload-time = "2019-09-20T02:07:35.714Z" }
wheels = [
    { url = "https://files.pythonhosted.org/packages/8d/59/b4572118e098ac8e46e399a1dd0f2d85403ce8bbaad9ec79373ed6badaf9/PySocks-1.7.1-py3-none-any.whl", hash = "sha256:2725bd0a9925919b9b51739eea5f9e2bae91e83288108a9ad338b2e3a4435ee5", size = 16725, upload-time = "2019-09-20T02:06:22.938Z" },
]

[[package]]
name = "pystemmer"
version = "2.2.0.3"
source = { registry = "https://pypi.org/simple" }
sdist = { url = "https://files.pythonhosted.org/packages/26/12/0378ba4391a4674067ae9db0e025ec998f6ca74caddd22fbdc59dc19aafb/pystemmer-2.2.0.3.tar.gz", hash = "sha256:9ac74c8d0f3358dbb050f64cddbb8d55021d831d92305d7c20780ea8d6c0020e", size = 303860, upload-time = "2024-10-10T00:36:25.921Z" }
wheels = [
    { url = "https://files.pythonhosted.org/packages/c0/eb/b39bef7c8ec2ad9e198b956104741c1e7a94f0003875ef0a5a32ae20443f/PyStemmer-2.2.0.3-cp313-cp313-macosx_10_13_x86_64.whl", hash = "sha256:806530b6a1542efd6453fc5f5b5aa348d52c337d0eb1dfc54a5ff6a8733d7ccc", size = 214375, upload-time = "2024-10-10T00:56:57.681Z" },
    { url = "https://files.pythonhosted.org/packages/ad/db/93f0fd99c99cfdfb68a6d671324ceb3e9c0cf2040f47d917a42e615faf03/PyStemmer-2.2.0.3-cp313-cp313-macosx_11_0_arm64.whl", hash = "sha256:d3fe53911811ec554b13a2c3b0ceb1a23c6fbed3d510ea0d8544a4e0b861e4d6", size = 219992, upload-time = "2024-10-10T00:56:59.897Z" },
    { url = "https://files.pythonhosted.org/packages/5c/52/cb3ad58e8ce701c97a38f7828d899cfd12f0b7b06c49a4d67a17298641eb/PyStemmer-2.2.0.3-cp313-cp313-manylinux_2_5_i686.manylinux1_i686.manylinux_2_17_i686.manylinux2014_i686.whl", hash = "sha256:cf26cc1071685597b54b78dd2f62080c58f9be1cb9b4f9c92f94d5c0b5e5e65d", size = 638201, upload-time = "2024-10-10T00:57:02.474Z" },
    { url = "https://files.pythonhosted.org/packages/c6/e7/d22c50ac8e76c2878cc1056010d0db26b7e5a7936262320c62a6dcdfdbc9/PyStemmer-2.2.0.3-cp313-cp313-manylinux_2_5_x86_64.manylinux1_x86_64.manylinux_2_17_x86_64.manylinux2014_x86_64.whl", hash = "sha256:f3d229a8451e5e909c3f41e19c2f1c9a531d3281954a8cbc06163a458adcc465", size = 678416, upload-time = "2024-10-10T00:57:04.845Z" },
    { url = "https://files.pythonhosted.org/packages/90/bd/cd603a89316769c4ae3a4d2271c9c9707b26939517bbe2f780c4f171ade3/PyStemmer-2.2.0.3-cp313-cp313-musllinux_1_2_i686.whl", hash = "sha256:f44e27fbdeffd46b513ed80d5dab0c7e0e09fb1cd85e8dbf8041b6e4a2d55bee", size = 643274, upload-time = "2024-10-10T00:57:06.675Z" },
    { url = "https://files.pythonhosted.org/packages/0a/0e/7fad0a408def5738ce1deffc6242bd8086f76fae1f7a5a4c36e31ab528d0/PyStemmer-2.2.0.3-cp313-cp313-musllinux_1_2_x86_64.whl", hash = "sha256:4acd71d4359399e41543198caf150e7f398a8d52e371a0c89ba63a90ec3e0909", size = 677487, upload-time = "2024-10-10T00:57:08.474Z" },
    { url = "https://files.pythonhosted.org/packages/11/79/3f429bd0c97fe95d62aee32216dfbe3db9a59c3a8a3ff185bb1927e45658/PyStemmer-2.2.0.3-cp313-cp313-win32.whl", hash = "sha256:91ab47d071383b5c558542bf54facf116f3fd1516c177ef10843f41e528d8873", size = 141345, upload-time = "2024-10-10T00:57:10.635Z" },
    { url = "https://files.pythonhosted.org/packages/71/65/87b637539c73bf5b1074eba87389616949e073d91f6c670a4d91e16504de/PyStemmer-2.2.0.3-cp313-cp313-win_amd64.whl", hash = "sha256:4e192613a1e02b0cebcbb9f8a708001bdf7ec842972b42008f3b0b006a8c53b6", size = 185251, upload-time = "2024-10-10T00:57:12.081Z" },
]

[[package]]
name = "pytest"
version = "8.3.5"
source = { registry = "https://pypi.org/simple" }
dependencies = [
    { name = "colorama", marker = "sys_platform == 'win32'" },
    { name = "iniconfig" },
    { name = "packaging" },
    { name = "pluggy" },
]
sdist = { url = "https://files.pythonhosted.org/packages/ae/3c/c9d525a414d506893f0cd8a8d0de7706446213181570cdbd766691164e40/pytest-8.3.5.tar.gz", hash = "sha256:f4efe70cc14e511565ac476b57c279e12a855b11f48f212af1080ef2263d3845", size = 1450891, upload-time = "2025-03-02T12:54:54.503Z" }
wheels = [
    { url = "https://files.pythonhosted.org/packages/30/3d/64ad57c803f1fa1e963a7946b6e0fea4a70df53c1a7fed304586539c2bac/pytest-8.3.5-py3-none-any.whl", hash = "sha256:c69214aa47deac29fad6c2a4f590b9c4a9fdb16a403176fe154b79c0b4d4d820", size = 343634, upload-time = "2025-03-02T12:54:52.069Z" },
]

[[package]]
name = "pytest-django"
version = "4.10.0"
source = { registry = "https://pypi.org/simple" }
dependencies = [
    { name = "pytest" },
]
sdist = { url = "https://files.pythonhosted.org/packages/a5/10/a096573b4b896f18a8390d9dafaffc054c1f613c60bf838300732e538890/pytest_django-4.10.0.tar.gz", hash = "sha256:1091b20ea1491fd04a310fc9aaff4c01b4e8450e3b157687625e16a6b5f3a366", size = 84710, upload-time = "2025-02-10T14:52:57.337Z" }
wheels = [
    { url = "https://files.pythonhosted.org/packages/58/4c/a4fe18205926216e1aebe1f125cba5bce444f91b6e4de4f49fa87e322775/pytest_django-4.10.0-py3-none-any.whl", hash = "sha256:57c74ef3aa9d89cae5a5d73fbb69a720a62673ade7ff13b9491872409a3f5918", size = 23975, upload-time = "2025-02-10T14:52:55.325Z" },
]

[[package]]
name = "python-crfsuite"
version = "0.9.11"
source = { registry = "https://pypi.org/simple" }
sdist = { url = "https://files.pythonhosted.org/packages/ea/17/9c64a2486de27fce7570c366eb723fd7a39dd7845119ee8fdd5051023671/python_crfsuite-0.9.11.tar.gz", hash = "sha256:6eff965ca70567396d822c9a35ea74b0f7edb27d9471524997bdabe7a6da5f5a", size = 477721, upload-time = "2024-10-02T13:01:16.646Z" }
wheels = [
    { url = "https://files.pythonhosted.org/packages/22/8d/55073b5150b3884a30fc2ec2fc01fbdaa4187bedd57b5c80002182b09ab3/python_crfsuite-0.9.11-cp313-cp313-macosx_11_0_arm64.whl", hash = "sha256:89b45426f28b39dfc4789d29bcd7398f177746e4ab27f6ae3c7b48a082ecb73b", size = 318894, upload-time = "2024-10-02T13:00:35.363Z" },
    { url = "https://files.pythonhosted.org/packages/14/5f/89cfb856b9bfc6d37723e20c439b5fff56a7a1b48de331a53d1669907b38/python_crfsuite-0.9.11-cp313-cp313-manylinux_2_12_i686.manylinux2010_i686.manylinux_2_17_i686.manylinux2014_i686.whl", hash = "sha256:788b6ca5fd43797f6822bb7aed8d5b0255d7d53be62746c77ca91dad5dfd2f2b", size = 1196963, upload-time = "2024-10-02T13:00:37.512Z" },
    { url = "https://files.pythonhosted.org/packages/72/a7/cfe27cb4539dbd0209fd23a1c3d653ba493202bb8c635045ff8f3e8ec6d5/python_crfsuite-0.9.11-cp313-cp313-manylinux_2_17_aarch64.manylinux2014_aarch64.whl", hash = "sha256:609ce1e2ea1ff36379e91a4af9f10bcaaca0b22d089ec7489181ae0d9d098419", size = 1231856, upload-time = "2024-10-02T13:00:39.312Z" },
    { url = "https://files.pythonhosted.org/packages/78/72/ec157e6a280e1662622ac8a74d891e436e765299df75b5f5cdbb48c2ca1a/python_crfsuite-0.9.11-cp313-cp313-manylinux_2_17_x86_64.manylinux2014_x86_64.whl", hash = "sha256:893af206342196e37c84af73941d7c2498e3ab926a67f846f78de6f48a7cb067", size = 1252163, upload-time = "2024-10-02T13:00:41.139Z" },
    { url = "https://files.pythonhosted.org/packages/6c/1a/1b60a013e5e24ffcd420aa7b44f2328c1f4f0d8f33606baa845ee5e1fa9c/python_crfsuite-0.9.11-cp313-cp313-musllinux_1_2_aarch64.whl", hash = "sha256:a387c4c4794ecccc712e01091b2887fc90b63dbc6612947232c2593116545e8a", size = 2130072, upload-time = "2024-10-02T13:00:42.518Z" },
    { url = "https://files.pythonhosted.org/packages/59/0a/48a93be02c2eee1f62c92ead8ca50e194c09da9e62bea6c7177ea767d36a/python_crfsuite-0.9.11-cp313-cp313-musllinux_1_2_i686.whl", hash = "sha256:00db049cc46f716cef6626fbcf5b8abc258f4740e39dcceccc706ba77200992b", size = 2259369, upload-time = "2024-10-02T13:00:43.914Z" },
    { url = "https://files.pythonhosted.org/packages/7c/88/666e5a7a46119200d079bd676001e154938be2674c54a0e0cf6cf2bfa1a3/python_crfsuite-0.9.11-cp313-cp313-musllinux_1_2_x86_64.whl", hash = "sha256:c0f95fd723e7a684188c541106f301a1d87104a07acd1e5687df849d2a86391a", size = 2218763, upload-time = "2024-10-02T13:00:45.627Z" },
    { url = "https://files.pythonhosted.org/packages/a7/1a/9c21fe8ca1cf05d2fb879c7cebc31938eb7e8734bd2cf4066d41afd08db8/python_crfsuite-0.9.11-cp313-cp313-win32.whl", hash = "sha256:5664cebdc82d20b374641f2d0e77a86e8b010fafaf8efeb8862c3fc567d41c08", size = 280175, upload-time = "2024-10-02T13:00:46.915Z" },
    { url = "https://files.pythonhosted.org/packages/5f/bd/f37bad6ec84b8e5eaa8c56965de2ae25d292b011ff6532bdfe70b7a0b6c0/python_crfsuite-0.9.11-cp313-cp313-win_amd64.whl", hash = "sha256:00123f42dca02897aaa1fc129ea99b815f800c2893ffb210d8b8f71235ffeef4", size = 300505, upload-time = "2024-10-02T13:00:48.117Z" },
]

[[package]]
name = "python-dateutil"
version = "2.9.0.post0"
source = { registry = "https://pypi.org/simple" }
dependencies = [
    { name = "six" },
]
sdist = { url = "https://files.pythonhosted.org/packages/66/c0/0c8b6ad9f17a802ee498c46e004a0eb49bc148f2fd230864601a86dcf6db/python-dateutil-2.9.0.post0.tar.gz", hash = "sha256:37dd54208da7e1cd875388217d5e00ebd4179249f90fb72437e91a35459a0ad3", size = 342432, upload-time = "2024-03-01T18:36:20.211Z" }
wheels = [
    { url = "https://files.pythonhosted.org/packages/ec/57/56b9bcc3c9c6a792fcbaf139543cee77261f3651ca9da0c93f5c1221264b/python_dateutil-2.9.0.post0-py2.py3-none-any.whl", hash = "sha256:a8b2bc7bffae282281c8140a97d3aa9c14da0b136dfe83f850eea9a5f7470427", size = 229892, upload-time = "2024-03-01T18:36:18.57Z" },
]

[[package]]
name = "python-dotenv"
version = "1.1.0"
source = { registry = "https://pypi.org/simple" }
sdist = { url = "https://files.pythonhosted.org/packages/88/2c/7bb1416c5620485aa793f2de31d3df393d3686aa8a8506d11e10e13c5baf/python_dotenv-1.1.0.tar.gz", hash = "sha256:41f90bc6f5f177fb41f53e87666db362025010eb28f60a01c9143bfa33a2b2d5", size = 39920, upload-time = "2025-03-25T10:14:56.835Z" }
wheels = [
    { url = "https://files.pythonhosted.org/packages/1e/18/98a99ad95133c6a6e2005fe89faedf294a748bd5dc803008059409ac9b1e/python_dotenv-1.1.0-py3-none-any.whl", hash = "sha256:d7c01d9e2293916c18baf562d95698754b0dbbb5e74d457c45d4f6561fb9d55d", size = 20256, upload-time = "2025-03-25T10:14:55.034Z" },
]

[[package]]
name = "python-levenshtein"
version = "0.27.1"
source = { registry = "https://pypi.org/simple" }
dependencies = [
    { name = "levenshtein" },
]
sdist = { url = "https://files.pythonhosted.org/packages/13/f6/d865a565b7eeef4b5f9a18accafb03d5730c712420fc84a3a40555f7ea6b/python_levenshtein-0.27.1.tar.gz", hash = "sha256:3a5314a011016d373d309a68e875fd029caaa692ad3f32e78319299648045f11", size = 12326, upload-time = "2025-03-02T19:47:25.641Z" }
wheels = [
    { url = "https://files.pythonhosted.org/packages/2a/95/8c8fd923b0a702388da4f9e0368f490d123cc5224279e6a083984304a15e/python_levenshtein-0.27.1-py3-none-any.whl", hash = "sha256:e1a4bc2a70284b2ebc4c505646142fecd0f831e49aa04ed972995895aec57396", size = 9426, upload-time = "2025-03-02T19:47:24.801Z" },
]

[[package]]
name = "python-magic"
version = "0.4.27"
source = { registry = "https://pypi.org/simple" }
sdist = { url = "https://files.pythonhosted.org/packages/da/db/0b3e28ac047452d079d375ec6798bf76a036a08182dbb39ed38116a49130/python-magic-0.4.27.tar.gz", hash = "sha256:c1ba14b08e4a5f5c31a302b7721239695b2f0f058d125bd5ce1ee36b9d9d3c3b", size = 14677, upload-time = "2022-06-07T20:16:59.508Z" }
wheels = [
    { url = "https://files.pythonhosted.org/packages/6c/73/9f872cb81fc5c3bb48f7227872c28975f998f3e7c2b1c16e95e6432bbb90/python_magic-0.4.27-py2.py3-none-any.whl", hash = "sha256:c212960ad306f700aa0d01e5d7a325d20548ff97eb9920dcd29513174f0294d3", size = 13840, upload-time = "2022-06-07T20:16:57.763Z" },
]

[[package]]
name = "python-stdnum"
version = "1.20"
source = { registry = "https://pypi.org/simple" }
sdist = { url = "https://files.pythonhosted.org/packages/40/3f/dd322d9408e1850a8f0faab8e2a4bf2a55c0b722a72f7579362177dfad72/python-stdnum-1.20.tar.gz", hash = "sha256:ad2a2cf2eb025de408210235f36b4ae31252de3186240ccaa8126e117cb82690", size = 1191978, upload-time = "2024-03-17T21:50:28.807Z" }
wheels = [
    { url = "https://files.pythonhosted.org/packages/d6/0f/8639d60f6d7c169836694aa81504c4ee9a95dfb73ccdb16be66df4785f52/python_stdnum-1.20-py2.py3-none-any.whl", hash = "sha256:111008e10391d54fb2afad2a10df70d5cb0c6c0a7ec82fec6f022cb8712961d3", size = 1059803, upload-time = "2024-03-17T21:50:25.669Z" },
]

[[package]]
name = "pytz"
version = "2025.2"
source = { registry = "https://pypi.org/simple" }
sdist = { url = "https://files.pythonhosted.org/packages/f8/bf/abbd3cdfb8fbc7fb3d4d38d320f2441b1e7cbe29be4f23797b4a2b5d8aac/pytz-2025.2.tar.gz", hash = "sha256:360b9e3dbb49a209c21ad61809c7fb453643e048b38924c765813546746e81c3", size = 320884, upload-time = "2025-03-25T02:25:00.538Z" }
wheels = [
    { url = "https://files.pythonhosted.org/packages/81/c4/34e93fe5f5429d7570ec1fa436f1986fb1f00c3e0f43a589fe2bbcd22c3f/pytz-2025.2-py2.py3-none-any.whl", hash = "sha256:5ddf76296dd8c44c26eb8f4b6f35488f3ccbf6fbbd7adee0b7262d43f0ec2f00", size = 509225, upload-time = "2025-03-25T02:24:58.468Z" },
]

[[package]]
name = "pyyaml"
version = "6.0.2"
source = { registry = "https://pypi.org/simple" }
sdist = { url = "https://files.pythonhosted.org/packages/54/ed/79a089b6be93607fa5cdaedf301d7dfb23af5f25c398d5ead2525b063e17/pyyaml-6.0.2.tar.gz", hash = "sha256:d584d9ec91ad65861cc08d42e834324ef890a082e591037abe114850ff7bbc3e", size = 130631, upload-time = "2024-08-06T20:33:50.674Z" }
wheels = [
    { url = "https://files.pythonhosted.org/packages/ef/e3/3af305b830494fa85d95f6d95ef7fa73f2ee1cc8ef5b495c7c3269fb835f/PyYAML-6.0.2-cp313-cp313-macosx_10_13_x86_64.whl", hash = "sha256:efdca5630322a10774e8e98e1af481aad470dd62c3170801852d752aa7a783ba", size = 181309, upload-time = "2024-08-06T20:32:43.4Z" },
    { url = "https://files.pythonhosted.org/packages/45/9f/3b1c20a0b7a3200524eb0076cc027a970d320bd3a6592873c85c92a08731/PyYAML-6.0.2-cp313-cp313-macosx_11_0_arm64.whl", hash = "sha256:50187695423ffe49e2deacb8cd10510bc361faac997de9efef88badc3bb9e2d1", size = 171679, upload-time = "2024-08-06T20:32:44.801Z" },
    { url = "https://files.pythonhosted.org/packages/7c/9a/337322f27005c33bcb656c655fa78325b730324c78620e8328ae28b64d0c/PyYAML-6.0.2-cp313-cp313-manylinux_2_17_aarch64.manylinux2014_aarch64.whl", hash = "sha256:0ffe8360bab4910ef1b9e87fb812d8bc0a308b0d0eef8c8f44e0254ab3b07133", size = 733428, upload-time = "2024-08-06T20:32:46.432Z" },
    { url = "https://files.pythonhosted.org/packages/a3/69/864fbe19e6c18ea3cc196cbe5d392175b4cf3d5d0ac1403ec3f2d237ebb5/PyYAML-6.0.2-cp313-cp313-manylinux_2_17_s390x.manylinux2014_s390x.whl", hash = "sha256:17e311b6c678207928d649faa7cb0d7b4c26a0ba73d41e99c4fff6b6c3276484", size = 763361, upload-time = "2024-08-06T20:32:51.188Z" },
    { url = "https://files.pythonhosted.org/packages/04/24/b7721e4845c2f162d26f50521b825fb061bc0a5afcf9a386840f23ea19fa/PyYAML-6.0.2-cp313-cp313-manylinux_2_17_x86_64.manylinux2014_x86_64.whl", hash = "sha256:70b189594dbe54f75ab3a1acec5f1e3faa7e8cf2f1e08d9b561cb41b845f69d5", size = 759523, upload-time = "2024-08-06T20:32:53.019Z" },
    { url = "https://files.pythonhosted.org/packages/2b/b2/e3234f59ba06559c6ff63c4e10baea10e5e7df868092bf9ab40e5b9c56b6/PyYAML-6.0.2-cp313-cp313-musllinux_1_1_aarch64.whl", hash = "sha256:41e4e3953a79407c794916fa277a82531dd93aad34e29c2a514c2c0c5fe971cc", size = 726660, upload-time = "2024-08-06T20:32:54.708Z" },
    { url = "https://files.pythonhosted.org/packages/fe/0f/25911a9f080464c59fab9027482f822b86bf0608957a5fcc6eaac85aa515/PyYAML-6.0.2-cp313-cp313-musllinux_1_1_x86_64.whl", hash = "sha256:68ccc6023a3400877818152ad9a1033e3db8625d899c72eacb5a668902e4d652", size = 751597, upload-time = "2024-08-06T20:32:56.985Z" },
    { url = "https://files.pythonhosted.org/packages/14/0d/e2c3b43bbce3cf6bd97c840b46088a3031085179e596d4929729d8d68270/PyYAML-6.0.2-cp313-cp313-win32.whl", hash = "sha256:bc2fa7c6b47d6bc618dd7fb02ef6fdedb1090ec036abab80d4681424b84c1183", size = 140527, upload-time = "2024-08-06T20:33:03.001Z" },
    { url = "https://files.pythonhosted.org/packages/fa/de/02b54f42487e3d3c6efb3f89428677074ca7bf43aae402517bc7cca949f3/PyYAML-6.0.2-cp313-cp313-win_amd64.whl", hash = "sha256:8388ee1976c416731879ac16da0aff3f63b286ffdd57cdeb95f3f2e085687563", size = 156446, upload-time = "2024-08-06T20:33:04.33Z" },
]

[[package]]
name = "rapidfuzz"
version = "3.12.2"
source = { registry = "https://pypi.org/simple" }
sdist = { url = "https://files.pythonhosted.org/packages/f9/be/8dff25a6157dfbde9867720b1282157fe7b809e085130bb89d7655c62186/rapidfuzz-3.12.2.tar.gz", hash = "sha256:b0ba1ccc22fff782e7152a3d3d0caca44ec4e32dc48ba01c560b8593965b5aa3", size = 57907839, upload-time = "2025-03-02T18:32:28.366Z" }
wheels = [
    { url = "https://files.pythonhosted.org/packages/96/59/2ea3b5bb82798eae73d6ee892264ebfe42727626c1f0e96c77120f0d5cf6/rapidfuzz-3.12.2-cp313-cp313-macosx_10_13_x86_64.whl", hash = "sha256:941f31038dba5d3dedcfcceba81d61570ad457c873a24ceb13f4f44fcb574260", size = 1936870, upload-time = "2025-03-02T18:30:28.423Z" },
    { url = "https://files.pythonhosted.org/packages/54/85/4e486bf9ea05e771ad231731305ed701db1339157f630b76b246ce29cf71/rapidfuzz-3.12.2-cp313-cp313-macosx_11_0_arm64.whl", hash = "sha256:fe2dfc454ee51ba168a67b1e92b72aad251e45a074972cef13340bbad2fd9438", size = 1424231, upload-time = "2025-03-02T18:30:30.144Z" },
    { url = "https://files.pythonhosted.org/packages/dc/60/aeea3eed402c40a8cf055d554678769fbee0dd95c22f04546070a22bb90e/rapidfuzz-3.12.2-cp313-cp313-manylinux_2_17_aarch64.manylinux2014_aarch64.whl", hash = "sha256:78fafaf7f5a48ee35ccd7928339080a0136e27cf97396de45259eca1d331b714", size = 1398055, upload-time = "2025-03-02T18:30:31.999Z" },
    { url = "https://files.pythonhosted.org/packages/33/6b/757106f4c21fe3f20ce13ba3df560da60e52fe0dc390fd22bf613761669c/rapidfuzz-3.12.2-cp313-cp313-manylinux_2_17_i686.manylinux2014_i686.whl", hash = "sha256:e0c7989ff32c077bb8fd53253fd6ca569d1bfebc80b17557e60750e6909ba4fe", size = 5526188, upload-time = "2025-03-02T18:30:34.002Z" },
    { url = "https://files.pythonhosted.org/packages/1e/a2/7c680cdc5532746dba67ecf302eed975252657094e50ae334fa9268352e8/rapidfuzz-3.12.2-cp313-cp313-manylinux_2_17_ppc64le.manylinux2014_ppc64le.whl", hash = "sha256:96fa00bc105caa34b6cd93dca14a29243a3a7f0c336e4dcd36348d38511e15ac", size = 1648483, upload-time = "2025-03-02T18:30:36.197Z" },
    { url = "https://files.pythonhosted.org/packages/f6/b0/ce942a1448b1a75d64af230dd746dede502224dd29ca9001665bbfd4bee6/rapidfuzz-3.12.2-cp313-cp313-manylinux_2_17_s390x.manylinux2014_s390x.whl", hash = "sha256:bccfb30c668620c5bc3490f2dc7d7da1cca0ead5a9da8b755e2e02e2ef0dff14", size = 1676076, upload-time = "2025-03-02T18:30:38.335Z" },
    { url = "https://files.pythonhosted.org/packages/ba/71/81f77b08333200be6984b6cdf2bdfd7cfca4943f16b478a2f7838cba8d66/rapidfuzz-3.12.2-cp313-cp313-manylinux_2_17_x86_64.manylinux2014_x86_64.whl", hash = "sha256:2f9b0adc3d894beb51f5022f64717b6114a6fabaca83d77e93ac7675911c8cc5", size = 3114169, upload-time = "2025-03-02T18:30:40.485Z" },
    { url = "https://files.pythonhosted.org/packages/01/16/f3f34b207fdc8c61a33f9d2d61fc96b62c7dadca88bda1df1be4b94afb0b/rapidfuzz-3.12.2-cp313-cp313-musllinux_1_2_aarch64.whl", hash = "sha256:32691aa59577f42864d5535cb6225d0f47e2c7bff59cf4556e5171e96af68cc1", size = 2485317, upload-time = "2025-03-02T18:30:42.392Z" },
    { url = "https://files.pythonhosted.org/packages/b2/a6/b954f0766f644eb8dd8df44703e024ab4f5f15a8f8f5ea969963dd036f50/rapidfuzz-3.12.2-cp313-cp313-musllinux_1_2_i686.whl", hash = "sha256:758b10380ad34c1f51753a070d7bb278001b5e6fcf544121c6df93170952d705", size = 7844495, upload-time = "2025-03-02T18:30:44.732Z" },
    { url = "https://files.pythonhosted.org/packages/fb/8f/1dc604d05e07150a02b56a8ffc47df75ce316c65467259622c9edf098451/rapidfuzz-3.12.2-cp313-cp313-musllinux_1_2_ppc64le.whl", hash = "sha256:50a9c54c0147b468363119132d514c5024fbad1ed8af12bd8bd411b0119f9208", size = 2873242, upload-time = "2025-03-02T18:30:47.208Z" },
    { url = "https://files.pythonhosted.org/packages/78/a9/9c649ace4b7f885e0a5fdcd1f33b057ebd83ecc2837693e6659bd944a2bb/rapidfuzz-3.12.2-cp313-cp313-musllinux_1_2_s390x.whl", hash = "sha256:e3ceb87c11d2d0fbe8559bb795b0c0604b84cfc8bb7b8720b5c16e9e31e00f41", size = 3519124, upload-time = "2025-03-02T18:30:49.175Z" },
    { url = "https://files.pythonhosted.org/packages/f5/81/ce0b774e540a2e22ec802e383131d7ead18347197304d584c4ccf7b8861a/rapidfuzz-3.12.2-cp313-cp313-musllinux_1_2_x86_64.whl", hash = "sha256:f7c9a003002434889255ff5676ca0f8934a478065ab5e702f75dc42639505bba", size = 4557831, upload-time = "2025-03-02T18:30:51.24Z" },
    { url = "https://files.pythonhosted.org/packages/13/28/7bf0ee8d35efa7ab14e83d1795cdfd54833aa0428b6f87e987893136c372/rapidfuzz-3.12.2-cp313-cp313-win32.whl", hash = "sha256:cf165a76870cd875567941cf861dfd361a0a6e6a56b936c5d30042ddc9def090", size = 1842802, upload-time = "2025-03-02T18:30:53.185Z" },
    { url = "https://files.pythonhosted.org/packages/ef/7e/792d609484776c8a40e1695ebd28b62196be9f8347b785b9104604dc7268/rapidfuzz-3.12.2-cp313-cp313-win_amd64.whl", hash = "sha256:55bcc003541f5f16ec0a73bf6de758161973f9e8d75161954380738dd147f9f2", size = 1615808, upload-time = "2025-03-02T18:30:55.299Z" },
    { url = "https://files.pythonhosted.org/packages/4b/43/ca3d1018b392f49131843648e10b08ace23afe8dad3bee5f136e4346b7cd/rapidfuzz-3.12.2-cp313-cp313-win_arm64.whl", hash = "sha256:69f6ecdf1452139f2b947d0c169a605de578efdb72cbb2373cb0a94edca1fd34", size = 863535, upload-time = "2025-03-02T18:30:57.992Z" },
]

[[package]]
name = "redis"
version = "5.2.1"
source = { registry = "https://pypi.org/simple" }
sdist = { url = "https://files.pythonhosted.org/packages/47/da/d283a37303a995cd36f8b92db85135153dc4f7a8e4441aa827721b442cfb/redis-5.2.1.tar.gz", hash = "sha256:16f2e22dff21d5125e8481515e386711a34cbec50f0e44413dd7d9c060a54e0f", size = 4608355, upload-time = "2024-12-06T09:50:41.956Z" }
wheels = [
    { url = "https://files.pythonhosted.org/packages/3c/5f/fa26b9b2672cbe30e07d9a5bdf39cf16e3b80b42916757c5f92bca88e4ba/redis-5.2.1-py3-none-any.whl", hash = "sha256:ee7e1056b9aea0f04c6c2ed59452947f34c4940ee025f5dd83e6a6418b6989e4", size = 261502, upload-time = "2024-12-06T09:50:39.656Z" },
]

[[package]]
name = "regex"
version = "2024.11.6"
source = { registry = "https://pypi.org/simple" }
sdist = { url = "https://files.pythonhosted.org/packages/8e/5f/bd69653fbfb76cf8604468d3b4ec4c403197144c7bfe0e6a5fc9e02a07cb/regex-2024.11.6.tar.gz", hash = "sha256:7ab159b063c52a0333c884e4679f8d7a85112ee3078fe3d9004b2dd875585519", size = 399494, upload-time = "2024-11-06T20:12:31.635Z" }
wheels = [
    { url = "https://files.pythonhosted.org/packages/90/73/bcb0e36614601016552fa9344544a3a2ae1809dc1401b100eab02e772e1f/regex-2024.11.6-cp313-cp313-macosx_10_13_universal2.whl", hash = "sha256:a6ba92c0bcdf96cbf43a12c717eae4bc98325ca3730f6b130ffa2e3c3c723d84", size = 483525, upload-time = "2024-11-06T20:10:45.19Z" },
    { url = "https://files.pythonhosted.org/packages/0f/3f/f1a082a46b31e25291d830b369b6b0c5576a6f7fb89d3053a354c24b8a83/regex-2024.11.6-cp313-cp313-macosx_10_13_x86_64.whl", hash = "sha256:525eab0b789891ac3be914d36893bdf972d483fe66551f79d3e27146191a37d4", size = 288324, upload-time = "2024-11-06T20:10:47.177Z" },
    { url = "https://files.pythonhosted.org/packages/09/c9/4e68181a4a652fb3ef5099e077faf4fd2a694ea6e0f806a7737aff9e758a/regex-2024.11.6-cp313-cp313-macosx_11_0_arm64.whl", hash = "sha256:086a27a0b4ca227941700e0b31425e7a28ef1ae8e5e05a33826e17e47fbfdba0", size = 284617, upload-time = "2024-11-06T20:10:49.312Z" },
    { url = "https://files.pythonhosted.org/packages/fc/fd/37868b75eaf63843165f1d2122ca6cb94bfc0271e4428cf58c0616786dce/regex-2024.11.6-cp313-cp313-manylinux_2_17_aarch64.manylinux2014_aarch64.whl", hash = "sha256:bde01f35767c4a7899b7eb6e823b125a64de314a8ee9791367c9a34d56af18d0", size = 795023, upload-time = "2024-11-06T20:10:51.102Z" },
    { url = "https://files.pythonhosted.org/packages/c4/7c/d4cd9c528502a3dedb5c13c146e7a7a539a3853dc20209c8e75d9ba9d1b2/regex-2024.11.6-cp313-cp313-manylinux_2_17_ppc64le.manylinux2014_ppc64le.whl", hash = "sha256:b583904576650166b3d920d2bcce13971f6f9e9a396c673187f49811b2769dc7", size = 833072, upload-time = "2024-11-06T20:10:52.926Z" },
    { url = "https://files.pythonhosted.org/packages/4f/db/46f563a08f969159c5a0f0e722260568425363bea43bb7ae370becb66a67/regex-2024.11.6-cp313-cp313-manylinux_2_17_s390x.manylinux2014_s390x.whl", hash = "sha256:1c4de13f06a0d54fa0d5ab1b7138bfa0d883220965a29616e3ea61b35d5f5fc7", size = 823130, upload-time = "2024-11-06T20:10:54.828Z" },
    { url = "https://files.pythonhosted.org/packages/db/60/1eeca2074f5b87df394fccaa432ae3fc06c9c9bfa97c5051aed70e6e00c2/regex-2024.11.6-cp313-cp313-manylinux_2_17_x86_64.manylinux2014_x86_64.whl", hash = "sha256:3cde6e9f2580eb1665965ce9bf17ff4952f34f5b126beb509fee8f4e994f143c", size = 796857, upload-time = "2024-11-06T20:10:56.634Z" },
    { url = "https://files.pythonhosted.org/packages/10/db/ac718a08fcee981554d2f7bb8402f1faa7e868c1345c16ab1ebec54b0d7b/regex-2024.11.6-cp313-cp313-manylinux_2_5_i686.manylinux1_i686.manylinux_2_17_i686.manylinux2014_i686.whl", hash = "sha256:0d7f453dca13f40a02b79636a339c5b62b670141e63efd511d3f8f73fba162b3", size = 784006, upload-time = "2024-11-06T20:10:59.369Z" },
    { url = "https://files.pythonhosted.org/packages/c2/41/7da3fe70216cea93144bf12da2b87367590bcf07db97604edeea55dac9ad/regex-2024.11.6-cp313-cp313-musllinux_1_2_aarch64.whl", hash = "sha256:59dfe1ed21aea057a65c6b586afd2a945de04fc7db3de0a6e3ed5397ad491b07", size = 781650, upload-time = "2024-11-06T20:11:02.042Z" },
    { url = "https://files.pythonhosted.org/packages/a7/d5/880921ee4eec393a4752e6ab9f0fe28009435417c3102fc413f3fe81c4e5/regex-2024.11.6-cp313-cp313-musllinux_1_2_i686.whl", hash = "sha256:b97c1e0bd37c5cd7902e65f410779d39eeda155800b65fc4d04cc432efa9bc6e", size = 789545, upload-time = "2024-11-06T20:11:03.933Z" },
    { url = "https://files.pythonhosted.org/packages/dc/96/53770115e507081122beca8899ab7f5ae28ae790bfcc82b5e38976df6a77/regex-2024.11.6-cp313-cp313-musllinux_1_2_ppc64le.whl", hash = "sha256:f9d1e379028e0fc2ae3654bac3cbbef81bf3fd571272a42d56c24007979bafb6", size = 853045, upload-time = "2024-11-06T20:11:06.497Z" },
    { url = "https://files.pythonhosted.org/packages/31/d3/1372add5251cc2d44b451bd94f43b2ec78e15a6e82bff6a290ef9fd8f00a/regex-2024.11.6-cp313-cp313-musllinux_1_2_s390x.whl", hash = "sha256:13291b39131e2d002a7940fb176e120bec5145f3aeb7621be6534e46251912c4", size = 860182, upload-time = "2024-11-06T20:11:09.06Z" },
    { url = "https://files.pythonhosted.org/packages/ed/e3/c446a64984ea9f69982ba1a69d4658d5014bc7a0ea468a07e1a1265db6e2/regex-2024.11.6-cp313-cp313-musllinux_1_2_x86_64.whl", hash = "sha256:4f51f88c126370dcec4908576c5a627220da6c09d0bff31cfa89f2523843316d", size = 787733, upload-time = "2024-11-06T20:11:11.256Z" },
    { url = "https://files.pythonhosted.org/packages/2b/f1/e40c8373e3480e4f29f2692bd21b3e05f296d3afebc7e5dcf21b9756ca1c/regex-2024.11.6-cp313-cp313-win32.whl", hash = "sha256:63b13cfd72e9601125027202cad74995ab26921d8cd935c25f09c630436348ff", size = 262122, upload-time = "2024-11-06T20:11:13.161Z" },
    { url = "https://files.pythonhosted.org/packages/45/94/bc295babb3062a731f52621cdc992d123111282e291abaf23faa413443ea/regex-2024.11.6-cp313-cp313-win_amd64.whl", hash = "sha256:2b3361af3198667e99927da8b84c1b010752fa4b1115ee30beaa332cabc3ef1a", size = 273545, upload-time = "2024-11-06T20:11:15Z" },
]

[[package]]
name = "reporters-db"
version = "3.2.58"
source = { registry = "https://pypi.org/simple" }
sdist = { url = "https://files.pythonhosted.org/packages/16/b9/8ab93fceec43db806a93508b895e230b41f41818a4c6f3be6c441b8cc28c/reporters_db-3.2.58.tar.gz", hash = "sha256:3ac8234b4bf55ee2fe65090f3a8bab05098bb633d1fbc58fd2f79fe8a4eaacc7", size = 171526, upload-time = "2025-08-27T21:30:32.559Z" }
wheels = [
    { url = "https://files.pythonhosted.org/packages/d5/2e/6ad1eb8fbcc09e85ae2bf43d7b8968b22bf4f2b818e7d5263e26d289b719/reporters_db-3.2.58-py3-none-any.whl", hash = "sha256:6f62858e62a5efc5184eec3326b2a3e1890915f9cdb1b8a738c2707e15c03c69", size = 171573, upload-time = "2025-08-27T21:30:30.614Z" },
]

[[package]]
name = "requests"
version = "2.32.3"
source = { registry = "https://pypi.org/simple" }
dependencies = [
    { name = "certifi" },
    { name = "charset-normalizer" },
    { name = "idna" },
    { name = "urllib3" },
]
sdist = { url = "https://files.pythonhosted.org/packages/63/70/2bf7780ad2d390a8d301ad0b550f1581eadbd9a20f896afe06353c2a2913/requests-2.32.3.tar.gz", hash = "sha256:55365417734eb18255590a9ff9eb97e9e1da868d4ccd6402399eaf68af20a760", size = 131218, upload-time = "2024-05-29T15:37:49.536Z" }
wheels = [
    { url = "https://files.pythonhosted.org/packages/f9/9b/335f9764261e915ed497fcdeb11df5dfd6f7bf257d4a6a2a686d80da4d54/requests-2.32.3-py3-none-any.whl", hash = "sha256:70761cfe03c773ceb22aa2f671b4757976145175cdfca038c02654d061d6dcc6", size = 64928, upload-time = "2024-05-29T15:37:47.027Z" },
]

[[package]]
name = "requests-file"
version = "2.1.0"
source = { registry = "https://pypi.org/simple" }
dependencies = [
    { name = "requests" },
]
sdist = { url = "https://files.pythonhosted.org/packages/72/97/bf44e6c6bd8ddbb99943baf7ba8b1a8485bcd2fe0e55e5708d7fee4ff1ae/requests_file-2.1.0.tar.gz", hash = "sha256:0f549a3f3b0699415ac04d167e9cb39bccfb730cb832b4d20be3d9867356e658", size = 6891, upload-time = "2024-05-21T16:28:00.24Z" }
wheels = [
    { url = "https://files.pythonhosted.org/packages/d7/25/dd878a121fcfdf38f52850f11c512e13ec87c2ea72385933818e5b6c15ce/requests_file-2.1.0-py2.py3-none-any.whl", hash = "sha256:cf270de5a4c5874e84599fc5778303d496c10ae5e870bfa378818f35d21bda5c", size = 4244, upload-time = "2024-05-21T16:27:57.733Z" },
]

[[package]]
name = "s3transfer"
version = "0.11.4"
source = { registry = "https://pypi.org/simple" }
dependencies = [
    { name = "botocore" },
]
sdist = { url = "https://files.pythonhosted.org/packages/0f/ec/aa1a215e5c126fe5decbee2e107468f51d9ce190b9763cb649f76bb45938/s3transfer-0.11.4.tar.gz", hash = "sha256:559f161658e1cf0a911f45940552c696735f5c74e64362e515f333ebed87d679", size = 148419, upload-time = "2025-03-04T20:29:15.012Z" }
wheels = [
    { url = "https://files.pythonhosted.org/packages/86/62/8d3fc3ec6640161a5649b2cddbbf2b9fa39c92541225b33f117c37c5a2eb/s3transfer-0.11.4-py3-none-any.whl", hash = "sha256:ac265fa68318763a03bf2dc4f39d5cbd6a9e178d81cc9483ad27da33637e320d", size = 84412, upload-time = "2025-03-04T20:29:13.433Z" },
]

[[package]]
name = "scikit-learn"
version = "1.6.1"
source = { registry = "https://pypi.org/simple" }
dependencies = [
    { name = "joblib" },
    { name = "numpy" },
    { name = "scipy" },
    { name = "threadpoolctl" },
]
sdist = { url = "https://files.pythonhosted.org/packages/9e/a5/4ae3b3a0755f7b35a280ac90b28817d1f380318973cff14075ab41ef50d9/scikit_learn-1.6.1.tar.gz", hash = "sha256:b4fc2525eca2c69a59260f583c56a7557c6ccdf8deafdba6e060f94c1c59738e", size = 7068312, upload-time = "2025-01-10T08:07:55.348Z" }
wheels = [
    { url = "https://files.pythonhosted.org/packages/2e/59/8eb1872ca87009bdcdb7f3cdc679ad557b992c12f4b61f9250659e592c63/scikit_learn-1.6.1-cp313-cp313-macosx_10_13_x86_64.whl", hash = "sha256:2ffa1e9e25b3d93990e74a4be2c2fc61ee5af85811562f1288d5d055880c4322", size = 12010001, upload-time = "2025-01-10T08:06:58.613Z" },
    { url = "https://files.pythonhosted.org/packages/9d/05/f2fc4effc5b32e525408524c982c468c29d22f828834f0625c5ef3d601be/scikit_learn-1.6.1-cp313-cp313-macosx_12_0_arm64.whl", hash = "sha256:dc5cf3d68c5a20ad6d571584c0750ec641cc46aeef1c1507be51300e6003a7e1", size = 11096360, upload-time = "2025-01-10T08:07:01.556Z" },
    { url = "https://files.pythonhosted.org/packages/c8/e4/4195d52cf4f113573fb8ebc44ed5a81bd511a92c0228889125fac2f4c3d1/scikit_learn-1.6.1-cp313-cp313-manylinux_2_17_aarch64.manylinux2014_aarch64.whl", hash = "sha256:c06beb2e839ecc641366000ca84f3cf6fa9faa1777e29cf0c04be6e4d096a348", size = 12209004, upload-time = "2025-01-10T08:07:06.931Z" },
    { url = "https://files.pythonhosted.org/packages/94/be/47e16cdd1e7fcf97d95b3cb08bde1abb13e627861af427a3651fcb80b517/scikit_learn-1.6.1-cp313-cp313-manylinux_2_17_x86_64.manylinux2014_x86_64.whl", hash = "sha256:e8ca8cb270fee8f1f76fa9bfd5c3507d60c6438bbee5687f81042e2bb98e5a97", size = 13171776, upload-time = "2025-01-10T08:07:11.715Z" },
    { url = "https://files.pythonhosted.org/packages/34/b0/ca92b90859070a1487827dbc672f998da95ce83edce1270fc23f96f1f61a/scikit_learn-1.6.1-cp313-cp313-win_amd64.whl", hash = "sha256:7a1c43c8ec9fde528d664d947dc4c0789be4077a3647f232869f41d9bf50e0fb", size = 11071865, upload-time = "2025-01-10T08:07:16.088Z" },
    { url = "https://files.pythonhosted.org/packages/12/ae/993b0fb24a356e71e9a894e42b8a9eec528d4c70217353a1cd7a48bc25d4/scikit_learn-1.6.1-cp313-cp313t-macosx_10_13_x86_64.whl", hash = "sha256:a17c1dea1d56dcda2fac315712f3651a1fea86565b64b48fa1bc090249cbf236", size = 11955804, upload-time = "2025-01-10T08:07:20.385Z" },
    { url = "https://files.pythonhosted.org/packages/d6/54/32fa2ee591af44507eac86406fa6bba968d1eb22831494470d0a2e4a1eb1/scikit_learn-1.6.1-cp313-cp313t-macosx_12_0_arm64.whl", hash = "sha256:6a7aa5f9908f0f28f4edaa6963c0a6183f1911e63a69aa03782f0d924c830a35", size = 11100530, upload-time = "2025-01-10T08:07:23.675Z" },
    { url = "https://files.pythonhosted.org/packages/3f/58/55856da1adec655bdce77b502e94a267bf40a8c0b89f8622837f89503b5a/scikit_learn-1.6.1-cp313-cp313t-manylinux_2_17_x86_64.manylinux2014_x86_64.whl", hash = "sha256:0650e730afb87402baa88afbf31c07b84c98272622aaba002559b614600ca691", size = 12433852, upload-time = "2025-01-10T08:07:26.817Z" },
    { url = "https://files.pythonhosted.org/packages/ff/4f/c83853af13901a574f8f13b645467285a48940f185b690936bb700a50863/scikit_learn-1.6.1-cp313-cp313t-win_amd64.whl", hash = "sha256:3f59fe08dc03ea158605170eb52b22a105f238a5d512c4470ddeca71feae8e5f", size = 11337256, upload-time = "2025-01-10T08:07:31.084Z" },
]

[[package]]
name = "scipy"
version = "1.15.2"
source = { registry = "https://pypi.org/simple" }
dependencies = [
    { name = "numpy" },
]
sdist = { url = "https://files.pythonhosted.org/packages/b7/b9/31ba9cd990e626574baf93fbc1ac61cf9ed54faafd04c479117517661637/scipy-1.15.2.tar.gz", hash = "sha256:cd58a314d92838f7e6f755c8a2167ead4f27e1fd5c1251fd54289569ef3495ec", size = 59417316, upload-time = "2025-02-17T00:42:24.791Z" }
wheels = [
    { url = "https://files.pythonhosted.org/packages/53/40/09319f6e0f276ea2754196185f95cd191cb852288440ce035d5c3a931ea2/scipy-1.15.2-cp313-cp313-macosx_10_13_x86_64.whl", hash = "sha256:01edfac9f0798ad6b46d9c4c9ca0e0ad23dbf0b1eb70e96adb9fa7f525eff0bf", size = 38717587, upload-time = "2025-02-17T00:32:53.196Z" },
    { url = "https://files.pythonhosted.org/packages/fe/c3/2854f40ecd19585d65afaef601e5e1f8dbf6758b2f95b5ea93d38655a2c6/scipy-1.15.2-cp313-cp313-macosx_12_0_arm64.whl", hash = "sha256:08b57a9336b8e79b305a143c3655cc5bdbe6d5ece3378578888d2afbb51c4e37", size = 30100266, upload-time = "2025-02-17T00:32:59.318Z" },
    { url = "https://files.pythonhosted.org/packages/dd/b1/f9fe6e3c828cb5930b5fe74cb479de5f3d66d682fa8adb77249acaf545b8/scipy-1.15.2-cp313-cp313-macosx_14_0_arm64.whl", hash = "sha256:54c462098484e7466362a9f1672d20888f724911a74c22ae35b61f9c5919183d", size = 22373768, upload-time = "2025-02-17T00:33:04.091Z" },
    { url = "https://files.pythonhosted.org/packages/15/9d/a60db8c795700414c3f681908a2b911e031e024d93214f2d23c6dae174ab/scipy-1.15.2-cp313-cp313-macosx_14_0_x86_64.whl", hash = "sha256:cf72ff559a53a6a6d77bd8eefd12a17995ffa44ad86c77a5df96f533d4e6c6bb", size = 25154719, upload-time = "2025-02-17T00:33:08.909Z" },
    { url = "https://files.pythonhosted.org/packages/37/3b/9bda92a85cd93f19f9ed90ade84aa1e51657e29988317fabdd44544f1dd4/scipy-1.15.2-cp313-cp313-manylinux_2_17_aarch64.manylinux2014_aarch64.whl", hash = "sha256:9de9d1416b3d9e7df9923ab23cd2fe714244af10b763975bea9e4f2e81cebd27", size = 35163195, upload-time = "2025-02-17T00:33:15.352Z" },
    { url = "https://files.pythonhosted.org/packages/03/5a/fc34bf1aa14dc7c0e701691fa8685f3faec80e57d816615e3625f28feb43/scipy-1.15.2-cp313-cp313-manylinux_2_17_x86_64.manylinux2014_x86_64.whl", hash = "sha256:fb530e4794fc8ea76a4a21ccb67dea33e5e0e60f07fc38a49e821e1eae3b71a0", size = 37255404, upload-time = "2025-02-17T00:33:22.21Z" },
    { url = "https://files.pythonhosted.org/packages/4a/71/472eac45440cee134c8a180dbe4c01b3ec247e0338b7c759e6cd71f199a7/scipy-1.15.2-cp313-cp313-musllinux_1_2_aarch64.whl", hash = "sha256:5ea7ed46d437fc52350b028b1d44e002646e28f3e8ddc714011aaf87330f2f32", size = 36860011, upload-time = "2025-02-17T00:33:29.446Z" },
    { url = "https://files.pythonhosted.org/packages/01/b3/21f890f4f42daf20e4d3aaa18182dddb9192771cd47445aaae2e318f6738/scipy-1.15.2-cp313-cp313-musllinux_1_2_x86_64.whl", hash = "sha256:11e7ad32cf184b74380f43d3c0a706f49358b904fa7d5345f16ddf993609184d", size = 39657406, upload-time = "2025-02-17T00:33:39.019Z" },
    { url = "https://files.pythonhosted.org/packages/0d/76/77cf2ac1f2a9cc00c073d49e1e16244e389dd88e2490c91d84e1e3e4d126/scipy-1.15.2-cp313-cp313-win_amd64.whl", hash = "sha256:a5080a79dfb9b78b768cebf3c9dcbc7b665c5875793569f48bf0e2b1d7f68f6f", size = 40961243, upload-time = "2025-02-17T00:34:51.024Z" },
    { url = "https://files.pythonhosted.org/packages/4c/4b/a57f8ddcf48e129e6054fa9899a2a86d1fc6b07a0e15c7eebff7ca94533f/scipy-1.15.2-cp313-cp313t-macosx_10_13_x86_64.whl", hash = "sha256:447ce30cee6a9d5d1379087c9e474628dab3db4a67484be1b7dc3196bfb2fac9", size = 38870286, upload-time = "2025-02-17T00:33:47.62Z" },
    { url = "https://files.pythonhosted.org/packages/0c/43/c304d69a56c91ad5f188c0714f6a97b9c1fed93128c691148621274a3a68/scipy-1.15.2-cp313-cp313t-macosx_12_0_arm64.whl", hash = "sha256:c90ebe8aaa4397eaefa8455a8182b164a6cc1d59ad53f79943f266d99f68687f", size = 30141634, upload-time = "2025-02-17T00:33:54.131Z" },
    { url = "https://files.pythonhosted.org/packages/44/1a/6c21b45d2548eb73be9b9bff421aaaa7e85e22c1f9b3bc44b23485dfce0a/scipy-1.15.2-cp313-cp313t-macosx_14_0_arm64.whl", hash = "sha256:def751dd08243934c884a3221156d63e15234a3155cf25978b0a668409d45eb6", size = 22415179, upload-time = "2025-02-17T00:33:59.948Z" },
    { url = "https://files.pythonhosted.org/packages/74/4b/aefac4bba80ef815b64f55da06f62f92be5d03b467f2ce3668071799429a/scipy-1.15.2-cp313-cp313t-macosx_14_0_x86_64.whl", hash = "sha256:302093e7dfb120e55515936cb55618ee0b895f8bcaf18ff81eca086c17bd80af", size = 25126412, upload-time = "2025-02-17T00:34:06.328Z" },
    { url = "https://files.pythonhosted.org/packages/b1/53/1cbb148e6e8f1660aacd9f0a9dfa2b05e9ff1cb54b4386fe868477972ac2/scipy-1.15.2-cp313-cp313t-manylinux_2_17_aarch64.manylinux2014_aarch64.whl", hash = "sha256:7cd5b77413e1855351cdde594eca99c1f4a588c2d63711388b6a1f1c01f62274", size = 34952867, upload-time = "2025-02-17T00:34:12.928Z" },
    { url = "https://files.pythonhosted.org/packages/2c/23/e0eb7f31a9c13cf2dca083828b97992dd22f8184c6ce4fec5deec0c81fcf/scipy-1.15.2-cp313-cp313t-manylinux_2_17_x86_64.manylinux2014_x86_64.whl", hash = "sha256:6d0194c37037707b2afa7a2f2a924cf7bac3dc292d51b6a925e5fcb89bc5c776", size = 36890009, upload-time = "2025-02-17T00:34:19.55Z" },
    { url = "https://files.pythonhosted.org/packages/03/f3/e699e19cabe96bbac5189c04aaa970718f0105cff03d458dc5e2b6bd1e8c/scipy-1.15.2-cp313-cp313t-musllinux_1_2_aarch64.whl", hash = "sha256:bae43364d600fdc3ac327db99659dcb79e6e7ecd279a75fe1266669d9a652828", size = 36545159, upload-time = "2025-02-17T00:34:26.724Z" },
    { url = "https://files.pythonhosted.org/packages/af/f5/ab3838e56fe5cc22383d6fcf2336e48c8fe33e944b9037fbf6cbdf5a11f8/scipy-1.15.2-cp313-cp313t-musllinux_1_2_x86_64.whl", hash = "sha256:f031846580d9acccd0044efd1a90e6f4df3a6e12b4b6bd694a7bc03a89892b28", size = 39136566, upload-time = "2025-02-17T00:34:34.512Z" },
    { url = "https://files.pythonhosted.org/packages/0a/c8/b3f566db71461cabd4b2d5b39bcc24a7e1c119535c8361f81426be39bb47/scipy-1.15.2-cp313-cp313t-win_amd64.whl", hash = "sha256:fe8a9eb875d430d81755472c5ba75e84acc980e4a8f6204d402849234d3017db", size = 40477705, upload-time = "2025-02-17T00:34:43.619Z" },
]

[[package]]
name = "seal-rookery"
version = "2.3.1"
source = { registry = "https://pypi.org/simple" }
sdist = { url = "https://files.pythonhosted.org/packages/52/80/af96f8a10597560e1676140ffe14fa82f0b0bd78333accdfca9262dd5c52/seal_rookery-2.3.1.tar.gz", hash = "sha256:fd8a7e02f12403b9dd6f8241ad51d0912946ab8f329a64add736fca174279dd7", size = 15797347, upload-time = "2025-02-13T02:08:07.734Z" }
wheels = [
    { url = "https://files.pythonhosted.org/packages/49/b9/d891cea6ff50ff7814de54204cb0c769284dbb9d8a6280d59d646e81025c/seal_rookery-2.3.1-py2.py3-none-any.whl", hash = "sha256:6506bd7b30bb505a9685ac8ac003d6c82f295629fc005767c9c87ed868bbd9dd", size = 15803546, upload-time = "2025-02-13T02:08:03.32Z" },
]

[[package]]
name = "selenium"
version = "4.30.0"
source = { registry = "https://pypi.org/simple" }
dependencies = [
    { name = "certifi" },
    { name = "trio" },
    { name = "trio-websocket" },
    { name = "typing-extensions" },
    { name = "urllib3", extra = ["socks"] },
    { name = "websocket-client" },
]
sdist = { url = "https://files.pythonhosted.org/packages/70/f8/12e5c86f5d4b26758151a2145cb0909d2b811a3ac846b645dd7c63023543/selenium-4.30.0.tar.gz", hash = "sha256:16ab890fc7cb21a01e1b1e9a0fbaa9445fe30837eabc66e90b3bacf12138126a", size = 859424, upload-time = "2025-03-21T20:53:41.587Z" }
wheels = [
    { url = "https://files.pythonhosted.org/packages/79/cb/6e9c6f9072eb09d0f0cdfc52e33ad6583a6bd5232a322fccdd378104c6e0/selenium-4.30.0-py3-none-any.whl", hash = "sha256:90bcd3be86a1762100a093b33e5e4530b328226da94208caadb15ce13243dffd", size = 9353816, upload-time = "2025-03-21T20:53:39.469Z" },
]

[[package]]
name = "sentry-sdk"
version = "2.29.1"
source = { registry = "https://pypi.org/simple" }
dependencies = [
    { name = "certifi" },
    { name = "urllib3" },
]
sdist = { url = "https://files.pythonhosted.org/packages/22/67/d552a5f8e5a6a56b2feea6529e2d8ccd54349084c84176d5a1f7295044bc/sentry_sdk-2.29.1.tar.gz", hash = "sha256:8d4a0206b95fa5fe85e5e7517ed662e3888374bdc342c00e435e10e6d831aa6d", size = 325518, upload-time = "2025-05-19T14:27:38.512Z" }
wheels = [
    { url = "https://files.pythonhosted.org/packages/f0/e5/da07b0bd832cefd52d16f2b9bbbe31624d57552602c06631686b93ccb1bd/sentry_sdk-2.29.1-py2.py3-none-any.whl", hash = "sha256:90862fe0616ded4572da6c9dadb363121a1ae49a49e21c418f0634e9d10b4c19", size = 341553, upload-time = "2025-05-19T14:27:36.882Z" },
]

[package.optional-dependencies]
celery = [
    { name = "celery" },
]
django = [
    { name = "django" },
]

[[package]]
name = "service-identity"
version = "24.2.0"
source = { registry = "https://pypi.org/simple" }
dependencies = [
    { name = "attrs" },
    { name = "cryptography" },
    { name = "pyasn1" },
    { name = "pyasn1-modules" },
]
sdist = { url = "https://files.pythonhosted.org/packages/07/a5/dfc752b979067947261dbbf2543470c58efe735c3c1301dd870ef27830ee/service_identity-24.2.0.tar.gz", hash = "sha256:b8683ba13f0d39c6cd5d625d2c5f65421d6d707b013b375c355751557cbe8e09", size = 39245, upload-time = "2024-10-26T07:21:57.736Z" }
wheels = [
    { url = "https://files.pythonhosted.org/packages/08/2c/ca6dd598b384bc1ce581e24aaae0f2bed4ccac57749d5c3befbb5e742081/service_identity-24.2.0-py3-none-any.whl", hash = "sha256:6b047fbd8a84fd0bb0d55ebce4031e400562b9196e1e0d3e0fe2b8a59f6d4a85", size = 11364, upload-time = "2024-10-26T07:21:56.302Z" },
]

[[package]]
name = "setuptools"
version = "78.1.0"
source = { registry = "https://pypi.org/simple" }
sdist = { url = "https://files.pythonhosted.org/packages/a9/5a/0db4da3bc908df06e5efae42b44e75c81dd52716e10192ff36d0c1c8e379/setuptools-78.1.0.tar.gz", hash = "sha256:18fd474d4a82a5f83dac888df697af65afa82dec7323d09c3e37d1f14288da54", size = 1367827, upload-time = "2025-03-25T22:49:35.332Z" }
wheels = [
    { url = "https://files.pythonhosted.org/packages/54/21/f43f0a1fa8b06b32812e0975981f4677d28e0f3271601dc88ac5a5b83220/setuptools-78.1.0-py3-none-any.whl", hash = "sha256:3e386e96793c8702ae83d17b853fb93d3e09ef82ec62722e61da5cd22376dcd8", size = 1256108, upload-time = "2025-03-25T22:49:33.13Z" },
]

[[package]]
name = "sgmllib3k"
version = "1.0.0"
source = { registry = "https://pypi.org/simple" }
sdist = { url = "https://files.pythonhosted.org/packages/9e/bd/3704a8c3e0942d711c1299ebf7b9091930adae6675d7c8f476a7ce48653c/sgmllib3k-1.0.0.tar.gz", hash = "sha256:7868fb1c8bfa764c1ac563d3cf369c381d1325d36124933a726f29fcdaa812e9", size = 5750, upload-time = "2010-08-24T14:33:52.445Z" }

[[package]]
name = "simplejson"
version = "3.20.1"
source = { registry = "https://pypi.org/simple" }
sdist = { url = "https://files.pythonhosted.org/packages/af/92/51b417685abd96b31308b61b9acce7ec50d8e1de8fbc39a7fd4962c60689/simplejson-3.20.1.tar.gz", hash = "sha256:e64139b4ec4f1f24c142ff7dcafe55a22b811a74d86d66560c8815687143037d", size = 85591, upload-time = "2025-02-15T05:18:53.15Z" }
wheels = [
    { url = "https://files.pythonhosted.org/packages/c4/03/0f453a27877cb5a5fff16a975925f4119102cc8552f52536b9a98ef0431e/simplejson-3.20.1-cp313-cp313-macosx_10_13_universal2.whl", hash = "sha256:71e849e7ceb2178344998cbe5ade101f1b329460243c79c27fbfc51c0447a7c3", size = 93109, upload-time = "2025-02-15T05:17:00.377Z" },
    { url = "https://files.pythonhosted.org/packages/74/1f/a729f4026850cabeaff23e134646c3f455e86925d2533463420635ae54de/simplejson-3.20.1-cp313-cp313-macosx_10_13_x86_64.whl", hash = "sha256:b63fdbab29dc3868d6f009a59797cefaba315fd43cd32ddd998ee1da28e50e29", size = 75475, upload-time = "2025-02-15T05:17:02.544Z" },
    { url = "https://files.pythonhosted.org/packages/e2/14/50a2713fee8ff1f8d655b1a14f4a0f1c0c7246768a1b3b3d12964a4ed5aa/simplejson-3.20.1-cp313-cp313-macosx_11_0_arm64.whl", hash = "sha256:1190f9a3ce644fd50ec277ac4a98c0517f532cfebdcc4bd975c0979a9f05e1fb", size = 75112, upload-time = "2025-02-15T05:17:03.875Z" },
    { url = "https://files.pythonhosted.org/packages/45/86/ea9835abb646755140e2d482edc9bc1e91997ed19a59fd77ae4c6a0facea/simplejson-3.20.1-cp313-cp313-manylinux_2_17_aarch64.manylinux2014_aarch64.whl", hash = "sha256:c1336ba7bcb722ad487cd265701ff0583c0bb6de638364ca947bb84ecc0015d1", size = 150245, upload-time = "2025-02-15T05:17:06.899Z" },
    { url = "https://files.pythonhosted.org/packages/12/b4/53084809faede45da829fe571c65fbda8479d2a5b9c633f46b74124d56f5/simplejson-3.20.1-cp313-cp313-manylinux_2_17_ppc64le.manylinux2014_ppc64le.whl", hash = "sha256:e975aac6a5acd8b510eba58d5591e10a03e3d16c1cf8a8624ca177491f7230f0", size = 158465, upload-time = "2025-02-15T05:17:08.707Z" },
    { url = "https://files.pythonhosted.org/packages/a9/7d/d56579468d1660b3841e1f21c14490d103e33cf911886b22652d6e9683ec/simplejson-3.20.1-cp313-cp313-manylinux_2_5_i686.manylinux1_i686.manylinux_2_17_i686.manylinux2014_i686.whl", hash = "sha256:6a6dd11ee282937ad749da6f3b8d87952ad585b26e5edfa10da3ae2536c73078", size = 148514, upload-time = "2025-02-15T05:17:11.323Z" },
    { url = "https://files.pythonhosted.org/packages/19/e3/874b1cca3d3897b486d3afdccc475eb3a09815bf1015b01cf7fcb52a55f0/simplejson-3.20.1-cp313-cp313-manylinux_2_5_x86_64.manylinux1_x86_64.manylinux_2_17_x86_64.manylinux2014_x86_64.whl", hash = "sha256:ab980fcc446ab87ea0879edad41a5c28f2d86020014eb035cf5161e8de4474c6", size = 152262, upload-time = "2025-02-15T05:17:13.543Z" },
    { url = "https://files.pythonhosted.org/packages/32/84/f0fdb3625292d945c2bd13a814584603aebdb38cfbe5fe9be6b46fe598c4/simplejson-3.20.1-cp313-cp313-musllinux_1_2_aarch64.whl", hash = "sha256:f5aee2a4cb6b146bd17333ac623610f069f34e8f31d2f4f0c1a2186e50c594f0", size = 150164, upload-time = "2025-02-15T05:17:15.021Z" },
    { url = "https://files.pythonhosted.org/packages/95/51/6d625247224f01eaaeabace9aec75ac5603a42f8ebcce02c486fbda8b428/simplejson-3.20.1-cp313-cp313-musllinux_1_2_i686.whl", hash = "sha256:652d8eecbb9a3b6461b21ec7cf11fd0acbab144e45e600c817ecf18e4580b99e", size = 151795, upload-time = "2025-02-15T05:17:16.542Z" },
    { url = "https://files.pythonhosted.org/packages/7f/d9/bb921df6b35be8412f519e58e86d1060fddf3ad401b783e4862e0a74c4c1/simplejson-3.20.1-cp313-cp313-musllinux_1_2_ppc64le.whl", hash = "sha256:8c09948f1a486a89251ee3a67c9f8c969b379f6ffff1a6064b41fea3bce0a112", size = 159027, upload-time = "2025-02-15T05:17:18.083Z" },
    { url = "https://files.pythonhosted.org/packages/03/c5/5950605e4ad023a6621cf4c931b29fd3d2a9c1f36be937230bfc83d7271d/simplejson-3.20.1-cp313-cp313-musllinux_1_2_x86_64.whl", hash = "sha256:cbbd7b215ad4fc6f058b5dd4c26ee5c59f72e031dfda3ac183d7968a99e4ca3a", size = 154380, upload-time = "2025-02-15T05:17:20.334Z" },
    { url = "https://files.pythonhosted.org/packages/66/ad/b74149557c5ec1e4e4d55758bda426f5d2ec0123cd01a53ae63b8de51fa3/simplejson-3.20.1-cp313-cp313-win32.whl", hash = "sha256:ae81e482476eaa088ef9d0120ae5345de924f23962c0c1e20abbdff597631f87", size = 74102, upload-time = "2025-02-15T05:17:22.475Z" },
    { url = "https://files.pythonhosted.org/packages/db/a9/25282fdd24493e1022f30b7f5cdf804255c007218b2bfaa655bd7ad34b2d/simplejson-3.20.1-cp313-cp313-win_amd64.whl", hash = "sha256:1b9fd15853b90aec3b1739f4471efbf1ac05066a2c7041bf8db821bb73cd2ddc", size = 75736, upload-time = "2025-02-15T05:17:24.122Z" },
    { url = "https://files.pythonhosted.org/packages/4b/30/00f02a0a921556dd5a6db1ef2926a1bc7a8bbbfb1c49cfed68a275b8ab2b/simplejson-3.20.1-py3-none-any.whl", hash = "sha256:8a6c1bbac39fa4a79f83cbf1df6ccd8ff7069582a9fd8db1e52cea073bc2c697", size = 57121, upload-time = "2025-02-15T05:18:51.243Z" },
]

[[package]]
name = "six"
version = "1.17.0"
source = { registry = "https://pypi.org/simple" }
sdist = { url = "https://files.pythonhosted.org/packages/94/e7/b2c673351809dca68a0e064b6af791aa332cf192da575fd474ed7d6f16a2/six-1.17.0.tar.gz", hash = "sha256:ff70335d468e7eb6ec65b95b99d3a2836546063f63acc5171de367e834932a81", size = 34031, upload-time = "2024-12-04T17:35:28.174Z" }
wheels = [
    { url = "https://files.pythonhosted.org/packages/b7/ce/149a00dd41f10bc29e5921b496af8b574d8413afcd5e30dfa0ed46c2cc5e/six-1.17.0-py2.py3-none-any.whl", hash = "sha256:4721f391ed90541fddacab5acf947aa0d3dc7d27b2e1e8eda2be8970586c3274", size = 11050, upload-time = "2024-12-04T17:35:26.475Z" },
]

[[package]]
name = "sniffio"
version = "1.3.1"
source = { registry = "https://pypi.org/simple" }
sdist = { url = "https://files.pythonhosted.org/packages/a2/87/a6771e1546d97e7e041b6ae58d80074f81b7d5121207425c964ddf5cfdbd/sniffio-1.3.1.tar.gz", hash = "sha256:f4324edc670a0f49750a81b895f35c3adb843cca46f0530f79fc1babb23789dc", size = 20372, upload-time = "2024-02-25T23:20:04.057Z" }
wheels = [
    { url = "https://files.pythonhosted.org/packages/e9/44/75a9c9421471a6c4805dbf2356f7c181a29c1879239abab1ea2cc8f38b40/sniffio-1.3.1-py3-none-any.whl", hash = "sha256:2f6da418d1f1e0fddd844478f41680e794e6051915791a034ff65e5f100525a2", size = 10235, upload-time = "2024-02-25T23:20:01.196Z" },
]

[[package]]
name = "sortedcontainers"
version = "2.4.0"
source = { registry = "https://pypi.org/simple" }
sdist = { url = "https://files.pythonhosted.org/packages/e8/c4/ba2f8066cceb6f23394729afe52f3bf7adec04bf9ed2c820b39e19299111/sortedcontainers-2.4.0.tar.gz", hash = "sha256:25caa5a06cc30b6b83d11423433f65d1f9d76c4c6a0c90e3379eaa43b9bfdb88", size = 30594, upload-time = "2021-05-16T22:03:42.897Z" }
wheels = [
    { url = "https://files.pythonhosted.org/packages/32/46/9cb0e58b2deb7f82b84065f37f3bffeb12413f947f9388e4cac22c4621ce/sortedcontainers-2.4.0-py2.py3-none-any.whl", hash = "sha256:a163dcaede0f1c021485e957a39245190e74249897e2ae4b2aa38595db237ee0", size = 29575, upload-time = "2021-05-16T22:03:41.177Z" },
]

[[package]]
name = "soupsieve"
version = "2.6"
source = { registry = "https://pypi.org/simple" }
sdist = { url = "https://files.pythonhosted.org/packages/d7/ce/fbaeed4f9fb8b2daa961f90591662df6a86c1abf25c548329a86920aedfb/soupsieve-2.6.tar.gz", hash = "sha256:e2e68417777af359ec65daac1057404a3c8a5455bb8abc36f1a9866ab1a51abb", size = 101569, upload-time = "2024-08-13T13:39:12.166Z" }
wheels = [
    { url = "https://files.pythonhosted.org/packages/d1/c2/fe97d779f3ef3b15f05c94a2f1e3d21732574ed441687474db9d342a7315/soupsieve-2.6-py3-none-any.whl", hash = "sha256:e72c4ff06e4fb6e4b5a9f0f55fe6e81514581fca1515028625d0f299c602ccc9", size = 36186, upload-time = "2024-08-13T13:39:10.986Z" },
]

[[package]]
name = "sqlparse"
version = "0.5.3"
source = { registry = "https://pypi.org/simple" }
sdist = { url = "https://files.pythonhosted.org/packages/e5/40/edede8dd6977b0d3da179a342c198ed100dd2aba4be081861ee5911e4da4/sqlparse-0.5.3.tar.gz", hash = "sha256:09f67787f56a0b16ecdbde1bfc7f5d9c3371ca683cfeaa8e6ff60b4807ec9272", size = 84999, upload-time = "2024-12-10T12:05:30.728Z" }
wheels = [
    { url = "https://files.pythonhosted.org/packages/a9/5c/bfd6bd0bf979426d405cc6e71eceb8701b148b16c21d2dc3c261efc61c7b/sqlparse-0.5.3-py3-none-any.whl", hash = "sha256:cf2196ed3418f3ba5de6af7e82c694a9fbdbfecccdfc72e281548517081f16ca", size = 44415, upload-time = "2024-12-10T12:05:27.824Z" },
]

[[package]]
name = "stack-data"
version = "0.6.3"
source = { registry = "https://pypi.org/simple" }
dependencies = [
    { name = "asttokens" },
    { name = "executing" },
    { name = "pure-eval" },
]
sdist = { url = "https://files.pythonhosted.org/packages/28/e3/55dcc2cfbc3ca9c29519eb6884dd1415ecb53b0e934862d3559ddcb7e20b/stack_data-0.6.3.tar.gz", hash = "sha256:836a778de4fec4dcd1dcd89ed8abff8a221f58308462e1c4aa2a3cf30148f0b9", size = 44707, upload-time = "2023-09-30T13:58:05.479Z" }
wheels = [
    { url = "https://files.pythonhosted.org/packages/f1/7b/ce1eafaf1a76852e2ec9b22edecf1daa58175c090266e9f6c64afcd81d91/stack_data-0.6.3-py3-none-any.whl", hash = "sha256:d5558e0c25a4cb0853cddad3d77da9891a08cb85dd9f9f91b9f8cd66e511e695", size = 24521, upload-time = "2023-09-30T13:58:03.53Z" },
]

[[package]]
name = "tblib"
version = "3.0.0"
source = { registry = "https://pypi.org/simple" }
sdist = { url = "https://files.pythonhosted.org/packages/1a/df/4f2cd7eaa6d41a7994d46527349569d46e34d9cdd07590b5c5b0dcf53de3/tblib-3.0.0.tar.gz", hash = "sha256:93622790a0a29e04f0346458face1e144dc4d32f493714c6c3dff82a4adb77e6", size = 30616, upload-time = "2023-10-22T00:35:48.554Z" }
wheels = [
    { url = "https://files.pythonhosted.org/packages/9b/87/ce70db7cae60e67851eb94e1a2127d4abb573d3866d2efd302ceb0d4d2a5/tblib-3.0.0-py3-none-any.whl", hash = "sha256:80a6c77e59b55e83911e1e607c649836a69c103963c5f28a46cbeef44acf8129", size = 12478, upload-time = "2023-10-22T00:35:46.515Z" },
]

[[package]]
name = "threadpoolctl"
version = "3.6.0"
source = { registry = "https://pypi.org/simple" }
sdist = { url = "https://files.pythonhosted.org/packages/b7/4d/08c89e34946fce2aec4fbb45c9016efd5f4d7f24af8e5d93296e935631d8/threadpoolctl-3.6.0.tar.gz", hash = "sha256:8ab8b4aa3491d812b623328249fab5302a68d2d71745c8a4c719a2fcaba9f44e", size = 21274, upload-time = "2025-03-13T13:49:23.031Z" }
wheels = [
    { url = "https://files.pythonhosted.org/packages/32/d5/f9a850d79b0851d1d4ef6456097579a9005b31fea68726a4ae5f2d82ddd9/threadpoolctl-3.6.0-py3-none-any.whl", hash = "sha256:43a0b8fd5a2928500110039e43a5eed8480b918967083ea48dc3ab9f13c4a7fb", size = 18638, upload-time = "2025-03-13T13:49:21.846Z" },
]

[[package]]
name = "tiktoken"
version = "0.9.0"
source = { registry = "https://pypi.org/simple" }
dependencies = [
    { name = "regex" },
    { name = "requests" },
]
sdist = { url = "https://files.pythonhosted.org/packages/ea/cf/756fedf6981e82897f2d570dd25fa597eb3f4459068ae0572d7e888cfd6f/tiktoken-0.9.0.tar.gz", hash = "sha256:d02a5ca6a938e0490e1ff957bc48c8b078c88cb83977be1625b1fd8aac792c5d", size = 35991, upload-time = "2025-02-14T06:03:01.003Z" }
wheels = [
    { url = "https://files.pythonhosted.org/packages/7a/11/09d936d37f49f4f494ffe660af44acd2d99eb2429d60a57c71318af214e0/tiktoken-0.9.0-cp313-cp313-macosx_10_13_x86_64.whl", hash = "sha256:2b0e8e05a26eda1249e824156d537015480af7ae222ccb798e5234ae0285dbdb", size = 1064919, upload-time = "2025-02-14T06:02:37.494Z" },
    { url = "https://files.pythonhosted.org/packages/80/0e/f38ba35713edb8d4197ae602e80837d574244ced7fb1b6070b31c29816e0/tiktoken-0.9.0-cp313-cp313-macosx_11_0_arm64.whl", hash = "sha256:27d457f096f87685195eea0165a1807fae87b97b2161fe8c9b1df5bd74ca6f63", size = 1007877, upload-time = "2025-02-14T06:02:39.516Z" },
    { url = "https://files.pythonhosted.org/packages/fe/82/9197f77421e2a01373e27a79dd36efdd99e6b4115746ecc553318ecafbf0/tiktoken-0.9.0-cp313-cp313-manylinux_2_17_aarch64.manylinux2014_aarch64.whl", hash = "sha256:2cf8ded49cddf825390e36dd1ad35cd49589e8161fdcb52aa25f0583e90a3e01", size = 1140095, upload-time = "2025-02-14T06:02:41.791Z" },
    { url = "https://files.pythonhosted.org/packages/f2/bb/4513da71cac187383541facd0291c4572b03ec23c561de5811781bbd988f/tiktoken-0.9.0-cp313-cp313-manylinux_2_17_x86_64.manylinux2014_x86_64.whl", hash = "sha256:cc156cb314119a8bb9748257a2eaebd5cc0753b6cb491d26694ed42fc7cb3139", size = 1195649, upload-time = "2025-02-14T06:02:43Z" },
    { url = "https://files.pythonhosted.org/packages/fa/5c/74e4c137530dd8504e97e3a41729b1103a4ac29036cbfd3250b11fd29451/tiktoken-0.9.0-cp313-cp313-musllinux_1_2_x86_64.whl", hash = "sha256:cd69372e8c9dd761f0ab873112aba55a0e3e506332dd9f7522ca466e817b1b7a", size = 1258465, upload-time = "2025-02-14T06:02:45.046Z" },
    { url = "https://files.pythonhosted.org/packages/de/a8/8f499c179ec900783ffe133e9aab10044481679bb9aad78436d239eee716/tiktoken-0.9.0-cp313-cp313-win_amd64.whl", hash = "sha256:5ea0edb6f83dc56d794723286215918c1cde03712cbbafa0348b33448faf5b95", size = 894669, upload-time = "2025-02-14T06:02:47.341Z" },
]

[[package]]
name = "time-machine"
version = "2.16.0"
source = { registry = "https://pypi.org/simple" }
dependencies = [
    { name = "python-dateutil" },
]
sdist = { url = "https://files.pythonhosted.org/packages/fb/dd/5022939b9cadefe3af04f4012186c29b8afbe858b1ec2cfa38baeec94dab/time_machine-2.16.0.tar.gz", hash = "sha256:4a99acc273d2f98add23a89b94d4dd9e14969c01214c8514bfa78e4e9364c7e2", size = 24626, upload-time = "2024-10-08T14:21:59.734Z" }
wheels = [
    { url = "https://files.pythonhosted.org/packages/a6/18/3087d0eb185cedbc82385f46bf16032ec7102a0e070205a2c88c4ecf9952/time_machine-2.16.0-cp313-cp313-macosx_10_13_universal2.whl", hash = "sha256:7751bf745d54e9e8b358c0afa332815da9b8a6194b26d0fd62876ab6c4d5c9c0", size = 20209, upload-time = "2024-10-08T14:21:34.222Z" },
    { url = "https://files.pythonhosted.org/packages/03/a3/fcc3eaf69390402ecf491d718e533b6d0e06d944d77fc8d87be3a2839102/time_machine-2.16.0-cp313-cp313-macosx_10_13_x86_64.whl", hash = "sha256:1784edf173ca840ba154de6eed000b5727f65ab92972c2f88cec5c4d6349c5f2", size = 16681, upload-time = "2024-10-08T14:21:35.14Z" },
    { url = "https://files.pythonhosted.org/packages/a2/96/8b76d264014bf9dc21873218de50d67223c71736f87fe6c65e582f7c29ac/time_machine-2.16.0-cp313-cp313-manylinux_2_17_aarch64.manylinux2014_aarch64.whl", hash = "sha256:2f5876a5682ce1f517e55d7ace2383432627889f6f7e338b961f99d684fd9e8d", size = 33768, upload-time = "2024-10-08T14:21:36.942Z" },
    { url = "https://files.pythonhosted.org/packages/5c/13/59ae8259be02b6c657ef6e3b6952bf274b43849f6f35cc61a576c68ce301/time_machine-2.16.0-cp313-cp313-manylinux_2_5_i686.manylinux1_i686.manylinux_2_17_i686.manylinux2014_i686.whl", hash = "sha256:806672529a2e255cd901f244c9033767dc1fa53466d0d3e3e49565a1572a64fe", size = 31685, upload-time = "2024-10-08T14:21:37.881Z" },
    { url = "https://files.pythonhosted.org/packages/3e/c1/9f142beb4d373a2a01ebb58d5117289315baa5131d880ec804db49e94bf7/time_machine-2.16.0-cp313-cp313-manylinux_2_5_x86_64.manylinux1_x86_64.manylinux_2_17_x86_64.manylinux2014_x86_64.whl", hash = "sha256:667b150fedb54acdca2a4bea5bf6da837b43e6dd12857301b48191f8803ba93f", size = 33447, upload-time = "2024-10-08T14:21:38.809Z" },
    { url = "https://files.pythonhosted.org/packages/95/f7/ed9ecd93c2d38dca77d0a28e070020f3ce0fb23e0d4a6edb14bcfffa5526/time_machine-2.16.0-cp313-cp313-musllinux_1_2_aarch64.whl", hash = "sha256:da3ae1028af240c0c46c79adf9c1acffecc6ed1701f2863b8132f5ceae6ae4b5", size = 33408, upload-time = "2024-10-08T14:21:39.785Z" },
    { url = "https://files.pythonhosted.org/packages/91/40/d0d274d70fa2c4cad531745deb8c81346365beb0a2736be05a3acde8b94a/time_machine-2.16.0-cp313-cp313-musllinux_1_2_i686.whl", hash = "sha256:520a814ea1b2706c89ab260a54023033d3015abef25c77873b83e3d7c1fafbb2", size = 31526, upload-time = "2024-10-08T14:21:40.769Z" },
    { url = "https://files.pythonhosted.org/packages/1d/ba/a27cdbb324d9a6d779cde0d514d47b696b5a6a653705d4b511fd65ef1514/time_machine-2.16.0-cp313-cp313-musllinux_1_2_x86_64.whl", hash = "sha256:8243664438bb468408b29c6865958662d75e51f79c91842d2794fa22629eb697", size = 33042, upload-time = "2024-10-08T14:21:41.722Z" },
    { url = "https://files.pythonhosted.org/packages/72/63/64e9156c9e38c18720d0cc41378168635241de44013ffe3dd5b099447eb0/time_machine-2.16.0-cp313-cp313-win32.whl", hash = "sha256:32d445ce20d25c60ab92153c073942b0bac9815bfbfd152ce3dcc225d15ce988", size = 19108, upload-time = "2024-10-08T14:21:43.596Z" },
    { url = "https://files.pythonhosted.org/packages/3d/40/27f5738fbd50b78dcc0682c14417eac5a49ccf430525dd0c5a058be125a2/time_machine-2.16.0-cp313-cp313-win_amd64.whl", hash = "sha256:f6927dda86425f97ffda36131f297b1a601c64a6ee6838bfa0e6d3149c2f0d9f", size = 19935, upload-time = "2024-10-08T14:21:45.277Z" },
    { url = "https://files.pythonhosted.org/packages/35/75/c4d8b2f0fe7dac22854d88a9c509d428e78ac4bf284bc54cfe83f75cc13b/time_machine-2.16.0-cp313-cp313-win_arm64.whl", hash = "sha256:4d3843143c46dddca6491a954bbd0abfd435681512ac343169560e9bab504129", size = 18047, upload-time = "2024-10-08T14:21:46.261Z" },
]

[[package]]
name = "timeout-decorator"
version = "0.5.0"
source = { registry = "https://pypi.org/simple" }
sdist = { url = "https://files.pythonhosted.org/packages/80/f8/0802dd14c58b5d3d72bb9caa4315535f58787a1dc50b81bbbcaaa15451be/timeout-decorator-0.5.0.tar.gz", hash = "sha256:6a2f2f58db1c5b24a2cc79de6345760377ad8bdc13813f5265f6c3e63d16b3d7", size = 4754, upload-time = "2020-11-15T00:53:06.506Z" }

[[package]]
name = "tldextract"
version = "5.3.0"
source = { registry = "https://pypi.org/simple" }
dependencies = [
    { name = "filelock" },
    { name = "idna" },
    { name = "requests" },
    { name = "requests-file" },
]
sdist = { url = "https://files.pythonhosted.org/packages/97/78/182641ea38e3cfd56e9c7b3c0d48a53d432eea755003aa544af96403d4ac/tldextract-5.3.0.tar.gz", hash = "sha256:b3d2b70a1594a0ecfa6967d57251527d58e00bb5a91a74387baa0d87a0678609", size = 128502, upload-time = "2025-04-22T06:19:37.491Z" }
wheels = [
    { url = "https://files.pythonhosted.org/packages/67/7c/ea488ef48f2f544566947ced88541bc45fae9e0e422b2edbf165ee07da99/tldextract-5.3.0-py3-none-any.whl", hash = "sha256:f70f31d10b55c83993f55e91ecb7c5d84532a8972f22ec578ecfbe5ea2292db2", size = 107384, upload-time = "2025-04-22T06:19:36.304Z" },
]

[[package]]
name = "tqdm"
version = "4.67.1"
source = { registry = "https://pypi.org/simple" }
dependencies = [
    { name = "colorama", marker = "sys_platform == 'win32'" },
]
sdist = { url = "https://files.pythonhosted.org/packages/a8/4b/29b4ef32e036bb34e4ab51796dd745cdba7ed47ad142a9f4a1eb8e0c744d/tqdm-4.67.1.tar.gz", hash = "sha256:f8aef9c52c08c13a65f30ea34f4e5aac3fd1a34959879d7e59e63027286627f2", size = 169737, upload-time = "2024-11-24T20:12:22.481Z" }
wheels = [
    { url = "https://files.pythonhosted.org/packages/d0/30/dc54f88dd4a2b5dc8a0279bdd7270e735851848b762aeb1c1184ed1f6b14/tqdm-4.67.1-py3-none-any.whl", hash = "sha256:26445eca388f82e72884e0d580d5464cd801a3ea01e63e5601bdff9ba6a48de2", size = 78540, upload-time = "2024-11-24T20:12:19.698Z" },
]

[[package]]
name = "traitlets"
version = "5.14.3"
source = { registry = "https://pypi.org/simple" }
sdist = { url = "https://files.pythonhosted.org/packages/eb/79/72064e6a701c2183016abbbfedaba506d81e30e232a68c9f0d6f6fcd1574/traitlets-5.14.3.tar.gz", hash = "sha256:9ed0579d3502c94b4b3732ac120375cda96f923114522847de4b3bb98b96b6b7", size = 161621, upload-time = "2024-04-19T11:11:49.746Z" }
wheels = [
    { url = "https://files.pythonhosted.org/packages/00/c0/8f5d070730d7836adc9c9b6408dec68c6ced86b304a9b26a14df072a6e8c/traitlets-5.14.3-py3-none-any.whl", hash = "sha256:b74e89e397b1ed28cc831db7aea759ba6640cb3de13090ca145426688ff1ac4f", size = 85359, upload-time = "2024-04-19T11:11:46.763Z" },
]

[[package]]
name = "trio"
version = "0.29.0"
source = { registry = "https://pypi.org/simple" }
dependencies = [
    { name = "attrs" },
    { name = "cffi", marker = "implementation_name != 'pypy' and os_name == 'nt'" },
    { name = "idna" },
    { name = "outcome" },
    { name = "sniffio" },
    { name = "sortedcontainers" },
]
sdist = { url = "https://files.pythonhosted.org/packages/a1/47/f62e62a1a6f37909aed0bf8f5d5411e06fa03846cfcb64540cd1180ccc9f/trio-0.29.0.tar.gz", hash = "sha256:ea0d3967159fc130acb6939a0be0e558e364fee26b5deeecc893a6b08c361bdf", size = 588952, upload-time = "2025-02-14T07:13:50.724Z" }
wheels = [
    { url = "https://files.pythonhosted.org/packages/c9/55/c4d9bea8b3d7937901958f65124123512419ab0eb73695e5f382521abbfb/trio-0.29.0-py3-none-any.whl", hash = "sha256:d8c463f1a9cc776ff63e331aba44c125f423a5a13c684307e828d930e625ba66", size = 492920, upload-time = "2025-02-14T07:13:48.696Z" },
]

[[package]]
name = "trio-websocket"
version = "0.12.2"
source = { registry = "https://pypi.org/simple" }
dependencies = [
    { name = "outcome" },
    { name = "trio" },
    { name = "wsproto" },
]
sdist = { url = "https://files.pythonhosted.org/packages/d1/3c/8b4358e81f2f2cfe71b66a267f023a91db20a817b9425dd964873796980a/trio_websocket-0.12.2.tar.gz", hash = "sha256:22c72c436f3d1e264d0910a3951934798dcc5b00ae56fc4ee079d46c7cf20fae", size = 33549, upload-time = "2025-02-25T05:16:58.947Z" }
wheels = [
    { url = "https://files.pythonhosted.org/packages/c7/19/eb640a397bba49ba49ef9dbe2e7e5c04202ba045b6ce2ec36e9cadc51e04/trio_websocket-0.12.2-py3-none-any.whl", hash = "sha256:df605665f1db533f4a386c94525870851096a223adcb97f72a07e8b4beba45b6", size = 21221, upload-time = "2025-02-25T05:16:57.545Z" },
]

[[package]]
name = "twisted"
version = "24.11.0"
source = { registry = "https://pypi.org/simple" }
dependencies = [
    { name = "attrs" },
    { name = "automat" },
    { name = "constantly" },
    { name = "hyperlink" },
    { name = "incremental" },
    { name = "typing-extensions" },
    { name = "zope-interface" },
]
sdist = { url = "https://files.pythonhosted.org/packages/77/1c/e07af0df31229250ab58a943077e4adbd5e227d9f2ac826920416b3e5fa2/twisted-24.11.0.tar.gz", hash = "sha256:695d0556d5ec579dcc464d2856b634880ed1319f45b10d19043f2b57eb0115b5", size = 3526722, upload-time = "2024-12-02T09:53:23.767Z" }
wheels = [
    { url = "https://files.pythonhosted.org/packages/70/53/a50654eb9c63da0df2b5dca8ec27656a88b7edd798de5ffad55353203874/twisted-24.11.0-py3-none-any.whl", hash = "sha256:fe403076c71f04d5d2d789a755b687c5637ec3bcd3b2b8252d76f2ba65f54261", size = 3188667, upload-time = "2024-12-02T09:53:21.131Z" },
]

[package.optional-dependencies]
tls = [
    { name = "idna" },
    { name = "pyopenssl" },
    { name = "service-identity" },
]

[[package]]
name = "txaio"
version = "23.1.1"
source = { registry = "https://pypi.org/simple" }
sdist = { url = "https://files.pythonhosted.org/packages/51/91/bc9fd5aa84703f874dea27313b11fde505d343f3ef3ad702bddbe20bfd6e/txaio-23.1.1.tar.gz", hash = "sha256:f9a9216e976e5e3246dfd112ad7ad55ca915606b60b84a757ac769bd404ff704", size = 53704, upload-time = "2023-01-15T14:11:27.475Z" }
wheels = [
    { url = "https://files.pythonhosted.org/packages/7d/6c/a53cc9a97c2da76d9cd83c03f377468599a28f2d4ad9fc71c3b99640e71e/txaio-23.1.1-py2.py3-none-any.whl", hash = "sha256:aaea42f8aad50e0ecfb976130ada140797e9dcb85fad2cf72b0f37f8cefcb490", size = 30512, upload-time = "2023-01-15T14:11:24.999Z" },
]

[[package]]
name = "types-cffi"
version = "1.17.0.20250319"
source = { registry = "https://pypi.org/simple" }
dependencies = [
    { name = "types-setuptools" },
]
sdist = { url = "https://files.pythonhosted.org/packages/f7/ad/ff634c50272e7d2a4063931f9c80c2d6e1a936e361bcc8531889efe540ce/types_cffi-1.17.0.20250319.tar.gz", hash = "sha256:66b0656818e5363f136a0a361f28e41330b55f83d390b14c6bf56026f57b3603", size = 16220, upload-time = "2025-03-19T02:52:57.244Z" }
wheels = [
    { url = "https://files.pythonhosted.org/packages/1a/c2/7625104fc48b071a87b944b05e616a9309a4ed545b9e9a15cddd55598fd5/types_cffi-1.17.0.20250319-py3-none-any.whl", hash = "sha256:5e95f0f10d3f2fd0a8a0a10f6b8b1e0e6ff47796ad2fdd4302b5e514b64d6af4", size = 19383, upload-time = "2025-03-19T02:52:56.345Z" },
]

[[package]]
name = "types-dateparser"
version = "1.2.0.20250208"
source = { registry = "https://pypi.org/simple" }
sdist = { url = "https://files.pythonhosted.org/packages/da/9e/06305e20da13e1014398dac11c346089294f933a1e9e18c80b752b97a795/types_dateparser-1.2.0.20250208.tar.gz", hash = "sha256:11ad024b43a655bcab564f21b172a117e6a09d0fc2e8a8131f52e5b68a59a2a6", size = 15078, upload-time = "2025-02-08T02:37:31.738Z" }
wheels = [
    { url = "https://files.pythonhosted.org/packages/eb/c3/7bbc3d907eaa5cf604207f19b60be5773e12065c621e1bb61f7f9f5159ec/types_dateparser-1.2.0.20250208-py3-none-any.whl", hash = "sha256:bfe9d2f36fca22900797bfdd240e3175d885b9541237447ddd7161ea1be2ff77", size = 21033, upload-time = "2025-02-08T02:37:30.335Z" },
]

[[package]]
name = "types-pyopenssl"
version = "24.1.0.20240722"
source = { registry = "https://pypi.org/simple" }
dependencies = [
    { name = "cryptography" },
    { name = "types-cffi" },
]
sdist = { url = "https://files.pythonhosted.org/packages/93/29/47a346550fd2020dac9a7a6d033ea03fccb92fa47c726056618cc889745e/types-pyOpenSSL-24.1.0.20240722.tar.gz", hash = "sha256:47913b4678a01d879f503a12044468221ed8576263c1540dcb0484ca21b08c39", size = 8458, upload-time = "2024-07-22T02:32:22.558Z" }
wheels = [
    { url = "https://files.pythonhosted.org/packages/98/05/c868a850b6fbb79c26f5f299b768ee0adc1f9816d3461dcf4287916f655b/types_pyOpenSSL-24.1.0.20240722-py3-none-any.whl", hash = "sha256:6a7a5d2ec042537934cfb4c9d4deb0e16c4c6250b09358df1f083682fe6fda54", size = 7499, upload-time = "2024-07-22T02:32:21.232Z" },
]

[[package]]
name = "types-python-dateutil"
version = "2.9.0.20241206"
source = { registry = "https://pypi.org/simple" }
sdist = { url = "https://files.pythonhosted.org/packages/a9/60/47d92293d9bc521cd2301e423a358abfac0ad409b3a1606d8fbae1321961/types_python_dateutil-2.9.0.20241206.tar.gz", hash = "sha256:18f493414c26ffba692a72369fea7a154c502646301ebfe3d56a04b3767284cb", size = 13802, upload-time = "2024-12-06T02:56:41.019Z" }
wheels = [
    { url = "https://files.pythonhosted.org/packages/0f/b3/ca41df24db5eb99b00d97f89d7674a90cb6b3134c52fb8121b6d8d30f15c/types_python_dateutil-2.9.0.20241206-py3-none-any.whl", hash = "sha256:e248a4bc70a486d3e3ec84d0dc30eec3a5f979d6e7ee4123ae043eedbb987f53", size = 14384, upload-time = "2024-12-06T02:56:39.412Z" },
]

[[package]]
name = "types-pytz"
version = "2025.2.0.20250516"
source = { registry = "https://pypi.org/simple" }
sdist = { url = "https://files.pythonhosted.org/packages/bd/72/b0e711fd90409f5a76c75349055d3eb19992c110f0d2d6aabbd6cfbc14bf/types_pytz-2025.2.0.20250516.tar.gz", hash = "sha256:e1216306f8c0d5da6dafd6492e72eb080c9a166171fa80dd7a1990fd8be7a7b3", size = 10940, upload-time = "2025-05-16T03:07:01.91Z" }
wheels = [
    { url = "https://files.pythonhosted.org/packages/c1/ba/e205cd11c1c7183b23c97e4bcd1de7bc0633e2e867601c32ecfc6ad42675/types_pytz-2025.2.0.20250516-py3-none-any.whl", hash = "sha256:e0e0c8a57e2791c19f718ed99ab2ba623856b11620cb6b637e5f62ce285a7451", size = 10136, upload-time = "2025-05-16T03:07:01.075Z" },
]

[[package]]
name = "types-pyyaml"
version = "6.0.12.20241230"
source = { registry = "https://pypi.org/simple" }
sdist = { url = "https://files.pythonhosted.org/packages/9a/f9/4d566925bcf9396136c0a2e5dc7e230ff08d86fa011a69888dd184469d80/types_pyyaml-6.0.12.20241230.tar.gz", hash = "sha256:7f07622dbd34bb9c8b264fe860a17e0efcad00d50b5f27e93984909d9363498c", size = 17078, upload-time = "2024-12-30T02:44:38.168Z" }
wheels = [
    { url = "https://files.pythonhosted.org/packages/e8/c1/48474fbead512b70ccdb4f81ba5eb4a58f69d100ba19f17c92c0c4f50ae6/types_PyYAML-6.0.12.20241230-py3-none-any.whl", hash = "sha256:fa4d32565219b68e6dee5f67534c722e53c00d1cfc09c435ef04d7353e1e96e6", size = 20029, upload-time = "2024-12-30T02:44:36.162Z" },
]

[[package]]
name = "types-redis"
version = "4.6.0.20241004"
source = { registry = "https://pypi.org/simple" }
dependencies = [
    { name = "cryptography" },
    { name = "types-pyopenssl" },
]
sdist = { url = "https://files.pythonhosted.org/packages/3a/95/c054d3ac940e8bac4ca216470c80c26688a0e79e09f520a942bb27da3386/types-redis-4.6.0.20241004.tar.gz", hash = "sha256:5f17d2b3f9091ab75384153bfa276619ffa1cf6a38da60e10d5e6749cc5b902e", size = 49679, upload-time = "2024-10-04T02:43:59.224Z" }
wheels = [
    { url = "https://files.pythonhosted.org/packages/55/82/7d25dce10aad92d2226b269bce2f85cfd843b4477cd50245d7d40ecf8f89/types_redis-4.6.0.20241004-py3-none-any.whl", hash = "sha256:ef5da68cb827e5f606c8f9c0b49eeee4c2669d6d97122f301d3a55dc6a63f6ed", size = 58737, upload-time = "2024-10-04T02:43:57.968Z" },
]

[[package]]
name = "types-requests"
version = "2.32.0.20250306"
source = { registry = "https://pypi.org/simple" }
dependencies = [
    { name = "urllib3" },
]
sdist = { url = "https://files.pythonhosted.org/packages/09/1a/beaeff79ef9efd186566ba5f0d95b44ae21f6d31e9413bcfbef3489b6ae3/types_requests-2.32.0.20250306.tar.gz", hash = "sha256:0962352694ec5b2f95fda877ee60a159abdf84a0fc6fdace599f20acb41a03d1", size = 23012, upload-time = "2025-03-06T02:49:21.823Z" }
wheels = [
    { url = "https://files.pythonhosted.org/packages/99/26/645d89f56004aa0ba3b96fec27793e3c7e62b40982ee069e52568922b6db/types_requests-2.32.0.20250306-py3-none-any.whl", hash = "sha256:25f2cbb5c8710b2022f8bbee7b2b66f319ef14aeea2f35d80f18c9dbf3b60a0b", size = 20673, upload-time = "2025-03-06T02:49:18.333Z" },
]

[[package]]
name = "types-setuptools"
version = "76.0.0.20250313"
source = { registry = "https://pypi.org/simple" }
dependencies = [
    { name = "setuptools" },
]
sdist = { url = "https://files.pythonhosted.org/packages/b8/0f/2d1d000c2be3919bcdea15e5da48456bf1e55c18d02c5509ea59dade1408/types_setuptools-76.0.0.20250313.tar.gz", hash = "sha256:b2be66f550f95f3cad2a7d46177b273c7e9c80df7d257fa57addbbcfc8126a9e", size = 43627, upload-time = "2025-03-13T02:51:28.3Z" }
wheels = [
    { url = "https://files.pythonhosted.org/packages/ca/89/ea9669a0a76b160ffb312d0b02b15bad053c1bc81d2a54e42e3a402ca754/types_setuptools-76.0.0.20250313-py3-none-any.whl", hash = "sha256:bf454b2a49b8cfd7ebcf5844d4dd5fe4c8666782df1e3663c5866fd51a47460e", size = 65845, upload-time = "2025-03-13T02:51:27.055Z" },
]

[[package]]
name = "types-simplejson"
version = "3.20.0.20250318"
source = { registry = "https://pypi.org/simple" }
sdist = { url = "https://files.pythonhosted.org/packages/b7/bb/c19c0863ce03b950a2e6319e668a3e3f51c977368d6a1da529893e794162/types_simplejson-3.20.0.20250318.tar.gz", hash = "sha256:5ada2caa2f76826a90b97985f7b0caf55088a23ed4eb9c39fc1f5cb00b985e09", size = 9966, upload-time = "2025-03-18T02:53:46.144Z" }
wheels = [
    { url = "https://files.pythonhosted.org/packages/02/5a/adb04301014b18324ec88d5fcfe0ffc262ffc68c443cfe79e32b6cc68a35/types_simplejson-3.20.0.20250318-py3-none-any.whl", hash = "sha256:e8c9cdb06b566b6ca1c7bf3d4c97fbd69a6f6a5aea760ef127f31e638a094c26", size = 10336, upload-time = "2025-03-18T02:53:45.363Z" },
]

[[package]]
name = "typing-extensions"
version = "4.12.2"
source = { registry = "https://pypi.org/simple" }
sdist = { url = "https://files.pythonhosted.org/packages/df/db/f35a00659bc03fec321ba8bce9420de607a1d37f8342eee1863174c69557/typing_extensions-4.12.2.tar.gz", hash = "sha256:1a7ead55c7e559dd4dee8856e3a88b41225abfe1ce8df57b7c13915fe121ffb8", size = 85321, upload-time = "2024-06-07T18:52:15.995Z" }
wheels = [
    { url = "https://files.pythonhosted.org/packages/26/9f/ad63fc0248c5379346306f8668cda6e2e2e9c95e01216d2b8ffd9ff037d0/typing_extensions-4.12.2-py3-none-any.whl", hash = "sha256:04e5ca0351e0f3f85c6853954072df659d0d13fac324d0072316b67d7794700d", size = 37438, upload-time = "2024-06-07T18:52:13.582Z" },
]

[[package]]
name = "tzdata"
version = "2025.1"
source = { registry = "https://pypi.org/simple" }
sdist = { url = "https://files.pythonhosted.org/packages/43/0f/fa4723f22942480be4ca9527bbde8d43f6c3f2fe8412f00e7f5f6746bc8b/tzdata-2025.1.tar.gz", hash = "sha256:24894909e88cdb28bd1636c6887801df64cb485bd593f2fd83ef29075a81d694", size = 194950, upload-time = "2025-01-21T19:49:38.686Z" }
wheels = [
    { url = "https://files.pythonhosted.org/packages/0f/dd/84f10e23edd882c6f968c21c2434fe67bd4a528967067515feca9e611e5e/tzdata-2025.1-py2.py3-none-any.whl", hash = "sha256:7e127113816800496f027041c570f50bcd464a020098a3b6b199517772303639", size = 346762, upload-time = "2025-01-21T19:49:37.187Z" },
]

[[package]]
name = "tzlocal"
version = "5.3.1"
source = { registry = "https://pypi.org/simple" }
dependencies = [
    { name = "tzdata", marker = "sys_platform == 'win32'" },
]
sdist = { url = "https://files.pythonhosted.org/packages/8b/2e/c14812d3d4d9cd1773c6be938f89e5735a1f11a9f184ac3639b93cef35d5/tzlocal-5.3.1.tar.gz", hash = "sha256:cceffc7edecefea1f595541dbd6e990cb1ea3d19bf01b2809f362a03dd7921fd", size = 30761, upload-time = "2025-03-05T21:17:41.549Z" }
wheels = [
    { url = "https://files.pythonhosted.org/packages/c2/14/e2a54fabd4f08cd7af1c07030603c3356b74da07f7cc056e600436edfa17/tzlocal-5.3.1-py3-none-any.whl", hash = "sha256:eb1a66c3ef5847adf7a834f1be0800581b683b5608e74f86ecbcef8ab91bb85d", size = 18026, upload-time = "2025-03-05T21:17:39.857Z" },
]

[[package]]
name = "unidecode"
version = "1.3.8"
source = { registry = "https://pypi.org/simple" }
sdist = { url = "https://files.pythonhosted.org/packages/f7/89/19151076a006b9ac0dd37b1354e031f5297891ee507eb624755e58e10d3e/Unidecode-1.3.8.tar.gz", hash = "sha256:cfdb349d46ed3873ece4586b96aa75258726e2fa8ec21d6f00a591d98806c2f4", size = 192701, upload-time = "2024-01-11T11:58:35.609Z" }
wheels = [
    { url = "https://files.pythonhosted.org/packages/84/b7/6ec57841fb67c98f52fc8e4a2d96df60059637cba077edc569a302a8ffc7/Unidecode-1.3.8-py3-none-any.whl", hash = "sha256:d130a61ce6696f8148a3bd8fe779c99adeb4b870584eeb9526584e9aa091fd39", size = 235494, upload-time = "2024-01-11T11:58:33.012Z" },
]

[[package]]
name = "urllib3"
version = "2.3.0"
source = { registry = "https://pypi.org/simple" }
sdist = { url = "https://files.pythonhosted.org/packages/aa/63/e53da845320b757bf29ef6a9062f5c669fe997973f966045cb019c3f4b66/urllib3-2.3.0.tar.gz", hash = "sha256:f8c5449b3cf0861679ce7e0503c7b44b5ec981bec0d1d3795a07f1ba96f0204d", size = 307268, upload-time = "2024-12-22T07:47:30.032Z" }
wheels = [
    { url = "https://files.pythonhosted.org/packages/c8/19/4ec628951a74043532ca2cf5d97b7b14863931476d117c471e8e2b1eb39f/urllib3-2.3.0-py3-none-any.whl", hash = "sha256:1cee9ad369867bfdbbb48b7dd50374c0967a0bb7710050facf0dd6911440e3df", size = 128369, upload-time = "2024-12-22T07:47:28.074Z" },
]

[package.optional-dependencies]
socks = [
    { name = "pysocks" },
]

[[package]]
name = "usaddress"
version = "0.5.13"
source = { registry = "https://pypi.org/simple" }
dependencies = [
    { name = "probableparsing" },
    { name = "python-crfsuite" },
]
sdist = { url = "https://files.pythonhosted.org/packages/8a/17/bb3ffdb3489dd517b7aba18a5196264c121b42385e2020fdec82925e62ec/usaddress-0.5.13.tar.gz", hash = "sha256:5cebfb74c8e542c1ce4c0be9fe2843e62d03a31c029fafb5960590c556902876", size = 912472, upload-time = "2025-03-24T13:39:27.598Z" }
wheels = [
    { url = "https://files.pythonhosted.org/packages/1f/9a/19f51a4add58fdbaee22f04946dcce6b93873ededae026e578e665cb2a80/usaddress-0.5.13-py3-none-any.whl", hash = "sha256:416910b5e80fda80d9c3b59e1b054a37f82edaca884d8d7260be684a15894d47", size = 67703, upload-time = "2025-03-24T13:39:25.509Z" },
]

[[package]]
name = "uvicorn"
version = "0.34.0"
source = { registry = "https://pypi.org/simple" }
dependencies = [
    { name = "click" },
    { name = "h11" },
]
sdist = { url = "https://files.pythonhosted.org/packages/4b/4d/938bd85e5bf2edeec766267a5015ad969730bb91e31b44021dfe8b22df6c/uvicorn-0.34.0.tar.gz", hash = "sha256:404051050cd7e905de2c9a7e61790943440b3416f49cb409f965d9dcd0fa73e9", size = 76568, upload-time = "2024-12-15T13:33:30.42Z" }
wheels = [
    { url = "https://files.pythonhosted.org/packages/61/14/33a3a1352cfa71812a3a21e8c9bfb83f60b0011f5e36f2b1399d51928209/uvicorn-0.34.0-py3-none-any.whl", hash = "sha256:023dc038422502fa28a09c7a30bf2b6991512da7dcdb8fd35fe57cfc154126f4", size = 62315, upload-time = "2024-12-15T13:33:27.467Z" },
]

[package.optional-dependencies]
standard = [
    { name = "colorama", marker = "sys_platform == 'win32'" },
    { name = "httptools" },
    { name = "python-dotenv" },
    { name = "pyyaml" },
    { name = "uvloop", marker = "platform_python_implementation != 'PyPy' and sys_platform != 'cygwin' and sys_platform != 'win32'" },
    { name = "watchfiles" },
    { name = "websockets" },
]

[[package]]
name = "uvloop"
version = "0.21.0"
source = { registry = "https://pypi.org/simple" }
sdist = { url = "https://files.pythonhosted.org/packages/af/c0/854216d09d33c543f12a44b393c402e89a920b1a0a7dc634c42de91b9cf6/uvloop-0.21.0.tar.gz", hash = "sha256:3bf12b0fda68447806a7ad847bfa591613177275d35b6724b1ee573faa3704e3", size = 2492741, upload-time = "2024-10-14T23:38:35.489Z" }
wheels = [
    { url = "https://files.pythonhosted.org/packages/3f/8d/2cbef610ca21539f0f36e2b34da49302029e7c9f09acef0b1c3b5839412b/uvloop-0.21.0-cp313-cp313-macosx_10_13_universal2.whl", hash = "sha256:bfd55dfcc2a512316e65f16e503e9e450cab148ef11df4e4e679b5e8253a5281", size = 1468123, upload-time = "2024-10-14T23:38:00.688Z" },
    { url = "https://files.pythonhosted.org/packages/93/0d/b0038d5a469f94ed8f2b2fce2434a18396d8fbfb5da85a0a9781ebbdec14/uvloop-0.21.0-cp313-cp313-macosx_10_13_x86_64.whl", hash = "sha256:787ae31ad8a2856fc4e7c095341cccc7209bd657d0e71ad0dc2ea83c4a6fa8af", size = 819325, upload-time = "2024-10-14T23:38:02.309Z" },
    { url = "https://files.pythonhosted.org/packages/50/94/0a687f39e78c4c1e02e3272c6b2ccdb4e0085fda3b8352fecd0410ccf915/uvloop-0.21.0-cp313-cp313-manylinux_2_17_aarch64.manylinux2014_aarch64.whl", hash = "sha256:5ee4d4ef48036ff6e5cfffb09dd192c7a5027153948d85b8da7ff705065bacc6", size = 4582806, upload-time = "2024-10-14T23:38:04.711Z" },
    { url = "https://files.pythonhosted.org/packages/d2/19/f5b78616566ea68edd42aacaf645adbf71fbd83fc52281fba555dc27e3f1/uvloop-0.21.0-cp313-cp313-manylinux_2_17_x86_64.manylinux2014_x86_64.whl", hash = "sha256:f3df876acd7ec037a3d005b3ab85a7e4110422e4d9c1571d4fc89b0fc41b6816", size = 4701068, upload-time = "2024-10-14T23:38:06.385Z" },
    { url = "https://files.pythonhosted.org/packages/47/57/66f061ee118f413cd22a656de622925097170b9380b30091b78ea0c6ea75/uvloop-0.21.0-cp313-cp313-musllinux_1_2_aarch64.whl", hash = "sha256:bd53ecc9a0f3d87ab847503c2e1552b690362e005ab54e8a48ba97da3924c0dc", size = 4454428, upload-time = "2024-10-14T23:38:08.416Z" },
    { url = "https://files.pythonhosted.org/packages/63/9a/0962b05b308494e3202d3f794a6e85abe471fe3cafdbcf95c2e8c713aabd/uvloop-0.21.0-cp313-cp313-musllinux_1_2_x86_64.whl", hash = "sha256:a5c39f217ab3c663dc699c04cbd50c13813e31d917642d459fdcec07555cc553", size = 4660018, upload-time = "2024-10-14T23:38:10.888Z" },
]

[[package]]
name = "vine"
version = "5.1.0"
source = { registry = "https://pypi.org/simple" }
sdist = { url = "https://files.pythonhosted.org/packages/bd/e4/d07b5f29d283596b9727dd5275ccbceb63c44a1a82aa9e4bfd20426762ac/vine-5.1.0.tar.gz", hash = "sha256:8b62e981d35c41049211cf62a0a1242d8c1ee9bd15bb196ce38aefd6799e61e0", size = 48980, upload-time = "2023-11-05T08:46:53.857Z" }
wheels = [
    { url = "https://files.pythonhosted.org/packages/03/ff/7c0c86c43b3cbb927e0ccc0255cb4057ceba4799cd44ae95174ce8e8b5b2/vine-5.1.0-py3-none-any.whl", hash = "sha256:40fdf3c48b2cfe1c38a49e9ae2da6fda88e4794c810050a728bd7413811fb1dc", size = 9636, upload-time = "2023-11-05T08:46:51.205Z" },
]

[[package]]
name = "virtualenv"
version = "20.29.3"
source = { registry = "https://pypi.org/simple" }
dependencies = [
    { name = "distlib" },
    { name = "filelock" },
    { name = "platformdirs" },
]
sdist = { url = "https://files.pythonhosted.org/packages/c7/9c/57d19fa093bcf5ac61a48087dd44d00655f85421d1aa9722f8befbf3f40a/virtualenv-20.29.3.tar.gz", hash = "sha256:95e39403fcf3940ac45bc717597dba16110b74506131845d9b687d5e73d947ac", size = 4320280, upload-time = "2025-03-06T19:54:19.055Z" }
wheels = [
    { url = "https://files.pythonhosted.org/packages/c2/eb/c6db6e3001d58c6a9e67c74bb7b4206767caa3ccc28c6b9eaf4c23fb4e34/virtualenv-20.29.3-py3-none-any.whl", hash = "sha256:3e3d00f5807e83b234dfb6122bf37cfadf4be216c53a49ac059d02414f819170", size = 4301458, upload-time = "2025-03-06T19:54:16.923Z" },
]

[[package]]
name = "watchfiles"
version = "1.0.4"
source = { registry = "https://pypi.org/simple" }
dependencies = [
    { name = "anyio" },
]
sdist = { url = "https://files.pythonhosted.org/packages/f5/26/c705fc77d0a9ecdb9b66f1e2976d95b81df3cae518967431e7dbf9b5e219/watchfiles-1.0.4.tar.gz", hash = "sha256:6ba473efd11062d73e4f00c2b730255f9c1bdd73cd5f9fe5b5da8dbd4a717205", size = 94625, upload-time = "2025-01-10T13:05:56.196Z" }
wheels = [
    { url = "https://files.pythonhosted.org/packages/08/98/f03efabec64b5b1fa58c0daab25c68ef815b0f320e54adcacd0d6847c339/watchfiles-1.0.4-cp313-cp313-macosx_10_12_x86_64.whl", hash = "sha256:8012bd820c380c3d3db8435e8cf7592260257b378b649154a7948a663b5f84e9", size = 390954, upload-time = "2025-01-10T13:04:47.458Z" },
    { url = "https://files.pythonhosted.org/packages/16/09/4dd49ba0a32a45813debe5fb3897955541351ee8142f586303b271a02b40/watchfiles-1.0.4-cp313-cp313-macosx_11_0_arm64.whl", hash = "sha256:aa216f87594f951c17511efe5912808dfcc4befa464ab17c98d387830ce07b60", size = 381133, upload-time = "2025-01-10T13:04:48.977Z" },
    { url = "https://files.pythonhosted.org/packages/76/59/5aa6fc93553cd8d8ee75c6247763d77c02631aed21551a97d94998bf1dae/watchfiles-1.0.4-cp313-cp313-manylinux_2_17_aarch64.manylinux2014_aarch64.whl", hash = "sha256:62c9953cf85529c05b24705639ffa390f78c26449e15ec34d5339e8108c7c407", size = 449516, upload-time = "2025-01-10T13:04:50.653Z" },
    { url = "https://files.pythonhosted.org/packages/4c/aa/df4b6fe14b6317290b91335b23c96b488d365d65549587434817e06895ea/watchfiles-1.0.4-cp313-cp313-manylinux_2_17_armv7l.manylinux2014_armv7l.whl", hash = "sha256:7cf684aa9bba4cd95ecb62c822a56de54e3ae0598c1a7f2065d51e24637a3c5d", size = 454820, upload-time = "2025-01-10T13:04:52.312Z" },
    { url = "https://files.pythonhosted.org/packages/5e/71/185f8672f1094ce48af33252c73e39b48be93b761273872d9312087245f6/watchfiles-1.0.4-cp313-cp313-manylinux_2_17_i686.manylinux2014_i686.whl", hash = "sha256:f44a39aee3cbb9b825285ff979ab887a25c5d336e5ec3574f1506a4671556a8d", size = 481550, upload-time = "2025-01-10T13:04:54.007Z" },
    { url = "https://files.pythonhosted.org/packages/85/d7/50ebba2c426ef1a5cb17f02158222911a2e005d401caf5d911bfca58f4c4/watchfiles-1.0.4-cp313-cp313-manylinux_2_17_ppc64le.manylinux2014_ppc64le.whl", hash = "sha256:a38320582736922be8c865d46520c043bff350956dfc9fbaee3b2df4e1740a4b", size = 518647, upload-time = "2025-01-10T13:04:56.008Z" },
    { url = "https://files.pythonhosted.org/packages/f0/7a/4c009342e393c545d68987e8010b937f72f47937731225b2b29b7231428f/watchfiles-1.0.4-cp313-cp313-manylinux_2_17_s390x.manylinux2014_s390x.whl", hash = "sha256:39f4914548b818540ef21fd22447a63e7be6e24b43a70f7642d21f1e73371590", size = 497547, upload-time = "2025-01-10T13:04:58.087Z" },
    { url = "https://files.pythonhosted.org/packages/0f/7c/1cf50b35412d5c72d63b2bf9a4fffee2e1549a245924960dd087eb6a6de4/watchfiles-1.0.4-cp313-cp313-manylinux_2_17_x86_64.manylinux2014_x86_64.whl", hash = "sha256:f12969a3765909cf5dc1e50b2436eb2c0e676a3c75773ab8cc3aa6175c16e902", size = 452179, upload-time = "2025-01-10T13:05:01.175Z" },
    { url = "https://files.pythonhosted.org/packages/d6/a9/3db1410e1c1413735a9a472380e4f431ad9a9e81711cda2aaf02b7f62693/watchfiles-1.0.4-cp313-cp313-musllinux_1_1_aarch64.whl", hash = "sha256:0986902677a1a5e6212d0c49b319aad9cc48da4bd967f86a11bde96ad9676ca1", size = 614125, upload-time = "2025-01-10T13:05:03.086Z" },
    { url = "https://files.pythonhosted.org/packages/f2/e1/0025d365cf6248c4d1ee4c3d2e3d373bdd3f6aff78ba4298f97b4fad2740/watchfiles-1.0.4-cp313-cp313-musllinux_1_1_x86_64.whl", hash = "sha256:308ac265c56f936636e3b0e3f59e059a40003c655228c131e1ad439957592303", size = 611911, upload-time = "2025-01-10T13:05:04.947Z" },
    { url = "https://files.pythonhosted.org/packages/55/55/035838277d8c98fc8c917ac9beeb0cd6c59d675dc2421df5f9fcf44a0070/watchfiles-1.0.4-cp313-cp313-win32.whl", hash = "sha256:aee397456a29b492c20fda2d8961e1ffb266223625346ace14e4b6d861ba9c80", size = 271152, upload-time = "2025-01-10T13:05:09.507Z" },
    { url = "https://files.pythonhosted.org/packages/f0/e5/96b8e55271685ddbadc50ce8bc53aa2dff278fb7ac4c2e473df890def2dc/watchfiles-1.0.4-cp313-cp313-win_amd64.whl", hash = "sha256:d6097538b0ae5c1b88c3b55afa245a66793a8fec7ada6755322e465fb1a0e8cc", size = 285216, upload-time = "2025-01-10T13:05:11.107Z" },
]

[[package]]
name = "wcwidth"
version = "0.2.13"
source = { registry = "https://pypi.org/simple" }
sdist = { url = "https://files.pythonhosted.org/packages/6c/63/53559446a878410fc5a5974feb13d31d78d752eb18aeba59c7fef1af7598/wcwidth-0.2.13.tar.gz", hash = "sha256:72ea0c06399eb286d978fdedb6923a9eb47e1c486ce63e9b4e64fc18303972b5", size = 101301, upload-time = "2024-01-06T02:10:57.829Z" }
wheels = [
    { url = "https://files.pythonhosted.org/packages/fd/84/fd2ba7aafacbad3c4201d395674fc6348826569da3c0937e75505ead3528/wcwidth-0.2.13-py2.py3-none-any.whl", hash = "sha256:3da69048e4540d84af32131829ff948f1e022c1c6bdb8d6102117aac784f6859", size = 34166, upload-time = "2024-01-06T02:10:55.763Z" },
]

[[package]]
name = "webencodings"
version = "0.5.1"
source = { registry = "https://pypi.org/simple" }
sdist = { url = "https://files.pythonhosted.org/packages/0b/02/ae6ceac1baeda530866a85075641cec12989bd8d31af6d5ab4a3e8c92f47/webencodings-0.5.1.tar.gz", hash = "sha256:b36a1c245f2d304965eb4e0a82848379241dc04b865afcc4aab16748587e1923", size = 9721, upload-time = "2017-04-05T20:21:34.189Z" }
wheels = [
    { url = "https://files.pythonhosted.org/packages/f4/24/2a3e3df732393fed8b3ebf2ec078f05546de641fe1b667ee316ec1dcf3b7/webencodings-0.5.1-py2.py3-none-any.whl", hash = "sha256:a0af1213f3c2226497a97e2b3aa01a7e4bee4f403f95be16fc9acd2947514a78", size = 11774, upload-time = "2017-04-05T20:21:32.581Z" },
]

[[package]]
name = "websocket-client"
version = "1.8.0"
source = { registry = "https://pypi.org/simple" }
sdist = { url = "https://files.pythonhosted.org/packages/e6/30/fba0d96b4b5fbf5948ed3f4681f7da2f9f64512e1d303f94b4cc174c24a5/websocket_client-1.8.0.tar.gz", hash = "sha256:3239df9f44da632f96012472805d40a23281a991027ce11d2f45a6f24ac4c3da", size = 54648, upload-time = "2024-04-23T22:16:16.976Z" }
wheels = [
    { url = "https://files.pythonhosted.org/packages/5a/84/44687a29792a70e111c5c477230a72c4b957d88d16141199bf9acb7537a3/websocket_client-1.8.0-py3-none-any.whl", hash = "sha256:17b44cc997f5c498e809b22cdf2d9c7a9e71c02c8cc2b6c56e7c2d1239bfa526", size = 58826, upload-time = "2024-04-23T22:16:14.422Z" },
]

[[package]]
name = "websockets"
version = "15.0.1"
source = { registry = "https://pypi.org/simple" }
sdist = { url = "https://files.pythonhosted.org/packages/21/e6/26d09fab466b7ca9c7737474c52be4f76a40301b08362eb2dbc19dcc16c1/websockets-15.0.1.tar.gz", hash = "sha256:82544de02076bafba038ce055ee6412d68da13ab47f0c60cab827346de828dee", size = 177016, upload-time = "2025-03-05T20:03:41.606Z" }
wheels = [
    { url = "https://files.pythonhosted.org/packages/cb/9f/51f0cf64471a9d2b4d0fc6c534f323b664e7095640c34562f5182e5a7195/websockets-15.0.1-cp313-cp313-macosx_10_13_universal2.whl", hash = "sha256:ee443ef070bb3b6ed74514f5efaa37a252af57c90eb33b956d35c8e9c10a1931", size = 175440, upload-time = "2025-03-05T20:02:36.695Z" },
    { url = "https://files.pythonhosted.org/packages/8a/05/aa116ec9943c718905997412c5989f7ed671bc0188ee2ba89520e8765d7b/websockets-15.0.1-cp313-cp313-macosx_10_13_x86_64.whl", hash = "sha256:5a939de6b7b4e18ca683218320fc67ea886038265fd1ed30173f5ce3f8e85675", size = 173098, upload-time = "2025-03-05T20:02:37.985Z" },
    { url = "https://files.pythonhosted.org/packages/ff/0b/33cef55ff24f2d92924923c99926dcce78e7bd922d649467f0eda8368923/websockets-15.0.1-cp313-cp313-macosx_11_0_arm64.whl", hash = "sha256:746ee8dba912cd6fc889a8147168991d50ed70447bf18bcda7039f7d2e3d9151", size = 173329, upload-time = "2025-03-05T20:02:39.298Z" },
    { url = "https://files.pythonhosted.org/packages/31/1d/063b25dcc01faa8fada1469bdf769de3768b7044eac9d41f734fd7b6ad6d/websockets-15.0.1-cp313-cp313-manylinux_2_17_aarch64.manylinux2014_aarch64.whl", hash = "sha256:595b6c3969023ecf9041b2936ac3827e4623bfa3ccf007575f04c5a6aa318c22", size = 183111, upload-time = "2025-03-05T20:02:40.595Z" },
    { url = "https://files.pythonhosted.org/packages/93/53/9a87ee494a51bf63e4ec9241c1ccc4f7c2f45fff85d5bde2ff74fcb68b9e/websockets-15.0.1-cp313-cp313-manylinux_2_5_i686.manylinux1_i686.manylinux_2_17_i686.manylinux2014_i686.whl", hash = "sha256:3c714d2fc58b5ca3e285461a4cc0c9a66bd0e24c5da9911e30158286c9b5be7f", size = 182054, upload-time = "2025-03-05T20:02:41.926Z" },
    { url = "https://files.pythonhosted.org/packages/ff/b2/83a6ddf56cdcbad4e3d841fcc55d6ba7d19aeb89c50f24dd7e859ec0805f/websockets-15.0.1-cp313-cp313-manylinux_2_5_x86_64.manylinux1_x86_64.manylinux_2_17_x86_64.manylinux2014_x86_64.whl", hash = "sha256:0f3c1e2ab208db911594ae5b4f79addeb3501604a165019dd221c0bdcabe4db8", size = 182496, upload-time = "2025-03-05T20:02:43.304Z" },
    { url = "https://files.pythonhosted.org/packages/98/41/e7038944ed0abf34c45aa4635ba28136f06052e08fc2168520bb8b25149f/websockets-15.0.1-cp313-cp313-musllinux_1_2_aarch64.whl", hash = "sha256:229cf1d3ca6c1804400b0a9790dc66528e08a6a1feec0d5040e8b9eb14422375", size = 182829, upload-time = "2025-03-05T20:02:48.812Z" },
    { url = "https://files.pythonhosted.org/packages/e0/17/de15b6158680c7623c6ef0db361da965ab25d813ae54fcfeae2e5b9ef910/websockets-15.0.1-cp313-cp313-musllinux_1_2_i686.whl", hash = "sha256:756c56e867a90fb00177d530dca4b097dd753cde348448a1012ed6c5131f8b7d", size = 182217, upload-time = "2025-03-05T20:02:50.14Z" },
    { url = "https://files.pythonhosted.org/packages/33/2b/1f168cb6041853eef0362fb9554c3824367c5560cbdaad89ac40f8c2edfc/websockets-15.0.1-cp313-cp313-musllinux_1_2_x86_64.whl", hash = "sha256:558d023b3df0bffe50a04e710bc87742de35060580a293c2a984299ed83bc4e4", size = 182195, upload-time = "2025-03-05T20:02:51.561Z" },
    { url = "https://files.pythonhosted.org/packages/86/eb/20b6cdf273913d0ad05a6a14aed4b9a85591c18a987a3d47f20fa13dcc47/websockets-15.0.1-cp313-cp313-win32.whl", hash = "sha256:ba9e56e8ceeeedb2e080147ba85ffcd5cd0711b89576b83784d8605a7df455fa", size = 176393, upload-time = "2025-03-05T20:02:53.814Z" },
    { url = "https://files.pythonhosted.org/packages/1b/6c/c65773d6cab416a64d191d6ee8a8b1c68a09970ea6909d16965d26bfed1e/websockets-15.0.1-cp313-cp313-win_amd64.whl", hash = "sha256:e09473f095a819042ecb2ab9465aee615bd9c2028e4ef7d933600a8401c79561", size = 176837, upload-time = "2025-03-05T20:02:55.237Z" },
    { url = "https://files.pythonhosted.org/packages/fa/a8/5b41e0da817d64113292ab1f8247140aac61cbf6cfd085d6a0fa77f4984f/websockets-15.0.1-py3-none-any.whl", hash = "sha256:f7a866fbc1e97b5c617ee4116daaa09b722101d4a3c170c787450ba409f9736f", size = 169743, upload-time = "2025-03-05T20:03:39.41Z" },
]

[[package]]
name = "wsproto"
version = "1.2.0"
source = { registry = "https://pypi.org/simple" }
dependencies = [
    { name = "h11" },
]
sdist = { url = "https://files.pythonhosted.org/packages/c9/4a/44d3c295350d776427904d73c189e10aeae66d7f555bb2feee16d1e4ba5a/wsproto-1.2.0.tar.gz", hash = "sha256:ad565f26ecb92588a3e43bc3d96164de84cd9902482b130d0ddbaa9664a85065", size = 53425, upload-time = "2022-08-23T19:58:21.447Z" }
wheels = [
    { url = "https://files.pythonhosted.org/packages/78/58/e860788190eba3bcce367f74d29c4675466ce8dddfba85f7827588416f01/wsproto-1.2.0-py3-none-any.whl", hash = "sha256:b9acddd652b585d75b20477888c56642fdade28bdfd3579aa24a4d2c037dd736", size = 24226, upload-time = "2022-08-23T19:58:19.96Z" },
]

[[package]]
name = "zope-interface"
version = "7.2"
source = { registry = "https://pypi.org/simple" }
dependencies = [
    { name = "setuptools" },
]
sdist = { url = "https://files.pythonhosted.org/packages/30/93/9210e7606be57a2dfc6277ac97dcc864fd8d39f142ca194fdc186d596fda/zope.interface-7.2.tar.gz", hash = "sha256:8b49f1a3d1ee4cdaf5b32d2e738362c7f5e40ac8b46dd7d1a65e82a4872728fe", size = 252960, upload-time = "2024-11-28T08:45:39.224Z" }
wheels = [
    { url = "https://files.pythonhosted.org/packages/c6/3b/e309d731712c1a1866d61b5356a069dd44e5b01e394b6cb49848fa2efbff/zope.interface-7.2-cp313-cp313-macosx_10_9_x86_64.whl", hash = "sha256:3e0350b51e88658d5ad126c6a57502b19d5f559f6cb0a628e3dc90442b53dd98", size = 208961, upload-time = "2024-11-28T08:48:29.865Z" },
    { url = "https://files.pythonhosted.org/packages/49/65/78e7cebca6be07c8fc4032bfbb123e500d60efdf7b86727bb8a071992108/zope.interface-7.2-cp313-cp313-macosx_11_0_arm64.whl", hash = "sha256:15398c000c094b8855d7d74f4fdc9e73aa02d4d0d5c775acdef98cdb1119768d", size = 209356, upload-time = "2024-11-28T08:48:33.297Z" },
    { url = "https://files.pythonhosted.org/packages/11/b1/627384b745310d082d29e3695db5f5a9188186676912c14b61a78bbc6afe/zope.interface-7.2-cp313-cp313-manylinux_2_17_aarch64.manylinux2014_aarch64.whl", hash = "sha256:802176a9f99bd8cc276dcd3b8512808716492f6f557c11196d42e26c01a69a4c", size = 264196, upload-time = "2024-11-28T09:18:17.584Z" },
    { url = "https://files.pythonhosted.org/packages/b8/f6/54548df6dc73e30ac6c8a7ff1da73ac9007ba38f866397091d5a82237bd3/zope.interface-7.2-cp313-cp313-manylinux_2_5_i686.manylinux1_i686.manylinux_2_17_i686.manylinux2014_i686.whl", hash = "sha256:eb23f58a446a7f09db85eda09521a498e109f137b85fb278edb2e34841055398", size = 259237, upload-time = "2024-11-28T08:48:31.71Z" },
    { url = "https://files.pythonhosted.org/packages/b6/66/ac05b741c2129fdf668b85631d2268421c5cd1a9ff99be1674371139d665/zope.interface-7.2-cp313-cp313-manylinux_2_5_x86_64.manylinux1_x86_64.manylinux_2_17_x86_64.manylinux2014_x86_64.whl", hash = "sha256:a71a5b541078d0ebe373a81a3b7e71432c61d12e660f1d67896ca62d9628045b", size = 264696, upload-time = "2024-11-28T08:48:41.161Z" },
    { url = "https://files.pythonhosted.org/packages/0a/2f/1bccc6f4cc882662162a1158cda1a7f616add2ffe322b28c99cb031b4ffc/zope.interface-7.2-cp313-cp313-win_amd64.whl", hash = "sha256:4893395d5dd2ba655c38ceb13014fd65667740f09fa5bb01caa1e6284e48c0cd", size = 212472, upload-time = "2024-11-28T08:49:56.587Z" },
]<|MERGE_RESOLUTION|>--- conflicted
+++ resolved
@@ -1586,11 +1586,7 @@
 [[package]]
 name = "juriscraper"
 version = "2.6.91"
-<<<<<<< HEAD
 source = { git = "https://github.com/freelawproject/juriscraper.git?rev=1535-add-download-content-method-to-abstractsite#8144ebd835781571c2f904ed104f8b7358619710" }
-=======
-source = { registry = "https://pypi.org/simple" }
->>>>>>> e3bb6733
 dependencies = [
     { name = "certifi" },
     { name = "chardet" },
@@ -1607,13 +1603,7 @@
     { name = "selenium" },
     { name = "tldextract" },
 ]
-<<<<<<< HEAD
-=======
-sdist = { url = "https://files.pythonhosted.org/packages/ea/d3/d60099126bd3c5f67356e8e68abc4a34645084096fe2c897664e2af4c336/juriscraper-2.6.91.tar.gz", hash = "sha256:57010c5557551e305847777f84a36d0e08f429a295fd65453da6513dde5af317", size = 334413, upload-time = "2025-09-26T16:53:55.961Z" }
-wheels = [
-    { url = "https://files.pythonhosted.org/packages/37/4b/3964f09e64ec019b8d45910f13e2d9cb1114e40bc270fcd9e8899deda7b0/juriscraper-2.6.91-py3-none-any.whl", hash = "sha256:503638058419241e1bc8fbfce4113a204d9a87e1258b862a3856489bc77e73db", size = 549207, upload-time = "2025-09-26T16:53:53.936Z" },
-]
->>>>>>> e3bb6733
+
 
 [[package]]
 name = "kdtree"

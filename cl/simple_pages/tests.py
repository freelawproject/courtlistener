--- conflicted
+++ resolved
@@ -1,10 +1,7 @@
 from django.conf import settings
 from django.http import HttpRequest
 from django.test import TestCase
-<<<<<<< HEAD
-=======
 from django.test.utils import override_settings
->>>>>>> 3d12b469
 from cl.simple_pages.views import serve_static_file
 from cl.search.models import Opinion, OpinionCluster, Docket, Court
 from cl.audio.models import Audio

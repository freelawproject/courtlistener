--- conflicted
+++ resolved
@@ -360,7 +360,6 @@
       "oral_arguments":false
    },
   {
-<<<<<<< HEAD
       "field":"type",
       "description":"The Opinion type. Valid entries for this field are <code>combined-opinion</code>, <code>unanimous-opinion</code>, <code>lead-opinion</code>, <code>plurality-opinion</code>, <code>concurrence-opinion</code>, <code>in-part-opinion</code>, <code>dissent</code>, <code>addendum</code>, <code>remittitur</code>, <code>rehearing</code>, <code>on-the-merits</code>, <code>on-motion-to-strike</code>.",
       "opinions":true,
@@ -404,7 +403,11 @@
       "field":"source",
       "description":"The source of the cluster. Valid entries for this field are: <br><code>C</code> for \"court website\", <br><code>R</code> for \"public.resource.org\", <br><code>CR</code> for \"court website merged with resource.org\", <br><code>L</code> for \"lawbox\", <br><code>LC</code> for \"lawbox merged with court\", <br><code>LR</code> for \"lawbox merged with resource.org\", <br><code>LCR</code> for \"lawbox merged with court and resource.org\", <br><code>M</code> for \"manual input\", <br><code>A</code> for \"internet archive\", <br><code>H</code> for \"brad heath archive\", <br><code>Z</code> for \"columbia archive\", <br><code>U</code> for \"Harvard, Library Innovation Lab Case Law Access Project\", <br><code>CU</code> for \"court website merged with Harvard\", <br><code>D</code> for \"direct court input\", <br><code>Q</code> for \"2020 anonymous database\", <br><code>QU</code> for \"2020 anonymous database merged with Harvard\", <br><code>CRU</code> for \"court website merged with public.resource.org and Harvard\", <br><code>DU</code> for \"direct court input merged with Harvard\", <br><code>LU</code> for \"lawbox merged with Harvard\", <br><code>LCU</code> for \"Lawbox merged with court website and Harvard\", <br><code>LRU</code> for \"Lawbox merged with public.resource.org and with Harvard\", <br><code>LCRU</code> for \"Lawbox merged with court website\", <br><code>CRU</code> for \"public.resource.org and Harvard\", <br><code>MU</code> for \"Manual input merged with Harvard\", <br><code>RU</code> for \"public.resource.org merged with Harvard\", <br><code>ZA</code> for \"columbia merged with internet archive\", <br><code>ZD</code> for \"columbia merged with direct court input\", <br><code>ZC</code> for \"columbia merged with court\", <br><code>ZH</code> for \"columbia merged with brad heath archive\", <br><code>ZLC</code> for \"columbia merged with lawbox and court\", <br><code>ZLR</code> for \"columbia merged with lawbox and resource.org\", <br><code>ZLCR</code> for \"columbia merged with lawbox, court, and resource.org\", <br><code>ZR</code> for \"columbia merged with resource.org\", <br><code>ZCR</code> for \"columbia merged with court and resource.org\", <br><code>ZL</code> for \"columbia merged with lawbox\", <br><code>ZM</code> for \"columbia merged with manual input\", <br><code>ZQ</code> for \"columbia merged with 2020 anonymous database\", <br><code>ZU</code> for \"columbia archive merged with Harvard\", <br><code>ZLU</code> for \"columbia archive merged with Lawbox and Harvard\", <br><code>ZDU</code> for \"columbia archive merged with direct court input and Harvard\", <br><code>ZLRU</code> for \"columbia archive merged with lawbox, public.resource.org and Harvard\", <br><code>ZLCRU</code> for \"columbia archive merged with lawbox, court website, public.resource.org and Harvard\", <br><code>ZCU</code> for \"columbia archive merged with court website and Harvard\", <br><code>ZMU</code> for \"columbia archive merged with manual input and Harvard\", <br><code>ZRU</code> for \"columbia archive merged with public.resource.org and Harvard\", <br><code>ZLCU</code> for \"columbia archive merged with lawbox, court website and Harvard\"",
       "opinions":true,
-=======
+      "parentheticals":false,
+      "recap_archive":false,
+      "oral_arguments":false
+   },
+   {
       "field":"jurisdictionType",
       "description":"The \"jurisdiction\" value found in PACER docket reports. For example, 'Diversity' or 'U.S. Government Defendant'.",
       "opinions":false,
@@ -456,7 +459,6 @@
       "field":"cites",
       "description":"All of the Opinion IDs that cite a RECAP Document.",
       "opinions":false,
->>>>>>> 15831047
       "parentheticals":false,
       "recap_archive":false,
       "oral_arguments":false

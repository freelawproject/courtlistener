{% extends "new_base.html" %}
{% load svg_tags %}

{% block title %}Components Library - CourtListener.com{% endblock %}

{% block content %}
<div>
<c-layout-with-navigation
  :nav_items="[
      {'href': '#main-title', 'text': 'Component Library'},
      {'href': '#text-components', 'text': 'Text components', 'children': [
        {'href': '#code-block', 'text': 'Code blocks'},
        {'href': '#two-column-list', 'text': 'Two column list'},
        {'href': '#eyebrow', 'text': 'Eyebrow'},
        {'href': '#copy', 'text': 'Copy to clipboard'},
      ]},
      {'href': '#layout-components', 'text': 'Layout components', 'children': [
        {'href': '#expansion', 'text': 'Expansion panel'},
        {'href': '#navigation-menu', 'text': 'Navigation menu'},
        {'href': '#nav-layout', 'text': 'Layout with navigation'},
        {'href': '#tabbed-cards', 'text': 'Tabbed cards'},
        {'href': '#data-table', 'text': 'Data table'},
      ]},
      {'href': '#misc', 'text': 'Other components', 'children': [
        {'href': '#support-banner', 'text': 'Support plea banner'},
      ]},
  ]"
>
  <section class="max-w-full w-full" x-intersect.margin.-100px="show" id="main-title">
    <c-eyebrow>CourtListener's</c-eyebrow>
    <h1 class="">Component Library</h1>
    <p class="mt-4">Below you will find a display of the components available in our codebase with usage notes to make development easier.</p>
    <p class="my-3">These components are available to all templates that extend from <code>new_base.html</code>. Using them doesn't require any imports or settings, they should just work!</p>
    <p class="my-3">If these aren't enough for your needs and you make a new component or tweak one of the existing ones, make sure to:</p>
    <ul class="list-disc pl-4">
      <li>Save the html in one of the <code>/templates/cotton/</code> directories for Django to pick it up automatically.</li>
      <li>Read the docs! We use <a class="underline" href="https://django-cotton.com/docs/usage-patterns" target="_blank">Django Cotton</a> for components,
        <a class="underline" href="https://alpinejs.dev/directives/data" target="_blank">AlpineJS</a> for interactivity, and
        <a class="underline" href="https://v3.tailwindcss.com/docs/utility-first" target="_blank">Tailwind CSS</a> for styling.</li>
      <li>Add your new component to this page with some helpful notes so other developers know to use it!</li>
    </ul>
  </section>

  {# CODE BLOCKS #}
  <section class="max-w-full w-full border-t-2 border-greyscale-200" x-intersect="show" id="code-block">
    <h2 class="mt-6 mb-3">Code blocks</h2>
    <p>Note this component uses <code>&lt;pre&gt;</code> tags so all whitespace will be preserved.</p>

    <h4 class="mt-3">Demo</h4>
    <c-code disable_copy>
Sample code here.
    </c-code>

    <h4 class="mt-8">Props</h4>
    <div class="bg-greyscale-100 rounded-xl p-4 my-3">
      <div class="flex flex-col md:flex-row border-b last:border-none border-greyscale-200 max-w-full">
        <span class="p-2.5 max-md:pb-0 md:w-60 md:min-w-60 max-md:font-medium"><code>disable_copy</code></span>
        <span class="p-2.5 max-md:max-w-full [overflow-wrap:anywhere]">
          Adding this attribute hides the copy-to-clipboard button in the top-right corner of the code block.
          <br>Defaults to false.
        </span>
      </div>
      <div class="flex flex-col md:flex-row border-b last:border-none border-greyscale-200 max-w-full">
        <span class="p-2.5 max-md:pb-0 md:w-60 md:min-w-60 max-md:font-medium"><code>class</code></span>
        <span class="p-2.5 max-md:max-w-full [overflow-wrap:anywhere]">
          CSS classes applied to the <code>&lt;pre&gt;</code> element.
        </span>
      </div>
    </div>

    <h4 class="mt-3">Slot</h4>
    <div class="bg-greyscale-100 rounded-xl p-4 my-3">
      <div class="flex flex-col md:flex-row border-b last:border-none border-greyscale-200 max-w-full">
        <span class="p-2.5 max-md:pb-0 md:w-60 md:min-w-60 max-md:font-medium">Default</span>
        <span class="p-2.5 max-md:max-w-full [overflow-wrap:anywhere]">Text that will be displayed in the code block.</span>
      </div>
    </div>

    <c-expansion-panel title="Code">
      <c-code>
&lt;c-code disable_copy&gt;
    Sample code here.
&lt;/c-code&gt;
      </c-code>
    </c-expansion-panel>
  </section>

  {# TWO COLUMN LIST #}
  <section class="max-w-full w-full border-t-2 border-greyscale-200" x-intersect="show" id="two-column-list">
    <h2 class="mt-6 mb-3">Two column list</h2>
    <p>Each item in the list can either be plain text, text retrieved in a specified key from a given dict, or links when both <code>href</code> and <code>label</code> keys are present.</p>
    <h4 class="mt-3">Demo</h4>
    <c-two-column-list
      key="some_field"
      link_class="underline"
      class="my-4 p-6 border border-greyscale-500 rounded-xl bg-greyscale-50 text-greyscale-600"
      :list="[
        {'some_field': 'First item is retrieved from custom key.'},
        {'href': 'https://free.law', 'label': 'Second item is a link.'},
        'Third item is plain text.',
        {'some_field': 'Fourth item is also retrieved from custom key.'},
      ]"
    ></c-two-column-list>

    <h4>Props</h4>
    <div class="bg-greyscale-100 rounded-xl p-4 my-3">
      <div class="flex flex-col md:flex-row border-b last:border-none border-greyscale-200 max-w-full">
        <span class="p-2.5 max-md:pb-0 md:w-60 md:min-w-60 max-md:font-medium"><code>list</code></span>
        <span class="p-2.5 max-md:max-w-full [overflow-wrap:anywhere]">
          List of items that can either be strings or dicts. In case of dicts, including both <code>href</code> and <code>label</code> will render a link.
          Otherwise, if a key is specified, the value of that key is rendered.
        </span>
      </div>
      <div class="flex flex-col md:flex-row border-b last:border-none border-greyscale-200 max-w-full">
        <span class="p-2.5 max-md:pb-0 md:w-60 md:min-w-60 max-md:font-medium"><code>link_class</code><br><span class="font-normal text-xs">(optional)</span></span>
        <span class="p-2.5 max-md:max-w-full [overflow-wrap:anywhere]">
          CSS classes to add to links. For accessibility, <a class="underline" href="https://accessibleweb.com/question-answer/do-links-need-to-be-underlined/" target="_blank" rel="noopener noreferrer">it's recommended all links are always underlined</a>.
        </span>
      </div>
      <div class="flex flex-col md:flex-row border-b last:border-none border-greyscale-200 max-w-full">
        <span class="p-2.5 max-md:pb-0 md:w-60 md:min-w-60 max-md:font-medium"><code>key</code><br><span class="font-normal text-xs">(optional)</span></span>
        <span class="p-2.5 max-md:max-w-full [overflow-wrap:anywhere]">
          Custom key to pick the value from a dict.
        </span>
      </div>
      <div class="flex flex-col md:flex-row border-b last:border-none border-greyscale-200 max-w-full">
        <span class="p-2.5 max-md:pb-0 md:w-60 md:min-w-60 max-md:font-medium"><code>responsive</code><br><span class="font-normal text-xs">(optional)</span></span>
        <span class="p-2.5 max-md:max-w-full [overflow-wrap:anywhere]">
          Collapses both columns into one stacked on top of the other in small screens.
        </span>
      </div>
      <div class="flex flex-col md:flex-row border-b last:border-none border-greyscale-200 max-w-full">
        <span class="p-2.5 max-md:pb-0 md:w-60 md:min-w-60 max-md:font-medium"><code>class</code><br><span class="font-normal text-xs">(optional)</span></span>
        <span class="p-2.5 max-md:max-w-full [overflow-wrap:anywhere]">
          CSS classes for the list container, appended after the built-in <code>w-full flex flex-row justify-between</code>.
        </span>
      </div>
    </div>

    <h4 class="mt-3">Slot</h4>
    <p class="mb-3">No slot</p>

    <c-expansion-panel title="Code">
      <c-code>
&lt;c-two-column-list
  key="some_field"
  link_class="underline"
  class="my-4 p-6 border border-greyscale-500 rounded-xl bg-greyscale-50 text-greyscale-600"
  :list="[
    {'some_field': 'First item is retrieved from custom key.'},
    {'href': 'https://free.law', 'label': 'Second item is a link.'},
    'Third item is plain text.',
    {'some_field': 'Fourth item is also retrieved from custom key.'},
  ]"
&gt;&lt;/c-two-column-list>
      </c-code>
    </c-expansion-panel>
  </section>

  {# EYEBROW #}
  <section class="max-w-full w-full border-t-2 border-greyscale-200" x-intersect.margin.-100px="show" id="eyebrow">
    <h2 class="mt-6 mb-3">Eyebrow</h2>
    <h4 class="mt-3">Demo</h4>
    <c-eyebrow class="my-4">CourtListener</c-eyebrow>

    <h4 class="mt-3">Props</h4>
    <p>No props</p>
    <h4 class="mt-3">Slot</h4>
    <div class="bg-greyscale-100 rounded-xl p-4 my-3">
      <div class="flex flex-col md:flex-row border-b last:border-none border-greyscale-200 max-w-full">
        <span class="p-2.5 max-md:pb-0 md:w-60 md:min-w-60 max-md:font-medium">Default</span>
        <span class="p-2.5 max-md:max-w-full [overflow-wrap:anywhere]">Eyebrow's content.</span>
      </div>
    </div>

    <c-expansion-panel title="Code">
      <c-code>
&lt;c-eyebrow&gt;CourtListener&lt;/c-eyebrow>
      </c-code>
    </c-expansion-panel>
  </section>

  {# COPY TO CLIPBOARD #}
  <section class="max-w-full w-full border-t-2 border-greyscale-200" x-intersect.margin.-100px="show" id="copy">
    <h2 class="mt-6 mb-3">Copy to clipboard</h2>
    <p>Unstyled button that copies text to clipboard.</p>
    <p>Works with click events, but also keyup events for the <kbd>Enter</kbd> and <kbd>Space</kbd> keys.</p>

    <h4 class="my-3">Demo</h4>
    <c-copy-to-clipboard
      text_to_copy="You did it! This was copied with a single click!"
      class="btn-outline"
    >
      Click to copy
    </c-copy-to-clipboard>

    <h4 class="mt-8">Props</h4>
    <div class="bg-greyscale-100 rounded-xl p-4 my-3">
      <div class="flex flex-col md:flex-row border-b last:border-none border-greyscale-200 max-w-full">
        <span class="p-2.5 max-md:pb-0 md:w-60 md:min-w-60 max-md:font-medium"><code>text_to_copy</code></span>
        <span class="p-2.5 max-md:max-w-full [overflow-wrap:anywhere]">
          Text to be copied to clipboard when clicking the button, or when pressing either the <kbd>Enter</kbd> or <kbd>Space</kbd> keys on focus.
          <br><strong>Important:</strong> Some characters, like double quotation marks, could break syntax. To pass a string that includes any of these characters, escape them with
          <a class="underline" href="https://www.w3schools.com/html/html_entities.asp" target="_blank" rel="noopener noreferrer">HTML entities</a>, or use
          <a class="underline" href="https://docs.djangoproject.com/en/5.1/ref/templates/builtins/#escapejs" target="_blank" rel="noopener noreferrer">Django's built-in <code>escapejs</code> filter</a> to do it for you.
        </span>
      </div>
    </div>

    <h4 class="mt-3">Slot</h4>
    <div class="bg-greyscale-100 rounded-xl p-4 my-3">
      <div class="flex flex-col md:flex-row border-b last:border-none border-greyscale-200 max-w-full">
        <span class="p-2.5 max-md:pb-0 md:w-60 md:min-w-60 max-md:font-medium">Default</span>
        <span class="p-2.5 max-md:max-w-full [overflow-wrap:anywhere]">Button content.</span>
      </div>
    </div>

    <c-expansion-panel title="Code">
      <c-code>
&lt;c-copy-to-clipboard
  text_to_copy="You did it! This was copied with a single click!"
  class="btn-outline"
&gt;
  Click to copy
&lt;/c-copy-to-clipboard&gt;
      </c-code>
    </c-expansion-panel>
  </section>

  {# EXPANSION PANEL #}
  <section class="max-w-full w-full border-t-2 border-greyscale-200" x-intersect.margin.-100px="show" id="expansion">
    <h2 class="mt-6 mb-3">Expansion panel</h2>
    <h4 class="mt-3">Demo</h4>
    <c-expansion-panel title="This is a demo" class="my-4 text-primary-600 font-bold">
      Hello!
    </c-expansion-panel>

    <h4 class="mt-3">Props</h4>
    <div class="bg-greyscale-100 rounded-xl p-4 my-3">
      <div class="flex flex-col md:flex-row border-b last:border-none border-greyscale-200 max-w-full">
        <span class="p-2.5 max-md:pb-0 md:w-60 md:min-w-60 max-md:font-medium"><code>title</code></span>
        <span class="p-2.5 max-md:max-w-full [overflow-wrap:anywhere]">
          Title displayed.
        </span>
      </div>
    </div>

    <h4 class="mt-3">Slot</h4>
    <div class="bg-greyscale-100 rounded-xl p-4 my-3">
      <div class="flex flex-col md:flex-row border-b last:border-none border-greyscale-200 max-w-full">
        <span class="p-2.5 max-md:pb-0 md:w-60 md:min-w-60 max-md:font-medium">Default</span>
        <span class="p-2.5 max-md:max-w-full [overflow-wrap:anywhere]">Collapsible content.</span>
      </div>
    </div>

    <c-expansion-panel title="Code">
      <c-code>
&lt;c-expansion-panel title="This is a demo" class="my-4 text-primary-600 font-bold"&gt;
  Hello!
&lt;/c-expansion-panel>
      </c-code>
    </c-expansion-panel>
  </section>

  {# NAVIGATION MENU #}
  <section class="max-w-full w-full border-t-2 border-greyscale-200" x-intersect.margin.-100px="show" id="navigation-menu">
    <h2 class="mt-6 mb-3">Navigation menu</h2>
    <p>The desktop version of this component highlights the currently visible section on scroll.
      For this feature to work, the elements referenced need to implement the intersect listener with the <code>show</code> method.
    </p>
    <p>This uses Alpine's intersect plugin, so the x-intersect directive can be used with
    <a class="underline" href="https://alpinejs.dev/plugins/intersect#modifiers" target="_blank">modifiers</a> for more control;
    see <code>x-intersect.margin.-100px="show"</code> in the new alerts help page, which adds a negative margin to the
    intersect handler, preventing the event to be fired immediately when the element enters the viewport.</p>
    <h4 class="mt-3">Demo</h4>
    <p>See this page's navigation menu.</p>

    <h4 class="mt-3">Props</h4>
    <div class="bg-greyscale-100 rounded-xl p-4 my-3">
      <div class="flex flex-col md:flex-row border-b last:border-none border-greyscale-200 max-w-full">
        <span class="p-2.5 max-md:pb-0 md:w-60 md:min-w-60 max-md:font-medium"><code>nav_items</code></span>
        <span class="p-2.5 max-md:max-w-full [overflow-wrap:anywhere]">
          List of navigation items, where each item is a dictionary with <code>href</code> and <code>text</code>.
        </span>
      </div>
    </div>
    <h4 class="mt-3">Slot</h4>
    <p class="mb-3">No slot</p>

    <c-expansion-panel title="Code">
      <c-code>
&lt;c-navigation-menu
  :nav_items="[
    {'href': '#main-title', 'text': 'Component Library'},
    {'href': '#', 'text': 'Text components', 'children': [
      {'href': '#two-column-list-component', 'text': 'Two column list'},
      {'href': '#eyebrow', 'text': 'Eyebrow'},
    ]},
    {'href': '#', 'text': 'Layout components', 'children': [
      {'href': '#expansion', 'text': 'Expansion panel'},
      {'href': '#navigation-menu', 'text': 'Navigation menu'},
      {'href': '#layout-with-navigation', 'text': 'Layout with navigation'},
    ]},
  ]"
&gt;&lt;/c-navigation-menu>
      </c-code>
    </c-expansion-panel>
  </section>

<<<<<<< HEAD
  {# LAYOUT WITH NAVIGATION #}
  <c-layout-with-navigation.section class="border-t-2 border-greyscale-200" id="nav-layout">
    <h2 class="mt-6 mb-3">Layout with navigation</h2>
    <p>The layout with navigation component is composed of two elements: <code>c-layout-with-navigation</code> and <code>c-layout-with-navigation.section</code>.</p>
    <p>Only one layout per page is supported.</p>
    <h4 class="mt-3">Demo</h4>
    <p>See this page's layout: responsive navigation menu with a main content divided by sections.</p>

    <h4 class="mt-3">Props</h4>
    <div class="bg-greyscale-100 rounded-xl p-4 my-3">
      <div class="flex flex-col md:flex-row border-b last:border-none border-greyscale-200 max-w-full">
        <span class="p-2.5 max-md:pb-0 md:w-60 md:min-w-60 max-md:font-medium"><code>c-layout-with-navigation</code>: <code>nav_items</code></span>
        <span class="p-2.5 max-md:max-w-full [overflow-wrap:anywhere]">
          Same as the navigation menu: a list of navigation items, where each item is a dictionary with <code>href</code> and <code>text</code>.
        </span>
      </div>
      <div class="flex flex-col md:flex-row border-b last:border-none border-greyscale-200 max-w-full">
        <span class="p-2.5 max-md:pb-0 md:w-60 md:min-w-60 max-md:font-medium"><code>c-layout-with-navigation.section</code>: <code>id</code></span>
        <div class="p-2.5 flex flex-col gap-2 max-md:max-w-full [overflow-wrap:anywhere]">
          <div>
            Used to identify the active section for navigation menu highlighting.
          </div>
          <div>Make sure the id is for the entire section that needs to be highlighted, not just a heading or a child element, otherwise the highlighting could misbehave.</div>
        </div>
      </div>
    </div>

    <h4 class="mt-3">Slot</h4>
    <div class="bg-greyscale-100 rounded-xl p-4 my-3">
      <div class="flex flex-col md:flex-row border-b last:border-none border-greyscale-200 max-w-full">
        <span class="p-2.5 max-md:pb-0 md:w-60 md:min-w-60 max-md:font-medium"><code>c-layout-with-navigation</code> default</span>
        <div class="p-2.5 flex flex-col gap-2 max-md:max-w-full [overflow-wrap:anywhere]">
          <div>
            To preserve proper spacing and ensure correct highlighting, nest all content in sections using the <code>c-layout-with-navigation.section</code> sub-component.
          </div>
          <div>
            However, if you need to tweak or remove the section's intersect behavior, you can swap the sub-component for a native <code>&lt;section&gt;</code> element and it will preserve proper spacing and layout.
          </div>
          <div>
            For further reference, check Alpine's docs on <a class="underline" href="https://alpinejs.dev/plugins/intersect#modifiers" target="_blank" rel="noopener noreferrer">intersect modifiers</a>.</div>
        </div>
      </div>
      <div class="flex flex-col md:flex-row border-b last:border-none border-greyscale-200 max-w-full">
        <span class="p-2.5 max-md:pb-0 md:w-60 md:min-w-60 max-md:font-medium"><code>c-layout-with-navigation.section</code> default</span>
        <span class="p-2.5 max-md:max-w-full [overflow-wrap:anywhere]">
          A section's content which should probably have a heading.
          <br>For further reference check the <a class="underline" href="https://developer.mozilla.org/en-US/docs/Web/HTML/Reference/Elements/section" target="_blank" rel="noopener noreferrer">mdn web docs</a> on the <code>&lt;section&gt;</code> element.
        </span>
      </div>
    </div>

    <c-expansion-panel title="Code">
      <c-code>
&lt;c-layout-with-navigation
  :nav_items="[
    {'href': '#main-title', 'text': 'Component Library'},
    {'href': '#text-components', 'text': 'Text components', 'children': [
      {'href': '#code-block', 'text': 'Code blocks'},
      {'href': '#two-column-list', 'text': 'Two column list'},
      {'href': '#eyebrow', 'text': 'Eyebrow'},
    ]},
    {'href': '#layout-components', 'text': 'Layout components', 'children': [
      {'href': '#expansion', 'text': 'Expansion panel'},
      {'href': '#navigation-menu', 'text': 'Navigation menu'},
      {'href': '#navigation-menu', 'text': 'Layout with navigation'},
      {'href': '#tabbed-cards', 'text': 'Tabbed cards'},
    ]},
    {'href': '#misc', 'text': 'Other components', 'children': [
      {'href': '#support-banner', 'text': 'Support plea banner'},
    ]},
  ]"
&gt;
  &lt;c-layout-with-navigation.section id="main-title"&gt;
    &lt;c-eyebrow&gt;CourtListener's&lt;/c-eyebrow&gt;
    ...
  &lt;/c-layout-with-navigation.section&gt;

  &lt;c-layout-with-navigation.section class="border-t-2 border-greyscale-200" id="code-block"&gt;
    &lt;h2 class="mt-6 mb-3"&gt;Code blocks&lt;/h2&gt;
    ...
  &lt;/c-layout-with-navigation.section&gt;

  ...
&lt;/c-layout-with-navigation>
      </c-code>
    </c-expansion-panel>
  </c-layout-with-navigation.section>

=======
  {# TABBED CARDS #}
>>>>>>> 1bd88cfa
  <section class="max-w-full w-full border-t-2 border-greyscale-200" x-intersect.margin.-100px="show" id="tabbed-cards">
    <h2 class="mt-6 mb-3">Tabbed cards</h2>
    <p>The tabbed component is composed of two elements: the <code>c-tabs</code> element and the <code>c-tabs.tab</code> element.
    Include a <code>c-tabs.tab</code> element for each tab in the <code>c-tabs</code> slot.
    </p>

    <h4 class="mt-3">Demo</h4>
    <c-tabs class="my-4" title="My tabs">
      <c-tabs.tab name="First tab">
        First tab panel content
      </c-tabs.tab>
      <c-tabs.tab name="Second tab">
        Second tab panel content
      </c-tabs.tab>
      <c-tabs.tab name="Third tab">
        Third tab panel content
      </c-tabs.tab>
    </c-tabs>

    <h4 class="mt-3">Props</h4>
    <div class="bg-greyscale-100 rounded-xl p-4 my-3">
      <div class="flex flex-col md:flex-row border-b last:border-none border-greyscale-200 max-w-full">
        <span class="p-2.5 max-md:pb-0 md:w-60 md:min-w-60 max-md:font-medium"><code>c-tabs</code>: <code>title</code></span>
        <span class="p-2.5 max-md:max-w-full [overflow-wrap:anywhere]">
          Component title used for accessibility.
        </span>
      </div>
      <div class="flex flex-col md:flex-row border-b last:border-none border-greyscale-200 max-w-full">
        <span class="p-2.5 max-md:pb-0 md:w-60 md:min-w-60 max-md:font-medium"><code>c-tabs.tab</code>: <code>name</code></span>
        <span class="p-2.5 max-md:max-w-full [overflow-wrap:anywhere]">
          Tab label displayed in selector.
        </span>
      </div>
    </div>

    <h4 class="mt-3">Slot</h4>
    <div class="bg-greyscale-100 rounded-xl p-4 my-3">
      <div class="flex flex-col md:flex-row border-b last:border-none border-greyscale-200 max-w-full">
        <span class="p-2.5 max-md:pb-0 md:w-60 md:min-w-60 max-md:font-medium"><code>c-tabs</code> default</span>
        <span class="p-2.5 max-md:max-w-full [overflow-wrap:anywhere]">
          Add as many <code>c-tabs.tab</code> elements as needed.
        </span>
      </div>
      <div class="flex flex-col md:flex-row border-b last:border-none border-greyscale-200 max-w-full">
        <span class="p-2.5 max-md:pb-0 md:w-60 md:min-w-60 max-md:font-medium"><code>c-tabs.tab</code> default</span>
        <span class="p-2.5 max-md:max-w-full [overflow-wrap:anywhere]">
          Content displayed when this tab is active.
        </span>
      </div>
    </div>

    <c-expansion-panel title="Code">
      <c-code>
&lt;c-tabs title="My tabs"&gt;
  &lt;c-tabs.tab name="First tab"&gt;
    First tab panel content
  &lt;/c-tabs.tab&gt;
  &lt;c-tabs.tab name="Second tab"&gt;
    Second tab panel content
  &lt;/c-tabs.tab&gt;
  &lt;c-tabs.tab name="Third tab"&gt;
    Third tab panel content
  &lt;/c-tabs.tab&gt;
&lt;/c-tabs&gt;
      </c-code>
    </c-expansion-panel>
  </section>

<<<<<<< HEAD
  {# SUPPORT PLEA BANNER #}
  <c-layout-with-navigation.section class="border-t-2 border-greyscale-200" id="support-banner">
    <h2 class="mt-6 mb-3">Support plea banner</h2>
    <p>Very simple component to avoid code duplication.</p>
    <h4 class="mt-3">Demo</h4>
    <c-support-plea-banner></c-support-plea-banner>

    <h4 class="mt-3">Props</h4>
    <p>No props</p>

    <h4 class="mt-3">Slot</h4>
    <p>No slots</p>

    <c-expansion-panel title="Code">
      <c-code>
&lt;c-support-plea-banner&gt;&lt;/c-support-plea-banner&gt;
      </c-code>
    </c-expansion-panel>
  </c-layout-with-navigation.section>

=======
  {# DATA TABLE #}
  <section class="max-w-full w-full border-t-2 border-greyscale-200" x-intersect.margin.-100px="show" id="data-table">
    <h2 class="mt-6 mb-3">Data table</h2>
    <p>Renders a data table
    </p>

    <h4 class="my-3">Demo</h4>
    <c-data-table
      safe
      caption="Usage example of data table component"
      :columns="[
        {'label': 'First header', 'field': 'first'},
        {'label': 'Second header', 'field': 'second'},
        {'label': 'Third header', 'field': 'third'},
        {'label': 'Fourth header', 'field': 'fourth'},
        {'label': 'Fifth header', 'field': 'fifth'},
        {'label': 'Sixth header', 'field': 'sixth'},
      ]"
      :rows="[
        {
          'first': 'Row 1<br>This one has a line break (safe only)',
          'second': 'Row 1, second',
          'third': 'Row 1, third',
          'fourth': 'Row 1, fourth',
          'fifth': 'Row 1, fifth',
          'sixth': 'Row 1, sixth',
        },
        {
          'first': 'Row 2, first',
          'second': 'Row 2, second',
          'third': 'Row 2, third',
          'fourth': 'Row 2, fourth, and this one has a longer text than the rest, to showcase how the table layout is arranged with differently sized cells.',
          'fifth': 'Row 2, fifth',
          'sixth': 'Row 2, sixth',
        },
        {
          'first': 'Row 3, first',
          'second': 'Row 3, second',
          'third': 'Row 3, third',
          'fourth': 'Row 3, fourth',
          'fifth': 'Row 3, fifth',
          'sixth': 'Row 3, sixth',
        },
        {
          'first': 'Row 4, first',
          'second': 'Row 4, second',
          'third': 'Row 4, third',
          'fourth': 'Row 4, fourth',
          'fifth': 'Row 4, fifth',
          'sixth': 'Row 4, sixth',
        },
      ]"
      :footer="[
        {
          'first': 'First foot',
          'second': 'Second foot',
          'third': 'Third foot',
          'fifth': 'Fifth foot',
        },
      ]"
    ></c-data-table>

    <h4 class="mt-8">Props</h4>
    <div class="bg-greyscale-100 rounded-xl p-4 my-3">
      <div class="flex flex-col md:flex-row border-b last:border-none border-greyscale-200 max-w-full">
        <span class="p-2.5 max-md:pb-0 md:w-60 md:min-w-60 max-md:font-medium"><code>columns</code></span>
        <span class="p-2.5 max-md:max-w-full [overflow-wrap:anywhere]">
          List of headers.<br>Each element in the list is a dictionary with <code>label</code> (shown in the table headers) and <code>field</code> (used to identify the col value for each row).
        </span>
      </div>
      <div class="flex flex-col md:flex-row border-b last:border-none border-greyscale-200 max-w-full">
        <span class="p-2.5 max-md:pb-0 md:w-60 md:min-w-60 max-md:font-medium"><code>rows</code></span>
        <span class="p-2.5 max-md:max-w-full [overflow-wrap:anywhere]">
          List of rows in the <code>&lt;tbody&gt;</code>.
          <br>Each element in the list is a dictionary where the keys correspond to the column fields.
          <br>If a given field isn't present, the cell will be empty.
        </span>
      </div>
      <div class="flex flex-col md:flex-row border-b last:border-none border-greyscale-200 max-w-full">
        <span class="p-2.5 max-md:pb-0 md:w-60 md:min-w-60 max-md:font-medium"><code>footer</code></span>
        <span class="p-2.5 max-md:max-w-full [overflow-wrap:anywhere]">
          List of rows in the <code>&lt;tfoot&gt;</code>.<br>Same structure as <code>rows</code>.
        </span>
      </div>
      <div class="flex flex-col md:flex-row border-b last:border-none border-greyscale-200 max-w-full">
        <span class="p-2.5 max-md:pb-0 md:w-60 md:min-w-60 max-md:font-medium"><code>caption</code></span>
        <span class="p-2.5 max-md:max-w-full [overflow-wrap:anywhere]">
          Table caption for accessibility.<br>Not displayed visually, but it's important to provide context for screen readers.
        </span>
      </div>
      <div class="flex flex-col md:flex-row border-b last:border-none border-greyscale-200 max-w-full">
        <span class="p-2.5 max-md:pb-0 md:w-60 md:min-w-60 max-md:font-medium"><code>safe</code></span>
        <span class="p-2.5 max-md:max-w-full [overflow-wrap:anywhere]">
          Marks the contents as safe, so it can render HTML inside the table.
          <br>Defaults to false.
          <br><strong>Warning:</strong> May allow XSS vulnerabilities if enabled on user-provided HTML, so use only with trusted content.
        </span>
      </div>
    </div>

    <h4 class="mt-3">Slot</h4>
    <p class="mb-3">No slot</p>

    <c-expansion-panel title="Code">
      <c-code>
&lt;c-data-table
  safe
  caption="Usage example of data table component"
  :columns="[
    {'label': 'First header', 'field': 'first'},
    {'label': 'Second header', 'field': 'second'},
    {'label': 'Third header', 'field': 'third'},
    {'label': 'Fourth header', 'field': 'fourth'},
    {'label': 'Fifth header', 'field': 'fifth'},
    {'label': 'Sixth header', 'field': 'sixth'},
  ]"
  :rows="[
    {
      'first': 'Row 1&lt;br&gt;This one has a line break (safe only)',
      'second': 'Row 1, second',
      'third': 'Row 1, third',
      'fourth': 'Row 1, fourth',
      'fifth': 'Row 1, fifth',
      'sixth': 'Row 1, sixth',
    },
    {
      'first': 'Row 2, first',
      'second': 'Row 2, second',
      'third': 'Row 2, third',
      'fourth': 'Row 2, fourth, and this one has a longer text than the rest, to showcase how the table layout is arranged with differently sized cells.',
      'fifth': 'Row 2, fifth',
      'sixth': 'Row 2, sixth',
    },
    {
      'first': 'Row 3, first',
      'second': 'Row 3, second',
      'third': 'Row 3, third',
      'fourth': 'Row 3, fourth',
      'fifth': 'Row 3, fifth',
      'sixth': 'Row 3, sixth',
    },
    {
      'first': 'Row 4, first',
      'second': 'Row 4, second',
      'third': 'Row 4, third',
      'fourth': 'Row 4, fourth',
      'fifth': 'Row 4, fifth',
      'sixth': 'Row 4, sixth',
    },
  ]"
  :footer="[
    {
      'first': 'First foot',
      'second': 'Second foot',
      'third': 'Third foot',
      'fifth': 'Fifth foot',
    },
  ]"
&gt;&lt;/c-data-table&gt;
      </c-code>
    </c-expansion-panel>
  </section>
>>>>>>> 1bd88cfa
</c-layout-with-navigation>
</div>
{% endblock %}<|MERGE_RESOLUTION|>--- conflicted
+++ resolved
@@ -307,7 +307,6 @@
     </c-expansion-panel>
   </section>
 
-<<<<<<< HEAD
   {# LAYOUT WITH NAVIGATION #}
   <c-layout-with-navigation.section class="border-t-2 border-greyscale-200" id="nav-layout">
     <h2 class="mt-6 mb-3">Layout with navigation</h2>
@@ -396,9 +395,7 @@
     </c-expansion-panel>
   </c-layout-with-navigation.section>
 
-=======
   {# TABBED CARDS #}
->>>>>>> 1bd88cfa
   <section class="max-w-full w-full border-t-2 border-greyscale-200" x-intersect.margin.-100px="show" id="tabbed-cards">
     <h2 class="mt-6 mb-3">Tabbed cards</h2>
     <p>The tabbed component is composed of two elements: the <code>c-tabs</code> element and the <code>c-tabs.tab</code> element.
@@ -467,28 +464,6 @@
     </c-expansion-panel>
   </section>
 
-<<<<<<< HEAD
-  {# SUPPORT PLEA BANNER #}
-  <c-layout-with-navigation.section class="border-t-2 border-greyscale-200" id="support-banner">
-    <h2 class="mt-6 mb-3">Support plea banner</h2>
-    <p>Very simple component to avoid code duplication.</p>
-    <h4 class="mt-3">Demo</h4>
-    <c-support-plea-banner></c-support-plea-banner>
-
-    <h4 class="mt-3">Props</h4>
-    <p>No props</p>
-
-    <h4 class="mt-3">Slot</h4>
-    <p>No slots</p>
-
-    <c-expansion-panel title="Code">
-      <c-code>
-&lt;c-support-plea-banner&gt;&lt;/c-support-plea-banner&gt;
-      </c-code>
-    </c-expansion-panel>
-  </c-layout-with-navigation.section>
-
-=======
   {# DATA TABLE #}
   <section class="max-w-full w-full border-t-2 border-greyscale-200" x-intersect.margin.-100px="show" id="data-table">
     <h2 class="mt-6 mb-3">Data table</h2>
@@ -651,7 +626,27 @@
       </c-code>
     </c-expansion-panel>
   </section>
->>>>>>> 1bd88cfa
+
+  {# SUPPORT PLEA BANNER #}
+  <c-layout-with-navigation.section class="border-t-2 border-greyscale-200" id="support-banner">
+    <h2 class="mt-6 mb-3">Support plea banner</h2>
+    <p>Very simple component to avoid code duplication.</p>
+    <h4 class="mt-3">Demo</h4>
+    <c-support-plea-banner></c-support-plea-banner>
+
+    <h4 class="mt-3">Props</h4>
+    <p>No props</p>
+
+    <h4 class="mt-3">Slot</h4>
+    <p>No slots</p>
+
+    <c-expansion-panel title="Code">
+      <c-code>
+&lt;c-support-plea-banner&gt;&lt;/c-support-plea-banner&gt;
+      </c-code>
+    </c-expansion-panel>
+  </c-layout-with-navigation.section>
+
 </c-layout-with-navigation>
 </div>
 {% endblock %}
--- conflicted
+++ resolved
@@ -14,10 +14,7 @@
         {'href': '#eyebrow', 'text': 'Eyebrow'},
       ]},
       {'href': '#layout-components', 'text': 'Layout components', 'children': [
-<<<<<<< HEAD
-=======
         {'href': '#expansion', 'text': 'Expansion panel'},
->>>>>>> ab4dd4ab
         {'href': '#navigation-menu', 'text': 'Navigation menu'},
         {'href': '#tabbed-cards', 'text': 'Tabbed cards'},
       ]},

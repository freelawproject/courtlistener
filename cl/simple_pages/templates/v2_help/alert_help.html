--- conflicted
+++ resolved
@@ -160,31 +160,17 @@
       <p>The courts below do not provide RSS feeds of their latest filings. This means our alerts will only be sent when we get updates from other sources.
       </p>
 
-<<<<<<< HEAD
       {% regroup no_feeds by jurisdiction as no_feed_courts %}
       <c-tabs title="No RSS Feeds Jurisdictions">
         {% for group in no_feed_courts %}
           <c-tabs.tab name="{% if group.grouper == "FD" %}District Courts{% elif group.grouper == "FB" %}Bankruptcy Courts{% elif group.grouper == "F" %}Appellate Courts{% endif %}">
-            <c-two-column-list :list="group.list"></c-two-column-list>
+            <c-two-column-list class="-ml-1" :list="group.list"></c-two-column-list>
           </c-tabs.tab>
         {% endfor %}
       </c-tabs>
       <p>If you rely on one of these courts, we strongly encourage you to contact the court to request a full and complete PACER RSS feed.</p>
     </div>
   </section>
-=======
-    {% regroup no_feeds by jurisdiction as no_feed_courts %}
-    <c-tabs title="No RSS Feeds Jurisdictions">
-      {% for group in no_feed_courts %}
-        <c-tabs.tab name="{% if group.grouper == "FD" %}District Courts{% elif group.grouper == "FB" %}Bankruptcy Courts{% elif group.grouper == "F" %}Appellate Courts{% endif %}">
-          <c-two-column-list class="-ml-1" :list="group.list"></c-two-column-list>
-        </c-tabs.tab>
-      {% endfor %}
-    </c-tabs>
-    <p>If you rely on one of these courts, we strongly encourage you to contact the court to request a full and complete PACER RSS feed.</p>
-  </div>
-  </div>
->>>>>>> ab4dd4ab
 
   {# Search Alerts #}
   <c-layout-with-navigation.section id="search-alerts">

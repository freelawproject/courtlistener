--- conflicted
+++ resolved
@@ -29,11 +29,6 @@
     Reimbursement,
     SpouseIncome,
 )
-<<<<<<< HEAD
-from cl.lib.ratelimiter import ratelimiter_unsafe_3_per_m
-=======
-from cl.donate.utils import get_donation_totals_by_email
->>>>>>> 822fbf63
 from cl.people_db.models import Person
 from cl.search.models import (
     SOURCES,
@@ -365,10 +360,6 @@
                 logger.info("Detected spam message. Not sending email.")
                 return HttpResponseRedirect(reverse("contact_thanks"))
 
-<<<<<<< HEAD
-=======
-            donation_totals = await get_donation_totals_by_email(cd["email"])
->>>>>>> 822fbf63
             default_from = settings.DEFAULT_FROM_EMAIL
             message = EmailMessage(
                 subject="[CourtListener] Contact: "

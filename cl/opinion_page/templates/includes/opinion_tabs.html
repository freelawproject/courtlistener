<<<<<<< HEAD
{% load humanize %}
{% load text_filters %}

{% if tab == "authorities" %}
{# Table of Authorities #}
    <div class="tab-pane fade in active" id="opinion">
        <h2 class="opinion-section-title jump-link" id="case-details">Table of Authorities</h2>
        <hr class="hr-opinion">
        <div id="authorities">
            {% for authority in authorities_with_data %}
                <article>
                    <h3 class="bottom serif">
                        <a href="{{ authority.get_absolute_url }}" class="visitable">
                        {{ authority.caption|safe|v_wrapper }}
                        </a>
                    </h3>
                    <div class="bottom">
                        <div class="inline-block">
                            <span class="meta-data-header">Date Filed:</span>
                            <time class="meta-data-value" datetime="1917-12-20">
                            {{ authority.date_filed }}
                            </time>
                        </div>
                        <div class="inline-block">
                            <span class="meta-data-header">Status:</span>
                            <span class="meta-data-value">{{ authority.precedential_status }}</span>
                        </div>
                        <div class="inline-block">
                            <span class="meta-data-header">Citations: </span>
                            <span class="meta-data-value">{{ authority.citation_string }}</span>
                        </div>
                        </div>
                        <div class="bottom">
                            <div class="inline-block">
                                <span class="meta-data-value">
                                This opinion was cited <b>{{ authority.citation_depth }}</b> time{{ authority.citation_depth|pluralize }}.
                                </span>
                            </div>
                        </div>
                        <div class="bottom"> </div>
                </article>
            {% endfor %}
        </div>
    </div>
{#{% elif tab == "details" %}#}
{#    {% include "includes/tab_details.html" %}#}
{% elif tab == "summaries" %}
    {# Summaries #}
    <div class="tab-pane fade in active" id="summaries">
        <h2 class="opinion-section-title jump-link" id="case-details">Summaries ({{ summaries_count|intcomma }})</h2>
        <hr class="hr-opinion">
        <div id="all-summaries">
            <ul>
                {% for group in parenthetical_groups %}
                    {% with representative=group.representative %}
                        {% with representative_cluster=representative.describing_opinion.cluster %}
                            <article>
                                <h3 class="bottom serif">
                                    <a href="{% url 'view_case' representative_cluster.pk representative_cluster.slug %}" class="visitable">
                                        {{ representative_cluster|best_case_name|safe }}
                                    </a>
                                </h3>
                                <div class="bottom">
                                    <div class="inline-block">
                                        <span class="meta-data-header">Date Filed:</span>
                                        <time class="meta-data-value">{{ representative_cluster.date_filed|date:"F jS, Y" }}</time>
                                    </div>
                                    <div class="inline-block">
                                        <span class="meta-data-header">Status:</span>
                                        <span class="meta-data-value">{{ representative_cluster.precedential_status }}</span>
                                    </div>
                                    <div class="inline-block">
                                        <span class="meta-data-header">Citations:</span>
                                        <span class="meta-data-value">{{ representative_cluster.citation_string }}</span>
                                    </div>
                                </div>
                            </article>
                            <li class="v-offset-below-2">
                                <span class="meta-data-header">Summaries:</span> {{ representative.text|capfirst }} --
                                <br/>
                                <div class="summary-group-metadata">
                                    {% if group.size > 1 %}
                                        <button class="toggle-group-summaries btn btn-link" type="button" data-toggle="collapse"
                                                aria-expanded="false" aria-controls="group-summaries"
                                                data-target="#group-summaries-{{ representative.pk }}">
                                            <span class="collapsed">Show all {{ group.size|intcomma }} summaries like this</span>
                                            <span class="expanded">Hide similar summaries</span>
                                        </button>
                                    {% endif %}
                                </div>
                            </li>
                            <ul class="group-summaries collapse" id="group-summaries-{{ representative.pk }}">
                                {% for summary in group.parentheticals.all %}
                                    {% with describing_cluster=summary.describing_opinion.cluster %}
                                        {% if summary != representative %}
                                            <li class="v-offset-below-1">
                                                {{ summary.text|capfirst }}
                                                <br/>
                                                <span class="bullet-tail">{{ describing_cluster.date_filed }}</span>
                                                <span class="bullet-tail">
                                                    <a href="{{ describing_cluster.get_absolute_url }}?{{ request.META.QUERY_STRING }}">
                                                        {{ describing_cluster|best_case_name|safe }}
                                                    </a>
                                                </span>
                                                <span class="bullet-tail">{{ describing_cluster.docket.court }}</span>
                                            </li>
                                        {% endif %}
                                    {% endwith %}
                                {% endfor %}
                            </ul>
                        {% endwith %}
                    {% endwith %}
                {% endfor %}
            </ul>
        </div>
    </div>
{% elif tab == "cited-by" %}
    {# Cited By #}
    <div class="tab-pane fade in active" id="cited-by">
        <div class="row opinion-section-title">
            <div class="col-xs-12 col-sm-8">
                <h2 class="jump-link">This case was cited by {{ citing_cluster_count|intcomma }} other&nbsp;decision{{ citing_cluster_count|pluralize }}</h2>
            </div>
            <div class="col-xs-12 col-sm-4 opinion-section-title-margin text-right">
                <a href="/?q=cites%3A({{ cluster.sub_opinions.all|OR_join }})"
             rel="nofollow"
             class="btn btn-default"
          >View All Citing Opinions</a>
            </div>
        </div>
        <hr class="hr-opinion">

        {% if citing_cluster_count > 0 %}
            {% for citing_cluster in citing_clusters %}
                <article>
                    <h3 class="bottom serif">
                        <a href="{{ citing_cluster.absolute_url }}">
                            {{ citing_cluster.caseName|safe|truncatewords:12|v_wrapper }}
                            ({{ citing_cluster.dateFiled|date:"Y" }})
                        </a>
                    </h3>
                    <div class="bottom">
                        <div class="inline-block">
                            <span class="meta-data-header">Date Filed:</span>
                            <time class="meta-data-value">
                                {{ citing_cluster.dateFiled|date:"F jS, Y" }}
                            </time>
                        </div>
                        <div class="inline-block">
                            <span class="meta-data-header">Status:</span>
                            <span class="meta-data-value">{{ citing_cluster.status }}</span>
                        </div>
                        <div class="inline-block">
                            <span class="meta-data-header">Citations:</span>
                            <span class="meta-data-value">{{ citing_cluster.citation|join:", " }}</span>
                        </div>
                        <div class="inline-block">
                            <span class="meta-data-header">Docket Number:</span>
                            <span class="meta-data-value select-all">{{ citing_cluster.docketNumber }}</span>
                        </div>
                    </div>
                </article>
            {% endfor %}
=======
<ul class="nav nav-tabs hidden-print nav-justified">
    <!-- Opinion tab (always rendered) -->
    <li role="presentation" class="{% if tab == 'opinions' or tab == '' %}active{% endif %}">
        <a href="{% url 'view_case' cluster.pk cluster.slug %}">Opinion</a>
    </li>

    <!-- Authorities tab -->
    <li role="presentation" class="{% if authorities_count == 0 and is_htmx %}disabled{% elif tab == 'authorities' %}active{% endif %}">
    <a href="{% if not is_htmx or authorities_count > 0 %}{% url 'view_case_authorities' cluster.pk cluster.slug %}{% else %}#{% endif %}">
        Authorities{% if is_htmx %}&nbsp;({{ authorities_count }}){% endif %}
    </a>
    </li>

    <!-- Cited By tab -->
    <li role="presentation" class="{% if cited_by_count == 0 and es_enabled and is_htmx %}disabled{% elif tab == 'cited-by' %}active{% endif %}">
        <a href="{% if not is_htmx or cited_by_count > 0 or not es_enabled %}{% url 'view_case_cited_by' cluster.pk cluster.slug %}{% else %}#{% endif %}">
            Cited&nbsp;By{% if is_htmx %}&nbsp;({{ cited_by_count|default:"0" }}){% endif %}
        </a>
    </li>

    <!-- Summaries tab -->
    <li role="presentation" class="{% if summaries_count == 0 and is_htmx %}disabled{% elif tab == 'summaries' %}active{% endif %}">
        <a href="{% if not is_htmx or summaries_count > 0 %}{% url 'view_case_summaries' cluster.pk cluster.slug %}{% else %}#{% endif %}">
            Summaries{% if is_htmx %}&nbsp;({{ summaries_count }}){% endif %}
        </a>
    </li>

    <!-- Related Cases tab -->
    <li role="presentation" class="{% if related_cases_count == 0 and es_enabled and is_htmx %}disabled{% elif tab == 'related-cases' %}active{% endif %}">
        <a href="{% if not is_htmx or related_cases_count > 0 or not es_enabled %}{% url 'view_case_related_cases' cluster.pk cluster.slug %}{% else %}#{% endif %}">
            Similar&nbsp;Cases{% if is_htmx %}&nbsp;({{ related_cases_count|default:"0" }}){% endif %}
        </a>
    </li>

    <!-- PDF tab -->
    {% if has_downloads %}
        {% if "pdf" in pdf_path or cluster.filepath_pdf_harvard %}
            <li role="presentation" class="{% if tab == 'pdf' %}active{% endif %}">
                <a rel="nofollow" href="{% url 'view_case_pdf' cluster.pk cluster.slug %}">PDF</a>
            </li>
>>>>>>> 2fe38aff
        {% else %}
            <li role="presentation" class="disabled">PDF</li>
        {% endif %}
<<<<<<< HEAD
    </div>

{% elif tab == "related-cases" %}
    {# Related Cases #}
    <div class="tab-pane fade in active" id="related">
        <h2 class="opinion-section-title jump-link">Related Cases</h2>
        <hr class="hr-opinion">
            {% url 'show_results' as show_results_url %}
                {% with sub_opinion_ids_list=sub_opinion_ids|join:',' pk_str=cluster.pk|stringformat:"s" %}
                    {% with clusters=related_clusters full_list_url=show_results_url|add:"?q=related:"|add:sub_opinion_ids_list|add:related_search_params %}
                            {% for cluster in related_clusters %}
                                <article>
                                  <h3 class="bottom serif">
                                      <a href="{{ cluster.absolute_url }}{% querystring %}" class="visitable">
                                          {{ cluster.caseName }}
                                      </a>
                                  </h3>
                                  <div class="bottom">
                                      {% if cluster.dateFiled %}
                                          <div class="inline-block">
                                            <span class="meta-data-header">Date Filed:</span>
                                            <time class="meta-data-value">
                                                {{ cluster.dateFiled|date:"F jS, Y" }}
                                            </time>
                                          </div>
                                      {% endif %}
                                      {% if cluster.status %}
                                      <div class="inline-block">
                                        <span class="meta-data-header">Status:</span>
                                        <span class="meta-data-value">{{ cluster.status }}</span>
                                      </div>
                                    {% endif %}
                                  {% if cluster.citation %}
                                        <div class="inline-block">
                                          <span class="meta-data-header">Citations: </span>
                                          <span class="meta-data-value">{{ cluster.citation.0 }}</span>
                                        </div>
                                  {% endif %}
                                  {% if cluster.docketNumber %}
                                        <div class="inline-block">
                                          <span class="meta-data-header">Docket Number:</span>
                                          <span class="meta-data-value select-all">{{ cluster.docketNumber }}</span>
                                        </div>
                                  {% endif %}
                                  </div>
                                  <div class="bottom">
                                  </div>
                                </article>
                            {% endfor %}
                        <br>
                        <p>
                            <a href="{{ full_list_url }}" class="btn btn-default">
                                Search Full List
                            </a>
                        </p>
                {% endwith %}
            {% endwith %}
    </div>

{% elif tab == "pdf" %}
    {# PDF #}
    <div class="tab-pane fade in active" id="pdf">
        <div>
            <h2 class="opinion-section-title jump-link">
                Source:
                <em>
                    {% if cluster.filepath_pdf_harvard %}
                        Case Law Access Project
                    {% elif pdf_path %}
                        {{ cluster.docket.court }}
                    {% endif %}
                </em>
            </h2>
        </div>
        <hr class="hr-opinion">
        <div class="embed-responsive embed-responsive-8by11">
            <object data="{% if cluster.filepath_pdf_harvard %}{{ cluster.filepath_pdf_harvard.url }}{% elif pdf_path %}{{ cluster.sub_opinions.all.0.local_path.url }}{% endif %}?no-og=true"
                    type="application/pdf"
                    width="100%"
                    height="100%">
                <div class="row">
                    <div class="col-sm-1 col-md-2 col-lg-3"></div>
                    <div class="col-xs-12 col-sm-10 col-md-8 col-lg-6 text-center">
                        <p>Oops! Your browser does not support embedded PDF viewing.</p>
                        <div class="v-offset-below-1 v-offset-above-1">
                            {% include "includes/rd_download_button.html" %}
                        </div>
                    </div>
                </div>
            </object>
        </div>
    </div>
{% else %}

    {# The section of the document I refer to as headmatter goes here #}
    <div class="tab-pane fade in active" id="opinion">
        <article>
            {% with opinion_count=cluster.sub_opinions.all.count %}

                {% if cluster.headmatter %}
                    <h2 class="opinion-section-title jump-link" id="o">Headmatter</h2>
                    <hr class="hr-opinion">
                    <div class="serif-text harvard" id="headmatter">
                    {{ cluster.headmatter|safe }}
                    </div>
                {% else %}
                    {% if cluster.correction %}
                        <h2 class="opinion-section-title jump-link" id="correction">Correction</h2>
                        <hr class="hr-opinion">
                        <div id="" class="serif-text harvard">
                        {{ cluster.correction|safe }}
                        </div>
                    {% endif %}

                    {% if cluster.attorneys %}
                        <h2 class="opinion-section-title jump-link" id="attorneys">Attorneys</h2>
                        <hr class="hr-opinion">
                        <div  class="serif-text harvard">
                        <p>{{ cluster.attorneys|safe|linebreaksbr }}</p>
                        </div>
                    {% endif %}

                    {% if cluster.headnotes %}
                        <h2 class="opinion-section-title jump-link" id="headnotes">Headnotes</h2>
                        <hr class="hr-opinion">
                        <p class="bottom">{{ cluster.headnotes | safe}}</p>
                    {% endif %}

                    {% if cluster.syllabus %}
                        <h2 class="opinion-section-title jump-link" id="syllabus">Syllabus</h2>
                        <hr class="hr-opinion">
                        <div id="" class="serif-text harvard">
                        {{ cluster.syllabus|safe }}
                        </div>
                    {% endif %}

                    {% if cluster.summary %}
                        <h2 class="opinion-section-title jump-link" id="summary">Summary</h2>
                        <hr class="hr-opinion">
                        <div id="" class="serif-text harvard">
                        {{ cluster.summary|safe }}
                        </div>
                    {% endif %}
                    {% if cluster.history %}
                        <h2 class="opinion-section-title jump-link" id="history">History</h2>
                        <hr class="hr-opinion">
                        <div id="" class="serif-text harvard">
                        {{ cluster.history|safe }}
                        </div>
                    {% endif %}

                    {% if cluster.disposition %}
                        <h2 class="opinion-section-title jump-link" id="disposition">Disposition</h2>
                        <hr class="hr-opinion">
                        <div class="serif-text harvard">
                        {{ cluster.disposition|safe }}
                        </div>
                    {% endif %}
                {% endif %}

                {% for sub_opinion in cluster.ordered_opinions %}
                    <h3 class="opinion-section-title jump-link" id="o{{ forloop.counter }}">
                        {{ sub_opinion.get_type_display }}
                        {% if sub_opinion.author %}
                            by <a href="{{ sub_opinion.author.get_absolute_url }}">{{ sub_opinion.author.name_full }}</a>
                        {% elif sub_opinion.author_str %}
                            by {{ sub_opinion.author_str }}
                        {% endif %}
                    </h3>
                    <hr class="hr-opinion">

                     {% if 'U' in cluster.source %}
                        <div id="harvard-text" class="v-offset-above-2">
                     {% elif 'Z' in cluster.source %}
                        <div id="columbia-text" class="v-offset-above-2">
                    {% elif 'L' in cluster.source %}
                        <div id="lawbox-text" class="v-offset-above-2">
                    {% elif 'R' in cluster.source %}
                        <div id="resource-org-text" class="v-offset-above-2">
                    {% else %}
                        <div id="default-text" class="v-offset-above-2">
                    {% endif %}

                    <div class="subopinion-content">
                        {% if sub_opinion.xml_harvard and sub_opinion.html_with_citations %}
                          <div class="serif-text harvard">{{ sub_opinion.html_with_citations|safe }}</div>
                         {% elif sub_opinion.xml_harvard  %}
                              <div class="serif-text harvard">{{ sub_opinion.xml_harvard|safe }}</div>
                        {% elif sub_opinion.html_with_citations %}
                          {% if cluster.source == "C" %}
                        {# It's a PDF with no HTML enrichment#}
                              {% if sub_opinion.html %}
                                  {# for scrpaed HTML eg. Colo, Okla we do not want to insert line breaks #}
                                  <div class="serif-text scraped-html">{{ sub_opinion.html_with_citations|safe }}</div>
                              {% else %}
                                  <div class="plaintext">{{ sub_opinion.html_with_citations|safe|linebreaksbr }}</div>
                              {% endif %}
                          {% else %}
                            <div class="serif-text">{{ sub_opinion.html_with_citations|safe }}</div>
                          {% endif %}
                        {% elif sub_opinion.html_columbia %}
                          <div class="serif-text">{{ sub_opinion.html_columbia|safe }}</div>
                        {% elif sub_opinion.html_lawbox %}
                          <div class="serif-text">{{ sub_opinion.html_lawbox|safe }}</div>
                        {% elif sub_opinion.html_anon_2020 %}
                          <div class="serif-text">{{ sub_opinion.html_anon_2020|safe }}</div>
                        {% elif sub_opinion.html %}
                          <div class="serif-text">{{sub_opinion.html|safe}}</div>
                        {% else %}
                          <pre>{{sub_opinion.plain_text}}</pre>
                        {% endif %}
                    </div>

                {% endfor %}
            {% endwith %}
        </article>
    </div>

{% endif %}
=======
    {% else %}
        <li role="presentation" class="disabled">PDF</li>
    {% endif %}
</ul>
>>>>>>> 2fe38aff
<|MERGE_RESOLUTION|>--- conflicted
+++ resolved
@@ -1,168 +1,3 @@
-<<<<<<< HEAD
-{% load humanize %}
-{% load text_filters %}
-
-{% if tab == "authorities" %}
-{# Table of Authorities #}
-    <div class="tab-pane fade in active" id="opinion">
-        <h2 class="opinion-section-title jump-link" id="case-details">Table of Authorities</h2>
-        <hr class="hr-opinion">
-        <div id="authorities">
-            {% for authority in authorities_with_data %}
-                <article>
-                    <h3 class="bottom serif">
-                        <a href="{{ authority.get_absolute_url }}" class="visitable">
-                        {{ authority.caption|safe|v_wrapper }}
-                        </a>
-                    </h3>
-                    <div class="bottom">
-                        <div class="inline-block">
-                            <span class="meta-data-header">Date Filed:</span>
-                            <time class="meta-data-value" datetime="1917-12-20">
-                            {{ authority.date_filed }}
-                            </time>
-                        </div>
-                        <div class="inline-block">
-                            <span class="meta-data-header">Status:</span>
-                            <span class="meta-data-value">{{ authority.precedential_status }}</span>
-                        </div>
-                        <div class="inline-block">
-                            <span class="meta-data-header">Citations: </span>
-                            <span class="meta-data-value">{{ authority.citation_string }}</span>
-                        </div>
-                        </div>
-                        <div class="bottom">
-                            <div class="inline-block">
-                                <span class="meta-data-value">
-                                This opinion was cited <b>{{ authority.citation_depth }}</b> time{{ authority.citation_depth|pluralize }}.
-                                </span>
-                            </div>
-                        </div>
-                        <div class="bottom"> </div>
-                </article>
-            {% endfor %}
-        </div>
-    </div>
-{#{% elif tab == "details" %}#}
-{#    {% include "includes/tab_details.html" %}#}
-{% elif tab == "summaries" %}
-    {# Summaries #}
-    <div class="tab-pane fade in active" id="summaries">
-        <h2 class="opinion-section-title jump-link" id="case-details">Summaries ({{ summaries_count|intcomma }})</h2>
-        <hr class="hr-opinion">
-        <div id="all-summaries">
-            <ul>
-                {% for group in parenthetical_groups %}
-                    {% with representative=group.representative %}
-                        {% with representative_cluster=representative.describing_opinion.cluster %}
-                            <article>
-                                <h3 class="bottom serif">
-                                    <a href="{% url 'view_case' representative_cluster.pk representative_cluster.slug %}" class="visitable">
-                                        {{ representative_cluster|best_case_name|safe }}
-                                    </a>
-                                </h3>
-                                <div class="bottom">
-                                    <div class="inline-block">
-                                        <span class="meta-data-header">Date Filed:</span>
-                                        <time class="meta-data-value">{{ representative_cluster.date_filed|date:"F jS, Y" }}</time>
-                                    </div>
-                                    <div class="inline-block">
-                                        <span class="meta-data-header">Status:</span>
-                                        <span class="meta-data-value">{{ representative_cluster.precedential_status }}</span>
-                                    </div>
-                                    <div class="inline-block">
-                                        <span class="meta-data-header">Citations:</span>
-                                        <span class="meta-data-value">{{ representative_cluster.citation_string }}</span>
-                                    </div>
-                                </div>
-                            </article>
-                            <li class="v-offset-below-2">
-                                <span class="meta-data-header">Summaries:</span> {{ representative.text|capfirst }} --
-                                <br/>
-                                <div class="summary-group-metadata">
-                                    {% if group.size > 1 %}
-                                        <button class="toggle-group-summaries btn btn-link" type="button" data-toggle="collapse"
-                                                aria-expanded="false" aria-controls="group-summaries"
-                                                data-target="#group-summaries-{{ representative.pk }}">
-                                            <span class="collapsed">Show all {{ group.size|intcomma }} summaries like this</span>
-                                            <span class="expanded">Hide similar summaries</span>
-                                        </button>
-                                    {% endif %}
-                                </div>
-                            </li>
-                            <ul class="group-summaries collapse" id="group-summaries-{{ representative.pk }}">
-                                {% for summary in group.parentheticals.all %}
-                                    {% with describing_cluster=summary.describing_opinion.cluster %}
-                                        {% if summary != representative %}
-                                            <li class="v-offset-below-1">
-                                                {{ summary.text|capfirst }}
-                                                <br/>
-                                                <span class="bullet-tail">{{ describing_cluster.date_filed }}</span>
-                                                <span class="bullet-tail">
-                                                    <a href="{{ describing_cluster.get_absolute_url }}?{{ request.META.QUERY_STRING }}">
-                                                        {{ describing_cluster|best_case_name|safe }}
-                                                    </a>
-                                                </span>
-                                                <span class="bullet-tail">{{ describing_cluster.docket.court }}</span>
-                                            </li>
-                                        {% endif %}
-                                    {% endwith %}
-                                {% endfor %}
-                            </ul>
-                        {% endwith %}
-                    {% endwith %}
-                {% endfor %}
-            </ul>
-        </div>
-    </div>
-{% elif tab == "cited-by" %}
-    {# Cited By #}
-    <div class="tab-pane fade in active" id="cited-by">
-        <div class="row opinion-section-title">
-            <div class="col-xs-12 col-sm-8">
-                <h2 class="jump-link">This case was cited by {{ citing_cluster_count|intcomma }} other&nbsp;decision{{ citing_cluster_count|pluralize }}</h2>
-            </div>
-            <div class="col-xs-12 col-sm-4 opinion-section-title-margin text-right">
-                <a href="/?q=cites%3A({{ cluster.sub_opinions.all|OR_join }})"
-             rel="nofollow"
-             class="btn btn-default"
-          >View All Citing Opinions</a>
-            </div>
-        </div>
-        <hr class="hr-opinion">
-
-        {% if citing_cluster_count > 0 %}
-            {% for citing_cluster in citing_clusters %}
-                <article>
-                    <h3 class="bottom serif">
-                        <a href="{{ citing_cluster.absolute_url }}">
-                            {{ citing_cluster.caseName|safe|truncatewords:12|v_wrapper }}
-                            ({{ citing_cluster.dateFiled|date:"Y" }})
-                        </a>
-                    </h3>
-                    <div class="bottom">
-                        <div class="inline-block">
-                            <span class="meta-data-header">Date Filed:</span>
-                            <time class="meta-data-value">
-                                {{ citing_cluster.dateFiled|date:"F jS, Y" }}
-                            </time>
-                        </div>
-                        <div class="inline-block">
-                            <span class="meta-data-header">Status:</span>
-                            <span class="meta-data-value">{{ citing_cluster.status }}</span>
-                        </div>
-                        <div class="inline-block">
-                            <span class="meta-data-header">Citations:</span>
-                            <span class="meta-data-value">{{ citing_cluster.citation|join:", " }}</span>
-                        </div>
-                        <div class="inline-block">
-                            <span class="meta-data-header">Docket Number:</span>
-                            <span class="meta-data-value select-all">{{ citing_cluster.docketNumber }}</span>
-                        </div>
-                    </div>
-                </article>
-            {% endfor %}
-=======
 <ul class="nav nav-tabs hidden-print nav-justified">
     <!-- Opinion tab (always rendered) -->
     <li role="presentation" class="{% if tab == 'opinions' or tab == '' %}active{% endif %}">
@@ -203,233 +38,10 @@
             <li role="presentation" class="{% if tab == 'pdf' %}active{% endif %}">
                 <a rel="nofollow" href="{% url 'view_case_pdf' cluster.pk cluster.slug %}">PDF</a>
             </li>
->>>>>>> 2fe38aff
         {% else %}
             <li role="presentation" class="disabled">PDF</li>
         {% endif %}
-<<<<<<< HEAD
-    </div>
-
-{% elif tab == "related-cases" %}
-    {# Related Cases #}
-    <div class="tab-pane fade in active" id="related">
-        <h2 class="opinion-section-title jump-link">Related Cases</h2>
-        <hr class="hr-opinion">
-            {% url 'show_results' as show_results_url %}
-                {% with sub_opinion_ids_list=sub_opinion_ids|join:',' pk_str=cluster.pk|stringformat:"s" %}
-                    {% with clusters=related_clusters full_list_url=show_results_url|add:"?q=related:"|add:sub_opinion_ids_list|add:related_search_params %}
-                            {% for cluster in related_clusters %}
-                                <article>
-                                  <h3 class="bottom serif">
-                                      <a href="{{ cluster.absolute_url }}{% querystring %}" class="visitable">
-                                          {{ cluster.caseName }}
-                                      </a>
-                                  </h3>
-                                  <div class="bottom">
-                                      {% if cluster.dateFiled %}
-                                          <div class="inline-block">
-                                            <span class="meta-data-header">Date Filed:</span>
-                                            <time class="meta-data-value">
-                                                {{ cluster.dateFiled|date:"F jS, Y" }}
-                                            </time>
-                                          </div>
-                                      {% endif %}
-                                      {% if cluster.status %}
-                                      <div class="inline-block">
-                                        <span class="meta-data-header">Status:</span>
-                                        <span class="meta-data-value">{{ cluster.status }}</span>
-                                      </div>
-                                    {% endif %}
-                                  {% if cluster.citation %}
-                                        <div class="inline-block">
-                                          <span class="meta-data-header">Citations: </span>
-                                          <span class="meta-data-value">{{ cluster.citation.0 }}</span>
-                                        </div>
-                                  {% endif %}
-                                  {% if cluster.docketNumber %}
-                                        <div class="inline-block">
-                                          <span class="meta-data-header">Docket Number:</span>
-                                          <span class="meta-data-value select-all">{{ cluster.docketNumber }}</span>
-                                        </div>
-                                  {% endif %}
-                                  </div>
-                                  <div class="bottom">
-                                  </div>
-                                </article>
-                            {% endfor %}
-                        <br>
-                        <p>
-                            <a href="{{ full_list_url }}" class="btn btn-default">
-                                Search Full List
-                            </a>
-                        </p>
-                {% endwith %}
-            {% endwith %}
-    </div>
-
-{% elif tab == "pdf" %}
-    {# PDF #}
-    <div class="tab-pane fade in active" id="pdf">
-        <div>
-            <h2 class="opinion-section-title jump-link">
-                Source:
-                <em>
-                    {% if cluster.filepath_pdf_harvard %}
-                        Case Law Access Project
-                    {% elif pdf_path %}
-                        {{ cluster.docket.court }}
-                    {% endif %}
-                </em>
-            </h2>
-        </div>
-        <hr class="hr-opinion">
-        <div class="embed-responsive embed-responsive-8by11">
-            <object data="{% if cluster.filepath_pdf_harvard %}{{ cluster.filepath_pdf_harvard.url }}{% elif pdf_path %}{{ cluster.sub_opinions.all.0.local_path.url }}{% endif %}?no-og=true"
-                    type="application/pdf"
-                    width="100%"
-                    height="100%">
-                <div class="row">
-                    <div class="col-sm-1 col-md-2 col-lg-3"></div>
-                    <div class="col-xs-12 col-sm-10 col-md-8 col-lg-6 text-center">
-                        <p>Oops! Your browser does not support embedded PDF viewing.</p>
-                        <div class="v-offset-below-1 v-offset-above-1">
-                            {% include "includes/rd_download_button.html" %}
-                        </div>
-                    </div>
-                </div>
-            </object>
-        </div>
-    </div>
-{% else %}
-
-    {# The section of the document I refer to as headmatter goes here #}
-    <div class="tab-pane fade in active" id="opinion">
-        <article>
-            {% with opinion_count=cluster.sub_opinions.all.count %}
-
-                {% if cluster.headmatter %}
-                    <h2 class="opinion-section-title jump-link" id="o">Headmatter</h2>
-                    <hr class="hr-opinion">
-                    <div class="serif-text harvard" id="headmatter">
-                    {{ cluster.headmatter|safe }}
-                    </div>
-                {% else %}
-                    {% if cluster.correction %}
-                        <h2 class="opinion-section-title jump-link" id="correction">Correction</h2>
-                        <hr class="hr-opinion">
-                        <div id="" class="serif-text harvard">
-                        {{ cluster.correction|safe }}
-                        </div>
-                    {% endif %}
-
-                    {% if cluster.attorneys %}
-                        <h2 class="opinion-section-title jump-link" id="attorneys">Attorneys</h2>
-                        <hr class="hr-opinion">
-                        <div  class="serif-text harvard">
-                        <p>{{ cluster.attorneys|safe|linebreaksbr }}</p>
-                        </div>
-                    {% endif %}
-
-                    {% if cluster.headnotes %}
-                        <h2 class="opinion-section-title jump-link" id="headnotes">Headnotes</h2>
-                        <hr class="hr-opinion">
-                        <p class="bottom">{{ cluster.headnotes | safe}}</p>
-                    {% endif %}
-
-                    {% if cluster.syllabus %}
-                        <h2 class="opinion-section-title jump-link" id="syllabus">Syllabus</h2>
-                        <hr class="hr-opinion">
-                        <div id="" class="serif-text harvard">
-                        {{ cluster.syllabus|safe }}
-                        </div>
-                    {% endif %}
-
-                    {% if cluster.summary %}
-                        <h2 class="opinion-section-title jump-link" id="summary">Summary</h2>
-                        <hr class="hr-opinion">
-                        <div id="" class="serif-text harvard">
-                        {{ cluster.summary|safe }}
-                        </div>
-                    {% endif %}
-                    {% if cluster.history %}
-                        <h2 class="opinion-section-title jump-link" id="history">History</h2>
-                        <hr class="hr-opinion">
-                        <div id="" class="serif-text harvard">
-                        {{ cluster.history|safe }}
-                        </div>
-                    {% endif %}
-
-                    {% if cluster.disposition %}
-                        <h2 class="opinion-section-title jump-link" id="disposition">Disposition</h2>
-                        <hr class="hr-opinion">
-                        <div class="serif-text harvard">
-                        {{ cluster.disposition|safe }}
-                        </div>
-                    {% endif %}
-                {% endif %}
-
-                {% for sub_opinion in cluster.ordered_opinions %}
-                    <h3 class="opinion-section-title jump-link" id="o{{ forloop.counter }}">
-                        {{ sub_opinion.get_type_display }}
-                        {% if sub_opinion.author %}
-                            by <a href="{{ sub_opinion.author.get_absolute_url }}">{{ sub_opinion.author.name_full }}</a>
-                        {% elif sub_opinion.author_str %}
-                            by {{ sub_opinion.author_str }}
-                        {% endif %}
-                    </h3>
-                    <hr class="hr-opinion">
-
-                     {% if 'U' in cluster.source %}
-                        <div id="harvard-text" class="v-offset-above-2">
-                     {% elif 'Z' in cluster.source %}
-                        <div id="columbia-text" class="v-offset-above-2">
-                    {% elif 'L' in cluster.source %}
-                        <div id="lawbox-text" class="v-offset-above-2">
-                    {% elif 'R' in cluster.source %}
-                        <div id="resource-org-text" class="v-offset-above-2">
-                    {% else %}
-                        <div id="default-text" class="v-offset-above-2">
-                    {% endif %}
-
-                    <div class="subopinion-content">
-                        {% if sub_opinion.xml_harvard and sub_opinion.html_with_citations %}
-                          <div class="serif-text harvard">{{ sub_opinion.html_with_citations|safe }}</div>
-                         {% elif sub_opinion.xml_harvard  %}
-                              <div class="serif-text harvard">{{ sub_opinion.xml_harvard|safe }}</div>
-                        {% elif sub_opinion.html_with_citations %}
-                          {% if cluster.source == "C" %}
-                        {# It's a PDF with no HTML enrichment#}
-                              {% if sub_opinion.html %}
-                                  {# for scrpaed HTML eg. Colo, Okla we do not want to insert line breaks #}
-                                  <div class="serif-text scraped-html">{{ sub_opinion.html_with_citations|safe }}</div>
-                              {% else %}
-                                  <div class="plaintext">{{ sub_opinion.html_with_citations|safe|linebreaksbr }}</div>
-                              {% endif %}
-                          {% else %}
-                            <div class="serif-text">{{ sub_opinion.html_with_citations|safe }}</div>
-                          {% endif %}
-                        {% elif sub_opinion.html_columbia %}
-                          <div class="serif-text">{{ sub_opinion.html_columbia|safe }}</div>
-                        {% elif sub_opinion.html_lawbox %}
-                          <div class="serif-text">{{ sub_opinion.html_lawbox|safe }}</div>
-                        {% elif sub_opinion.html_anon_2020 %}
-                          <div class="serif-text">{{ sub_opinion.html_anon_2020|safe }}</div>
-                        {% elif sub_opinion.html %}
-                          <div class="serif-text">{{sub_opinion.html|safe}}</div>
-                        {% else %}
-                          <pre>{{sub_opinion.plain_text}}</pre>
-                        {% endif %}
-                    </div>
-
-                {% endfor %}
-            {% endwith %}
-        </article>
-    </div>
-
-{% endif %}
-=======
     {% else %}
         <li role="presentation" class="disabled">PDF</li>
     {% endif %}
-</ul>
->>>>>>> 2fe38aff
+</ul>
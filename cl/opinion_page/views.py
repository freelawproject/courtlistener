--- conflicted
+++ resolved
@@ -57,14 +57,7 @@
     get_prayer_counts_in_bulk,
 )
 from cl.lib.auth import group_required
-<<<<<<< HEAD
 from cl.lib.decorators import cache_page_ignore_params
-=======
-from cl.lib.bot_detector import is_og_bot
-from cl.lib.decorators import (
-    cache_page_ignore_params,
-)
->>>>>>> 6bd89769
 from cl.lib.http import is_ajax
 from cl.lib.model_helpers import choices_to_csv
 from cl.lib.models import THUMBNAIL_STATUSES

--- conflicted
+++ resolved
@@ -6,12 +6,8 @@
 from django.utils.timezone import is_naive, make_aware, utc
 
 from cl.audio.models import Audio
-<<<<<<< HEAD
 from cl.people_db.models import Person
-from cl.search.models import Opinion
-=======
 from cl.search.models import Opinion, Docket
->>>>>>> 0c319753
 
 
 def valid_date(s):
@@ -51,22 +47,15 @@
 
 
 def valid_obj_type(s):
-<<<<<<< HEAD
-    options = ('opinions', 'audio', 'people')
-=======
-    options = ('opinions', 'audio', 'dockets')
->>>>>>> 0c319753
+    options = ('opinions', 'audio', 'dockets', 'people')
     if s.lower() == 'opinions':
         return Opinion
     elif s.lower() == 'audio':
         return Audio
-<<<<<<< HEAD
     elif s.lower() == 'people':
         return Person
-=======
     elif s.lower() == 'dockets':
         return Docket
->>>>>>> 0c319753
     else:
         raise argparse.ArgumentTypeError(
             "Unable to parse type, %s. Valid options are %s" % (s, options))
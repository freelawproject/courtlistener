--- conflicted
+++ resolved
@@ -51,8 +51,6 @@
         filename,
     )
 
-<<<<<<< HEAD
-=======
 def make_lasc_path(instance, filename):
     """Make a simple path for uploaded files.
 
@@ -65,7 +63,6 @@
         filename,
     ) + ".json"
 
->>>>>>> 944f97a6
 
 def make_recap_path(instance, filename):
     """Make a path to a good location on the local system for RECAP files.
@@ -121,15 +118,12 @@
     # make_pdf_path, by doing type checking.
     return make_path('json-data', filename)
 
-<<<<<<< HEAD
-=======
 def make_lasc_json_path(instance, filename):
     # As additional types are needed, this will need to mirror the format of
     # make_pdf_path, by doing type checking.
     return make_lasc_path(instance, filename)
 
 
->>>>>>> 944f97a6
 
 def make_pdf_thumb_path(instance, filename):
     return make_pdf_path(instance, filename, thumbs=True)

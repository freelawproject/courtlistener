from typing import Any

from celery.canvas import chain
from django.db.models.signals import m2m_changed, post_delete, post_save
from elasticsearch.exceptions import NotFoundError
from elasticsearch_dsl import Document

from cl.alerts.tasks import (
    process_percolator_response,
    remove_doc_from_es_index,
    send_or_schedule_alerts,
)
from cl.lib.elasticsearch_utils import elasticsearch_enabled
<<<<<<< HEAD
from cl.people_db.models import Education, Person, Position
from cl.search.documents import (
    PEOPLE_DOCS_TYPE_ID,
    AudioDocument,
    ParentheticalGroupDocument,
    PersonDocument,
    PositionDocument,
)
from cl.search.models import (
    Citation,
    Docket,
    Opinion,
    OpinionCluster,
    Parenthetical,
    ParentheticalGroup,
)
from cl.search.tasks import save_document_in_es, update_document_in_es

instance_typing = Union[
    Citation,
    Docket,
    Opinion,
    OpinionCluster,
    Parenthetical,
    ParentheticalGroup,
    Audio,
    Person,
    Position,
    Education,
]
es_document_typing = Union[
    AudioDocument, ParentheticalGroupDocument, PersonDocument, PositionDocument
]
models_alert_support = [Audio]
=======
from cl.search.documents import AudioDocument
from cl.search.tasks import save_document_in_es, update_document_in_es
from cl.search.types import ESDocumentType, ESModelType
>>>>>>> 03a6a98b


def updated_fields(
    instance: ESModelType, es_document: ESDocumentType
) -> list[str]:
    """Look for changes in the tracked fields of an instance.
    :param instance: The instance to check for changed fields.
    :param es_document: The Elasticsearch document type.
    :return: A list of the names of fields that have changed in the instance.
    """
    # Get the field names being tracked
    if es_document is AudioDocument:
        tracked_set = getattr(instance, "es_oa_field_tracker", None)
    elif es_document is ParentheticalGroupDocument:
        tracked_set = getattr(instance, "es_pa_field_tracker", None)
    else:
        tracked_set = getattr(instance, "es_p_field_tracker", None)

    # Check the set before trying to get the fields
    if not tracked_set:
        return []
    # Check each tracked field to see if it has changed
    changed_fields = [
        field
        for field in tracked_set.fields
        if getattr(instance, field) != tracked_set.previous(field)
    ]
    return changed_fields


def get_fields_to_update(
    changed_fields: list[str], fields_map: dict[str, str]
) -> list[str]:
    """Generate a list of fields to be updated based on provided map and changed fields.

    :param changed_fields: A list of field names that have been changed.
    :param fields_map: A dict containing field names that can be updated.
    :return: A list with field names that need to be updated.
    """
    fields_to_update = []
    for field in changed_fields:
        if field in list(fields_map.keys()):
            fields_to_update.append(field)
        if f"get_{field}_display" in list(fields_map.keys()):
            fields_to_update.append(f"get_{field}_display")
    return fields_to_update


def document_fields_to_update(
    main_doc: ESDocumentType,
    main_object: ESModelType,
    field_list: list[str],
    instance: ESModelType,
    fields_map: dict,
) -> dict[str, Any]:
    """Generate a dictionary of fields and values to update based on a
     provided map and an instance.

    :param main_doc: A Elasticsearch DSL document.
    :param main_object: The main object instance that changed.
    :param field_list: A list of field names that need to be updated.
    :param instance: The instance from which field values are to be extracted.
    :param fields_map: A map from which ES field names are to be extracted.
    :return: A dictionary with fields and values to update.
    """

    fields_to_update = {}
    for field in field_list:
        document_fields = fields_map[field]
        for doc_field in document_fields:
            if field.startswith("get_") and field.endswith("_display"):
                fields_to_update[doc_field] = getattr(instance, field)()
            else:
                prepare_method = getattr(
                    main_doc, f"prepare_{doc_field}", None
                )
                if prepare_method:
                    field_value = prepare_method(main_object)
                else:
                    field_value = getattr(instance, field)
                fields_to_update[doc_field] = field_value
    return fields_to_update


def get_or_create_doc(
    es_document: ESDocumentType, instance: ESModelType
) -> ESDocumentType | None:
    """Get or create a document in Elasticsearch.
    :param es_document: The Elasticsearch document type.
    :param instance: The instance of the document to get or create.
    :return: An Elasticsearch document if found, otherwise None.
    """
    try:
        main_doc = es_document.get(id=instance.pk)
    except NotFoundError:
        save_document_in_es.delay(instance, es_document)
        return None
    return main_doc


<<<<<<< HEAD
def remove_doc_from_es_index(
    es_document: es_document_typing, instance: instance_typing
) -> None:
    """Remove a document from an Elasticsearch index.

    :param es_document: The Elasticsearch document type.
    :param instance: The instance to be removed from the
    Elasticsearch index.
    :return: None
    """
    if isinstance(instance, Position):
        doc_id = PEOPLE_DOCS_TYPE_ID(instance.pk).POSITION
    else:
        doc_id = instance.pk

    try:
        doc = es_document.get(id=doc_id)
        doc.delete(refresh=settings.ELASTICSEARCH_DSL_AUTO_REFRESH)

        if isinstance(instance, Person):
            position_objects = instance.positions.all()
            for position in position_objects:
                doc_id = PEOPLE_DOCS_TYPE_ID(position.pk).POSITION
                if PositionDocument.exists(id=doc_id):
                    doc = PositionDocument.get(id=doc_id)
                    doc.delete(refresh=settings.ELASTICSEARCH_DSL_AUTO_REFRESH)
    except NotFoundError:
        model_label = es_document.Django.model._meta.app_label.capitalize()
        logger.error(
            f"The {model_label} with ID:{doc_id} can't be deleted from "
            f"the ES index, it doesn't exists."
        )


=======
>>>>>>> 03a6a98b
def update_es_documents(
    main_model: ESModelType,
    es_document: ESDocumentType,
    instance: ESModelType,
    created: bool,
    mapping_fields: dict,
) -> None:
    """Update documents in Elasticsearch if there are changes in the tracked
     fields of an instance.
    :param main_model: The main model to fetch objects from.
    :param es_document: The Elasticsearch document type.
    :param instance: The instance whose changes should be tracked and updated.
    :param created: A boolean indicating whether the instance is newly created.
    :param mapping_fields: A dict containing the query to use and the fields_map
    :return: None
    """
    if created:
        return
    changed_fields = updated_fields(instance, es_document)
    if changed_fields:
        for query, fields_map in mapping_fields.items():
            main_objects = main_model.objects.filter(**{query: instance})
            for main_object in main_objects:
                main_doc = get_or_create_doc(es_document, main_object)
                if not main_doc:
                    return
                fields_to_update = get_fields_to_update(
                    changed_fields, fields_map
                )
                if fields_to_update:
                    update_document_in_es.delay(
                        main_doc,
                        document_fields_to_update(
                            main_doc,
                            main_object,
                            fields_to_update,
                            instance,
                            fields_map,
                        ),
                    )


def update_m2m_field_in_es_document(
    instance: instance_typing,
    es_document: es_document_typing,
    affected_field: str,
) -> None:
    """Update a single field created using a many-to-many relationship.
    :param instance: The instance of the document to update.
    :param es_document: The Elasticsearch document type.
    :param affected_field: The name of the field that has many-to-many
    relationships with the instance.
    :return: None
    """
    document = get_or_create_doc(es_document, instance)
    if not document:
        return
    get_m2m_value = getattr(document, f"prepare_{affected_field}")(instance)
    Document.update(
        document,
        **{affected_field: get_m2m_value},
        refresh=settings.ELASTICSEARCH_DSL_AUTO_REFRESH,
    )


def update_remove_m2m_documents(
    main_model: ESModelType,
    es_document: ESDocumentType,
    instance: ESModelType,
    mapping_fields: dict,
    affected_field: str,
) -> None:
    """Update many-to-many related documents in Elasticsearch.
    :param main_model: The main model to fetch objects from.
    :param es_document: The Elasticsearch document type.
    :param instance: The instance whose many-to-many relationships are to be updated.
    :param mapping_fields: A dict containing the query to use and the fields_map
    :param affected_field: The name of the field that has many-to-many
    relationships with the instance.
    :return: None
    """
    for key, fields_map in mapping_fields.items():
        if main_model.__name__.lower() != key:  # type: ignore
            # The m2m relationship is not defined in the main model but
            # we use the relationship to add data to the ES documents.
            main_objects = main_model.objects.filter(**{key: instance})
            for main_object in main_objects:
                update_m2m_field_in_es_document(
                    main_object, es_document, affected_field
                )
        else:
            update_m2m_field_in_es_document(
                instance, es_document, affected_field
            )


<<<<<<< HEAD
=======
def update_m2m_field_in_es_document(
    instance: ESModelType,
    es_document: ESDocumentType,
    affected_field: str,
) -> None:
    """Update a single field created using a many-to-many relationship.
    :param instance: The instance of the document to update.
    :param es_document: The Elasticsearch document type.
    :param affected_field: The name of the field that has many-to-many
    relationships with the instance.
    :return: None
    """
    document = get_or_create_doc(es_document, instance)
    if not document:
        return
    get_m2m_value = getattr(document, f"prepare_{affected_field}")(instance)
    update_document_in_es.delay(document, {affected_field: get_m2m_value})


>>>>>>> 03a6a98b
def update_reverse_related_documents(
    main_model: ESModelType,
    es_document: ESDocumentType,
    instance: ESModelType,
    query_string: str,
    affected_fields: list[str],
) -> None:
    """Update reverse related documents in Elasticsearch.
    :param main_model: The main model to fetch objects from.
    :param es_document: The Elasticsearch document type.
    :param instance: The instance for which the reverse related documents are
    to be updated.
    :param query_string: The query string to filter the main model objects.
    :param affected_fields: The list of field names that are reverse related to
    the instance.
    :return: None
    """
    main_objects = main_model.objects.filter(**{query_string: instance})
    for main_object in main_objects:
        main_doc = get_or_create_doc(es_document, main_object)
        if not main_doc:
            return

        update_document_in_es.delay(
            main_doc,
            {
                field: getattr(main_doc, f"prepare_{field}")(main_object)
                for field in affected_fields
            },
        )


class ESSignalProcessor(object):
    """Custom signal processor for Elasticsearch documents. It is responsible
    for managing the Elasticsearch index after certain events happen, such as
    saving, deleting, or modifying instances of related models.
    """

    def __init__(self, main_model, es_document, documents_model_mapping):
        self.main_model = main_model
        self.es_document = es_document
        self.documents_model_mapping = documents_model_mapping

        self.setup()

    def setup(self):
        models_save = list(self.documents_model_mapping["save"].keys())
        models_delete = list(self.documents_model_mapping["delete"].keys())
        models_m2m = list(self.documents_model_mapping["m2m"].keys())
        models_reverse_foreign_key = list(
            self.documents_model_mapping["reverse"].keys()
        )
        main_model = self.main_model.__name__.lower()

        # Connect signals for save
        self.connect_signals(
            models_save,
            self.handle_save,
            {post_save: f"update_related_{main_model}_documents_in_es_index"},
        )
        # Connect signals for deletion
        self.connect_signals(
            models_delete,
            self.handle_delete,
            {post_delete: f"remove_{main_model}_from_es_index"},
        )
        # Connect signals for many-to-many changes
        self.connect_signals(
            models_m2m,
            self.handle_m2m,
            {m2m_changed: f"update_{main_model}_m2m_in_es_index"},
        )
        # Connect signals for save and delete on models with reverse foreign keys
        self.connect_signals(
            models_reverse_foreign_key,
            self.handle_reverse_actions,
            {
                post_save: f"update_reverse_related_{main_model}_on_save",
                post_delete: f"update_reverse_related_{main_model}_on_delete",
            },
        )

    @staticmethod
    def connect_signals(models, handler, signal_to_uid_mapping, weak=False):
        """Helper method to connect signals to a handler for multiple models."""
        for model in models:
            model_name = model.__name__.lower()
            for signal, uid_base in signal_to_uid_mapping.items():
                signal.connect(
                    handler,
                    sender=model,
                    dispatch_uid=f"{uid_base}_{model_name}",
                    weak=weak,
                )

    @elasticsearch_enabled
    def handle_save(self, sender, instance=None, created=False, **kwargs):
        """Receiver function that gets called after an object instance is saved"""
        mapping_fields = self.documents_model_mapping["save"][sender]
        if not created:
            update_es_documents(
                self.main_model,
                self.es_document,
                instance,
                created,
                mapping_fields,
            )
        if not mapping_fields:
            chain(
                save_document_in_es.si(instance, self.es_document),
                send_or_schedule_alerts.s(self.es_document._index._name),
                process_percolator_response.s(),
            ).apply_async()

    @elasticsearch_enabled
    def handle_delete(self, sender, instance, **kwargs):
        """Receiver function that gets called after an object instance is deleted"""
<<<<<<< HEAD
        remove_doc_from_es_index(self.es_document, instance)
=======
        remove_doc_from_es_index.delay(self.es_document, instance.pk)
>>>>>>> 03a6a98b

    @elasticsearch_enabled
    def handle_m2m(self, sender, instance=None, action=None, **kwargs):
        """Receiver function that gets called after a m2m relation is modified"""
        if action == "post_add" or action == "post_remove":
            mapping_fields = self.documents_model_mapping["m2m"][sender]
            for key, fields_map in mapping_fields.items():
                affected_field = list(fields_map.keys())[0]
                update_remove_m2m_documents(
                    self.main_model,
                    self.es_document,
                    instance,
                    mapping_fields,
                    affected_field,
                )

    @elasticsearch_enabled
    def handle_reverse_actions(self, sender, instance=None, **kwargs):
        """Receiver function that gets called after a reverse relation is
        created, updated or removed.
        """
        mapping_fields = self.documents_model_mapping["reverse"][sender]
        for query_string, fields_map in mapping_fields.items():
            try:
                affected_fields = fields_map[instance.type]
            except (KeyError, AttributeError):
                affected_fields = fields_map["all"]
            instance_field = query_string.split("__")[-1]
            update_reverse_related_documents(
                self.main_model,
                self.es_document,
                getattr(instance, instance_field, instance),
                query_string,
                affected_fields,
            )<|MERGE_RESOLUTION|>--- conflicted
+++ resolved
@@ -3,7 +3,6 @@
 from celery.canvas import chain
 from django.db.models.signals import m2m_changed, post_delete, post_save
 from elasticsearch.exceptions import NotFoundError
-from elasticsearch_dsl import Document
 
 from cl.alerts.tasks import (
     process_percolator_response,
@@ -11,46 +10,9 @@
     send_or_schedule_alerts,
 )
 from cl.lib.elasticsearch_utils import elasticsearch_enabled
-<<<<<<< HEAD
-from cl.people_db.models import Education, Person, Position
-from cl.search.documents import (
-    PEOPLE_DOCS_TYPE_ID,
-    AudioDocument,
-    ParentheticalGroupDocument,
-    PersonDocument,
-    PositionDocument,
-)
-from cl.search.models import (
-    Citation,
-    Docket,
-    Opinion,
-    OpinionCluster,
-    Parenthetical,
-    ParentheticalGroup,
-)
-from cl.search.tasks import save_document_in_es, update_document_in_es
-
-instance_typing = Union[
-    Citation,
-    Docket,
-    Opinion,
-    OpinionCluster,
-    Parenthetical,
-    ParentheticalGroup,
-    Audio,
-    Person,
-    Position,
-    Education,
-]
-es_document_typing = Union[
-    AudioDocument, ParentheticalGroupDocument, PersonDocument, PositionDocument
-]
-models_alert_support = [Audio]
-=======
-from cl.search.documents import AudioDocument
+from cl.search.documents import AudioDocument, ParentheticalGroupDocument
 from cl.search.tasks import save_document_in_es, update_document_in_es
 from cl.search.types import ESDocumentType, ESModelType
->>>>>>> 03a6a98b
 
 
 def updated_fields(
@@ -151,43 +113,6 @@
     return main_doc
 
 
-<<<<<<< HEAD
-def remove_doc_from_es_index(
-    es_document: es_document_typing, instance: instance_typing
-) -> None:
-    """Remove a document from an Elasticsearch index.
-
-    :param es_document: The Elasticsearch document type.
-    :param instance: The instance to be removed from the
-    Elasticsearch index.
-    :return: None
-    """
-    if isinstance(instance, Position):
-        doc_id = PEOPLE_DOCS_TYPE_ID(instance.pk).POSITION
-    else:
-        doc_id = instance.pk
-
-    try:
-        doc = es_document.get(id=doc_id)
-        doc.delete(refresh=settings.ELASTICSEARCH_DSL_AUTO_REFRESH)
-
-        if isinstance(instance, Person):
-            position_objects = instance.positions.all()
-            for position in position_objects:
-                doc_id = PEOPLE_DOCS_TYPE_ID(position.pk).POSITION
-                if PositionDocument.exists(id=doc_id):
-                    doc = PositionDocument.get(id=doc_id)
-                    doc.delete(refresh=settings.ELASTICSEARCH_DSL_AUTO_REFRESH)
-    except NotFoundError:
-        model_label = es_document.Django.model._meta.app_label.capitalize()
-        logger.error(
-            f"The {model_label} with ID:{doc_id} can't be deleted from "
-            f"the ES index, it doesn't exists."
-        )
-
-
-=======
->>>>>>> 03a6a98b
 def update_es_documents(
     main_model: ESModelType,
     es_document: ESDocumentType,
@@ -230,29 +155,6 @@
                     )
 
 
-def update_m2m_field_in_es_document(
-    instance: instance_typing,
-    es_document: es_document_typing,
-    affected_field: str,
-) -> None:
-    """Update a single field created using a many-to-many relationship.
-    :param instance: The instance of the document to update.
-    :param es_document: The Elasticsearch document type.
-    :param affected_field: The name of the field that has many-to-many
-    relationships with the instance.
-    :return: None
-    """
-    document = get_or_create_doc(es_document, instance)
-    if not document:
-        return
-    get_m2m_value = getattr(document, f"prepare_{affected_field}")(instance)
-    Document.update(
-        document,
-        **{affected_field: get_m2m_value},
-        refresh=settings.ELASTICSEARCH_DSL_AUTO_REFRESH,
-    )
-
-
 def update_remove_m2m_documents(
     main_model: ESModelType,
     es_document: ESDocumentType,
@@ -284,8 +186,6 @@
             )
 
 
-<<<<<<< HEAD
-=======
 def update_m2m_field_in_es_document(
     instance: ESModelType,
     es_document: ESDocumentType,
@@ -305,7 +205,6 @@
     update_document_in_es.delay(document, {affected_field: get_m2m_value})
 
 
->>>>>>> 03a6a98b
 def update_reverse_related_documents(
     main_model: ESModelType,
     es_document: ESDocumentType,
@@ -423,11 +322,7 @@
     @elasticsearch_enabled
     def handle_delete(self, sender, instance, **kwargs):
         """Receiver function that gets called after an object instance is deleted"""
-<<<<<<< HEAD
-        remove_doc_from_es_index(self.es_document, instance)
-=======
         remove_doc_from_es_index.delay(self.es_document, instance.pk)
->>>>>>> 03a6a98b
 
     @elasticsearch_enabled
     def handle_m2m(self, sender, instance=None, action=None, **kwargs):

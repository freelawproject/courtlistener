--- conflicted
+++ resolved
@@ -491,28 +491,6 @@
     if value:
         if isinstance(value, str):
             validate_query_syntax(value, QueryType.FILTER)
-<<<<<<< HEAD
-
-        base_query_string = {
-            "query_string": {
-                "query": value,
-                "fields": [field],
-                "default_operator": "AND",
-                "quote_field_suffix": ".exact",
-            }
-        }
-        if "caseName" in field and '"' not in value:
-            # Use phrase with slop, and give it a boost to prioritize the
-            # phrase match to ensure that caseName filtering returns exactly
-            # this order as the first priority.
-            # Avoid applying slop to quoted queries, as they expect exact matches.
-            base_query_string["query_string"].update(
-                {
-                    "type": "phrase",
-                    "phrase_slop": "1",
-                    "boost": "2",  # Boosting the phrase match to ensure it's ranked higher than individual term matches
-                }
-=======
             if check_query_for_disallowed_wildcards(value):
                 raise DisallowedWildcardPattern(QueryType.FILTER)
             value = perform_special_character_replacements(value)
@@ -522,7 +500,7 @@
                 query=value,
                 fields=[field],
                 default_operator="AND",
->>>>>>> d35864b2
+                quote_field_suffix=".exact",
             )
         ]
     return []

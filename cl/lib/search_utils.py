--- conflicted
+++ resolved
@@ -373,6 +373,12 @@
               'aba_rating', 'school', 'appointer', 'supervisor', 'predecessor',
               'selection_method', 'court']
         hlfl = ['name', 'dob_city', 'dob_state', 'name_reverse']
+    elif cd['type'] == 'd':
+        fl = ['id', 'court_id', 'dateFiled', 'docketNumber','caseName'
+              'natureOfSuit', 'court', 'courtJurisdiction', 'assignedTo']
+        hlfl = ['text', 'caseName', 'assignedTo', 'court_id', 'court',
+                'docketNumber', 'natureOfSuit']
+        add_hl_and_fl(fl, hlfl)
 
     main_params.update({
         'fl': ','.join(fl),
@@ -384,12 +390,7 @@
         main_params['f.%s.hl.fragListBuilder' % field] = 'single'
         main_params['f.%s.hl.alternateField' % field] = field
 
-    elif cd['type'] == 'd':
-        fl = ['id', 'court_id', 'dateFiled', 'docketNumber','caseName'
-              'natureOfSuit', 'court', 'courtJurisdiction', 'assignedTo']
-        hlfl = ['text', 'caseName', 'assignedTo', 'court_id', 'court',
-                'docketNumber', 'natureOfSuit']
-        add_hl_and_fl(fl, hlfl)
+
 
     return main_params
 
@@ -446,7 +447,6 @@
         main_fq.append(make_date_query('dateArgued', cd['argued_before'],
                                        cd['argued_after']))
 
-<<<<<<< HEAD
     elif cd['type'] == 'd':
         if cd['case_name']:
             main_fq.append(make_fq(cd, 'caseName', 'case_name'))
@@ -457,7 +457,6 @@
         main_fq.append(make_date_query('dateFiled', cd['filed_before'],
                                        cd['filed_after']))
 
-=======
     elif cd['type'] == 'p':
         if cd['name']:
             main_fq.append(make_fq(cd, 'name', "name"))
@@ -475,7 +474,6 @@
             main_fq.append(make_fq(cd, 'political_affiliation_id', 'political_affiliation'))
         main_fq.append(make_date_query('dob', cd['born_before'],
                                        cd['born_after']))
->>>>>>> 44ddc973
 
     # Facet filters
     selected_courts_string = get_selected_field_string(cd, 'court_')

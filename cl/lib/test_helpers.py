import datetime
import unittest
from functools import wraps

from django.utils import timezone

from cl.lib.utils import deepgetattr
from cl.search.constants import o_type_index_map
from cl.search.docket_sources import DocketSources
from cl.search.documents import DocketDocument
<<<<<<< HEAD
=======
from cl.search.factories import (
    CitationWithParentsFactory,
    CourtFactory,
    DocketEntryFactory,
    DocketFactory,
    OpinionClusterFactory,
    OpinionFactory,
    OpinionsCitedWithParentsFactory,
    RECAPDocumentFactory,
)
>>>>>>> 11c175c2
from cl.search.models import (
    Citation,
    Docket,
)


def midnight_pt_test(d: datetime.date) -> datetime.datetime:
    """Cast a naive date object to midnight Pacific Time, either PST or PDT,
    according to the date. This method also considers historical timezone
    offsets, similar to how they are handled in DRF.
    """
    time_zone = timezone.get_current_timezone()
    d = datetime.datetime.combine(d, datetime.time())
    return timezone.make_aware(d, time_zone)


opinion_cluster_v3_v4_common_fields = {
    "absolute_url": lambda x: x["result"].cluster.get_absolute_url(),
    "attorney": lambda x: x["result"].cluster.attorneys,
    "caseName": lambda x: (
        x["caseName"] if x.get("caseName") else x["result"].cluster.case_name
    ),
    "citation": lambda x: (
        x["citation"]
        if x.get("citation")
        else [str(cite) for cite in x["result"].cluster.citations.all()]
    ),
    "citeCount": lambda x: x["result"].cluster.citation_count,
    "court": lambda x: x["result"].cluster.docket.court.full_name,
    "court_citation_string": lambda x: (
        x["court_citation_string"]
        if x.get("court_citation_string")
        else x["result"].cluster.docket.court.citation_string
    ),
    "court_id": lambda x: x["result"].cluster.docket.court_id,
    "cluster_id": lambda x: x["result"].cluster_id,
    "docketNumber": lambda x: (
        x["docketNumber"]
        if x.get("docketNumber")
        else x["result"].cluster.docket.docket_number
    ),
    "docket_id": lambda x: x["result"].cluster.docket_id,
    "judge": lambda x: x["result"].cluster.judges,
    "lexisCite": lambda x: (
        str(x["result"].cluster.citations.filter(type=Citation.LEXIS)[0])
        if x["result"].cluster.citations.filter(type=Citation.LEXIS)
        else ""
    ),
    "neutralCite": lambda x: (
        str(x["result"].cluster.citations.filter(type=Citation.NEUTRAL)[0])
        if x["result"].cluster.citations.filter(type=Citation.NEUTRAL)
        else ""
    ),
    "scdb_id": lambda x: x["result"].cluster.scdb_id,
    "sibling_ids": lambda x: list(
        x["result"].cluster.sub_opinions.all().values_list("id", flat=True)
    ),
    "status": lambda x: (
        x["result"].cluster.precedential_status
        if x.get("V4")
        else x["result"].cluster.get_precedential_status_display()
    ),
    "suitNature": lambda x: (
        x["suitNature"]
        if x.get("suitNature")
        else x["result"].cluster.nature_of_suit
    ),
    "panel_ids": lambda x: (
        list(x["result"].cluster.panel.all().values_list("id", flat=True))
        if x["result"].cluster.panel.all()
        else []
        if x.get("V4")
        else None
    ),
    "dateArgued": lambda x: (
        (
            x["result"].cluster.docket.date_argued.isoformat()
            if x.get("V4")
            else midnight_pt_test(
                x["result"].cluster.docket.date_argued
            ).isoformat()
        )
        if x["result"].cluster.docket.date_argued
        else None
    ),
    "dateFiled": lambda x: (
        (
            x["result"].cluster.date_filed.isoformat()
            if x.get("V4")
            else midnight_pt_test(x["result"].cluster.date_filed).isoformat()
        )
        if x["result"].cluster.date_filed
        else None
    ),
    "dateReargued": lambda x: (
        (
            x["result"].cluster.docket.date_reargued.isoformat()
            if x.get("V4")
            else midnight_pt_test(
                x["result"].cluster.docket.date_reargued
            ).isoformat()
        )
        if x["result"].cluster.docket.date_reargued
        else None
    ),
    "dateReargumentDenied": lambda x: (
        (
            x["result"].cluster.docket.date_reargument_denied.isoformat()
            if x.get("V4")
            else midnight_pt_test(
                x["result"].cluster.docket.date_reargument_denied
            ).isoformat()
        )
        if x["result"].cluster.docket.date_reargument_denied
        else None
    ),
}

opinion_document_v3_v4_common_fields = {
    "author_id": lambda x: x["result"].author_id,
    "cites": lambda x: (
        list(
            x["result"]
            .cited_opinions.all()
            .values_list("cited_opinion_id", flat=True)
        )
        if x["result"]
        .cited_opinions.all()
        .values_list("cited_opinion_id", flat=True)
        else []
        if x.get("V4")
        else None
    ),
    "download_url": lambda x: x["result"].download_url,
    "id": lambda x: x["result"].pk,
    "joined_by_ids": lambda x: (
        list(x["result"].joined_by.all().values_list("id", flat=True))
        if x["result"].joined_by.all()
        else []
        if x.get("V4")
        else None
    ),
    "type": lambda x: (
        o_type_index_map.get(x["result"].type)
        if x.get("V4")
        else x["result"].type
    ),
    "local_path": lambda x: (
        x["result"].local_path if x["result"].local_path else None
    ),
    "per_curiam": lambda x: x["result"].per_curiam,
    "snippet": lambda x: (
        x["snippet"] if x.get("snippet") else x["result"].plain_text or ""
    ),
    "ordering_key": lambda x: x["result"].ordering_key,
}

opinion_cluster_v3_fields = opinion_cluster_v3_v4_common_fields.copy()
opinion_document_v3_fields = opinion_document_v3_v4_common_fields.copy()

opinion_v3_search_api_keys = {
    "court_exact": lambda x: x["result"].cluster.docket.court_id,
    "date_created": lambda x: (
        x["result"].date_created.isoformat().replace("+00:00", "Z")
        if x.get("V4")
        else timezone.localtime(x["result"].cluster.date_created).isoformat()
    ),
    "timestamp": lambda x: (
        x["result"].date_created.isoformat().replace("+00:00", "Z")
        if x.get("V4")
        else timezone.localtime(x["result"].cluster.date_created).isoformat()
    ),
}
opinion_v3_search_api_keys.update(opinion_cluster_v3_fields)
opinion_v3_search_api_keys.update(opinion_document_v3_fields)

opinion_v4_search_api_keys = {
    "non_participating_judge_ids": lambda x: (
        list(
            x["result"]
            .cluster.non_participating_judges.all()
            .values_list("id", flat=True)
        )
    ),
    "source": lambda x: x["result"].cluster.source,
    "caseNameFull": lambda x: x["result"].cluster.case_name_full,
    "panel_names": lambda x: [
        judge.name_full for judge in x["result"].cluster.panel.all()
    ],
    "procedural_history": lambda x: x["result"].cluster.procedural_history,
    "posture": lambda x: x["result"].cluster.posture,
    "syllabus": lambda x: x["result"].cluster.syllabus,
    "opinions": [],  # type: ignore
    "meta": [],
}

opinion_cluster_v4_common_fields = opinion_cluster_v3_v4_common_fields.copy()
opinion_v4_search_api_keys.update(opinion_cluster_v4_common_fields)

opinion_document_v4_api_keys = {
    "sha1": lambda x: x["result"].sha1,
    "meta": [],
}
opinion_document_v4_api_keys.update(opinion_document_v3_v4_common_fields)

docket_api_common_keys = {
    "assignedTo": lambda x: (
        x["assignedTo"]
        if x.get("assignedTo")
        else (
            x["result"].docket_entry.docket.assigned_to.name_full
            if x["result"].docket_entry.docket.assigned_to
            else None
        )
    ),
    "assigned_to_id": lambda x: (
        x["result"].docket_entry.docket.assigned_to.pk
        if x["result"].docket_entry.docket.assigned_to
        else None
    ),
    "caseName": lambda x: (
        x["caseName"]
        if x.get("caseName")
        else x["result"].docket_entry.docket.case_name
    ),
    "cause": lambda x: (
        x["cause"] if x.get("cause") else x["result"].docket_entry.docket.cause
    ),
    "court": lambda x: x["result"].docket_entry.docket.court.full_name,
    "court_citation_string": lambda x: (
        x["court_citation_string"]
        if x.get("court_citation_string")
        else x["result"].docket_entry.docket.court.citation_string
    ),
    "court_id": lambda x: x["result"].docket_entry.docket.court.pk,
    "dateArgued": lambda x: (
        (
            x["result"].docket_entry.docket.date_argued.isoformat()
            if x.get("V4")
            else midnight_pt_test(
                x["result"].docket_entry.docket.date_argued
            ).isoformat()
        )
        if x["result"].docket_entry.docket.date_argued
        else None
    ),
    "dateFiled": lambda x: (
        (
            x["result"].docket_entry.docket.date_filed.isoformat()
            if x.get("V4")
            else midnight_pt_test(
                x["result"].docket_entry.docket.date_filed
            ).isoformat()
        )
        if x["result"].docket_entry.docket.date_filed
        else None
    ),
    "dateTerminated": lambda x: (
        (
            x["result"].docket_entry.docket.date_terminated.isoformat()
            if x.get("V4")
            else midnight_pt_test(
                x["result"].docket_entry.docket.date_terminated
            ).isoformat()
        )
        if x["result"].docket_entry.docket.date_terminated
        else None
    ),
    "docketNumber": lambda x: (
        x["docketNumber"]
        if x.get("docketNumber")
        else x["result"].docket_entry.docket.docket_number
    ),
    "docket_id": lambda x: x["result"].docket_entry.docket_id,
    "jurisdictionType": lambda x: x[
        "result"
    ].docket_entry.docket.jurisdiction_type,
    "juryDemand": lambda x: (
        x["juryDemand"]
        if x.get("juryDemand")
        else x["result"].docket_entry.docket.jury_demand
    ),
    "referredTo": lambda x: (
        x["referredTo"]
        if x.get("referredTo")
        else (
            x["result"].docket_entry.docket.referred_to.name_full
            if x["result"].docket_entry.docket.referred_to
            else None
        )
    ),
    "referred_to_id": lambda x: (
        x["result"].docket_entry.docket.referred_to.pk
        if x["result"].docket_entry.docket.referred_to
        else None
    ),
    "suitNature": lambda x: (
        x["suitNature"]
        if x.get("suitNature")
        else x["result"].docket_entry.docket.nature_of_suit
    ),
}

recap_type_v4_api_keys = docket_api_common_keys.copy()
recap_type_v4_api_keys.update(
    {
        "attorney": lambda x: list(
            DocketDocument().prepare_parties(x["result"].docket_entry.docket)[
                "attorney"
            ]
        ),
        "attorney_id": lambda x: list(
            DocketDocument().prepare_parties(x["result"].docket_entry.docket)[
                "attorney_id"
            ]
        ),
        "case_name_full": lambda x: x[
            "result"
        ].docket_entry.docket.case_name_full,
        "chapter": lambda x: (
            x["result"].docket_entry.docket.bankruptcy_information.chapter
            if hasattr(
                x["result"].docket_entry.docket, "bankruptcy_information"
            )
            else None
        ),
        "docket_absolute_url": lambda x: x[
            "result"
        ].docket_entry.docket.get_absolute_url(),
        "firm": lambda x: list(
            DocketDocument().prepare_parties(x["result"].docket_entry.docket)[
                "firm"
            ]
        ),
        "firm_id": lambda x: list(
            DocketDocument().prepare_parties(x["result"].docket_entry.docket)[
                "firm_id"
            ]
        ),
        "pacer_case_id": lambda x: (
            str(x["result"].docket_entry.docket.pacer_case_id)
            if x["result"].docket_entry.docket.pacer_case_id
            else ""
        ),
        "party": lambda x: list(
            DocketDocument().prepare_parties(x["result"].docket_entry.docket)[
                "party"
            ]
        ),
        "party_id": lambda x: list(
            DocketDocument().prepare_parties(x["result"].docket_entry.docket)[
                "party_id"
            ]
        ),
        "trustee_str": lambda x: (
            x["result"].docket_entry.docket.bankruptcy_information.trustee_str
            if hasattr(
                x["result"].docket_entry.docket, "bankruptcy_information"
            )
            else None
        ),
        "meta": [],  # type: ignore
        "recap_documents": [],  # type: ignore
    }
)

recap_document_common_api_keys = {
    "id": lambda x: x["result"].pk,
    "docket_entry_id": lambda x: x["result"].docket_entry.pk,
    "description": lambda x: (
        x["description"]
        if x.get("description")
        else x["result"].docket_entry.description
    ),
    "entry_number": lambda x: x["result"].docket_entry.entry_number,
    "entry_date_filed": lambda x: (
        (
            x["result"].docket_entry.date_filed.isoformat()
            if x.get("V4")
            else midnight_pt_test(
                x["result"].docket_entry.date_filed
            ).isoformat()
        )
        if x["result"].docket_entry.date_filed
        else None
    ),
    "short_description": lambda x: (
        x["short_description"]
        if x.get("short_description")
        else x["result"].description
    ),
    "document_type": lambda x: x["result"].get_document_type_display(),
    "document_number": lambda x: (
        int(x["result"].document_number)
        if x["result"].document_number
        else None
    ),
    "snippet": lambda x: (
        x["snippet"] if x.get("snippet") else x["result"].plain_text or ""
    ),
    "attachment_number": lambda x: x["result"].attachment_number or None,
    "is_available": lambda x: x["result"].is_available,
    "page_count": lambda x: x["result"].page_count or None,
    "filepath_local": lambda x: x["result"].filepath_local.name or None,
    "absolute_url": lambda x: x["result"].get_absolute_url(),
}

recap_document_v4_api_keys = recap_document_common_api_keys.copy()
recap_document_v4_api_keys.update(
    {
        "pacer_doc_id": lambda x: x["result"].pacer_doc_id or "",
        "cites": lambda x: list(
            x["result"]
            .cited_opinions.all()
            .values_list("cited_opinion_id", flat=True)
        ),
        "meta": [],  # type: ignore
    }
)

rd_type_v4_api_keys = recap_document_v4_api_keys.copy()
rd_type_v4_api_keys.update(
    {
        "docket_id": lambda x: x["result"].docket_entry.docket_id,
    }
)

v4_meta_keys = {
    "date_created": lambda x: x["result"]
    .date_created.isoformat()
    .replace("+00:00", "Z"),
    "timestamp": lambda x: x["result"]
    .date_created.isoformat()
    .replace("+00:00", "Z"),
    "score": lambda x: {"bm25": None},
}

v4_recap_meta_keys = v4_meta_keys.copy()
v4_recap_meta_keys.update(
    {
        "more_docs": lambda x: False,
    }
)

recap_v3_keys = docket_api_common_keys.copy()

recap_v3_keys.update(recap_document_common_api_keys)
recap_v3_keys.update(
    {
        "court_exact": lambda x: x["result"].docket_entry.docket.court.pk,
        "timestamp": lambda x: timezone.localtime(
            x["result"].date_created
        ).isoformat(),
    }
)


people_v4_fields = {
    "absolute_url": lambda x: x["result"].person.get_absolute_url(),
    "date_granularity_dob": lambda x: x["result"].person.date_granularity_dob,
    "date_granularity_dod": lambda x: x["result"].person.date_granularity_dod,
    "id": lambda x: x["result"].person.pk,
    "alias_ids": lambda x: (
        [alias.pk for alias in x["result"].person.aliases.all()]
        if x["result"].person.aliases.all()
        else []
    ),
    "races": lambda x: (
        [r.get_race_display() for r in x["result"].person.race.all()]
        if x["result"].person.race.all()
        else []
    ),
    "political_affiliation_id": lambda x: (
        [
            pa.political_party
            for pa in x["result"].person.political_affiliations.all()
        ]
        if x["result"].person.political_affiliations.all()
        else []
    ),
    "fjc_id": lambda x: str(x["result"].person.fjc_id),
    "name": lambda x: (
        x["name"] if x.get("name") else x["result"].person.name_full
    ),
    "gender": lambda x: x["result"].person.get_gender_display(),
    "religion": lambda x: x["result"].person.religion,
    "alias": lambda x: (
        [r.name_full for r in x["result"].person.aliases.all()]
        if x["result"].person.aliases.all()
        else []
    ),
    "dob": lambda x: (
        x["result"].person.date_dob.isoformat()
        if x["result"].person.date_dob
        else None
    ),
    "dod": lambda x: (
        x["result"].person.date_dod.isoformat()
        if x["result"].person.date_dod
        else None
    ),
    "dob_city": lambda x: (
        x["dob_city"] if x.get("dob_city") else x["result"].person.dob_city
    ),
    "dob_state": lambda x: x["result"].person.get_dob_state_display(),
    "dob_state_id": lambda x: (
        x["dob_state_id"]
        if x.get("dob_state_id")
        else x["result"].person.dob_state
    ),
    "political_affiliation": lambda x: (
        x["political_affiliation"]
        if x.get("political_affiliation")
        else (
            [
                pa.get_political_party_display()
                for pa in x["result"].person.political_affiliations.all()
            ]
            if x["result"].person.political_affiliations.all()
            else []
        )
    ),
    "positions": [],  # type: ignore
    "aba_rating": lambda x: (
        [r.get_rating_display() for r in x["result"].person.aba_ratings.all()]
        if x["result"].person.aba_ratings.all()
        else []
    ),
    "school": lambda x: (
        x["school"]
        if x.get("school")
        else (
            [e.school.name for e in x["result"].person.educations.all()]
            if x["result"].person.educations.all()
            else []
        )
    ),
    "meta": [],
}

position_v4_fields = {
    "court": lambda x: (
        x["result"].court.short_name if x["result"].court else None
    ),
    "court_full_name": lambda x: (
        x["result"].court.full_name if x["result"].court else None
    ),
    "court_exact": lambda x: (
        x["result"].court.pk if x["result"].court else None
    ),
    "court_citation_string": lambda x: (
        x["result"].court.citation_string if x["result"].court else None
    ),
    "organization_name": lambda x: x["result"].organization_name,
    "job_title": lambda x: x["result"].job_title,
    "position_type": lambda x: x["result"].get_position_type_display(),
    "appointer": lambda x: (
        x["result"].appointer.person.name_full_reverse
        if x["result"].appointer and x["result"].appointer.person
        else None
    ),
    "supervisor": lambda x: (
        x["result"].supervisor.name_full_reverse
        if x["result"].supervisor
        else None
    ),
    "predecessor": lambda x: (
        x["result"].predecessor.name_full_reverse
        if x["result"].predecessor
        else None
    ),
    "date_nominated": lambda x: (
        x["result"].date_nominated.isoformat()
        if x["result"].date_nominated
        else None
    ),
    "date_elected": lambda x: (
        x["result"].date_elected.isoformat()
        if x["result"].date_elected
        else None
    ),
    "date_recess_appointment": lambda x: (
        x["result"].date_recess_appointment.isoformat()
        if x["result"].date_recess_appointment
        else None
    ),
    "date_referred_to_judicial_committee": lambda x: (
        x["result"].date_referred_to_judicial_committee.isoformat()
        if x["result"].date_referred_to_judicial_committee
        else None
    ),
    "date_judicial_committee_action": lambda x: (
        x["result"].date_judicial_committee_action.isoformat()
        if x["result"].date_judicial_committee_action
        else None
    ),
    "date_hearing": lambda x: (
        x["result"].date_hearing.isoformat()
        if x["result"].date_hearing
        else None
    ),
    "date_confirmation": lambda x: (
        x["result"].date_confirmation.isoformat()
        if x["result"].date_confirmation
        else None
    ),
    "date_start": lambda x: (
        x["result"].date_start.isoformat() if x["result"].date_start else None
    ),
    "date_granularity_start": lambda x: x["result"].date_granularity_start,
    "date_retirement": lambda x: (
        x["result"].date_retirement.isoformat()
        if x["result"].date_retirement
        else None
    ),
    "date_termination": lambda x: (
        x["result"].date_termination.isoformat()
        if x["result"].date_termination
        else None
    ),
    "date_granularity_termination": lambda x: x[
        "result"
    ].date_granularity_termination,
    "judicial_committee_action": lambda x: x[
        "result"
    ].get_judicial_committee_action_display(),
    "nomination_process": lambda x: x[
        "result"
    ].get_nomination_process_display(),
    "selection_method": lambda x: x["result"].get_how_selected_display(),
    "selection_method_id": lambda x: x["result"].how_selected,
    "termination_reason": lambda x: x[
        "result"
    ].get_termination_reason_display(),
    "meta": [],
}

audio_common_fields = {
    "absolute_url": lambda x: x["result"].get_absolute_url(),
    "caseName": lambda x: (
        x["caseName"] if x.get("caseName") else x["result"].case_name
    ),
    "court": lambda x: x["result"].docket.court.full_name,
    "court_id": lambda x: x["result"].docket.court.pk,
    "court_citation_string": lambda x: (
        x["court_citation_string"]
        if x.get("court_citation_string")
        else x["result"].docket.court.citation_string
    ),
    "docket_id": lambda x: x["result"].docket.pk,
    "dateArgued": lambda x: (
        (
            x["result"].docket.date_argued.isoformat()
            if x.get("V4")
            else midnight_pt_test(x["result"].docket.date_argued).isoformat()
        )
        if x["result"].docket.date_argued
        else None
    ),
    "dateReargued": lambda x: (
        (
            x["result"].docket.date_reargued.isoformat()
            if x.get("V4")
            else midnight_pt_test(x["result"].docket.date_reargued).isoformat()
        )
        if x["result"].docket.date_reargued
        else None
    ),
    "dateReargumentDenied": lambda x: (
        (
            x["result"].docket.date_reargument_denied.isoformat()
            if x.get("V4")
            else midnight_pt_test(
                x["result"].docket.date_reargument_denied
            ).isoformat()
        )
        if x["result"].docket.date_reargument_denied
        else None
    ),
    "docketNumber": lambda x: (
        x["docketNumber"]
        if x.get("docketNumber")
        else x["result"].docket.docket_number
    ),
    "duration": lambda x: x["result"].duration,
    "download_url": lambda x: x["result"].download_url,
    "file_size_mp3": lambda x: (
        deepgetattr(x["result"], "local_path_mp3.size", None)
        if x["result"].local_path_mp3
        else None
    ),
    "id": lambda x: x["result"].pk,
    "judge": lambda x: (
        x["judge"]
        if x.get("judge")
        else x["result"].judges
        if x["result"].judges
        else ""
    ),
    "local_path": lambda x: (
        deepgetattr(x["result"], "local_path_mp3.name", None)
        if x["result"].local_path_mp3
        else None
    ),
    "pacer_case_id": lambda x: x["result"].docket.pacer_case_id,
    "panel_ids": lambda x: (
        list(x["result"].panel.all().values_list("id", flat=True))
        if x["result"].panel.all()
        else []
        if x.get("V4")
        else None
    ),
    "sha1": lambda x: x["result"].sha1,
    "source": lambda x: x["result"].source,
    "snippet": lambda x: (
        x["snippet"]
        if x.get("snippet")
        else x["result"].transcript
        if x["result"].stt_transcript
        else ""
    ),
}


audio_v3_fields = audio_common_fields.copy()
audio_v3_fields.update(
    {
        "court_exact": lambda x: x["result"].docket.court.pk,
        "date_created": lambda x: timezone.localtime(
            x["result"].date_created
        ).isoformat(),
        "timestamp": lambda x: timezone.localtime(
            x["result"].date_created
        ).isoformat(),
    }
)


audio_v4_fields = audio_common_fields.copy()
audio_v4_fields.update(
    {
        "case_name_full": lambda x: x["result"].case_name_full,
        "meta": [],  # type: ignore
    }
)


<<<<<<< HEAD
=======
class PrayAndPayTestCase(TestCase):
    """Pray And Pay test case factories"""

    @classmethod
    def setUpTestData(cls) -> None:
        cls.user = UserFactory()
        cls.user_2 = UserFactory()
        cls.user_3 = UserFactory()

        # Create profile for test user records
        UserProfileWithParentsFactory(user=cls.user)
        UserProfileWithParentsFactory(user=cls.user_2)
        UserProfileWithParentsFactory(user=cls.user_3)

        cls.rd_1 = RECAPDocumentFactory(
            pacer_doc_id="98763421",
            document_number="1",
            is_available=True,
        )
        cls.rd_2 = RECAPDocumentFactory(
            pacer_doc_id="98763422",
            document_number="2",
            is_available=False,
        )

        cls.rd_3 = RECAPDocumentFactory(
            pacer_doc_id="98763423",
            document_number="3",
            is_available=False,
        )
        cls.rd_4 = RECAPDocumentFactory(
            pacer_doc_id="98763424",
            document_number="4",
            is_available=False,
        )

        cls.rd_5 = RECAPDocumentFactory(
            pacer_doc_id="98763425",
            document_number="5",
            is_available=False,
        )

        cls.rd_6 = RECAPDocumentFactory(
            pacer_doc_id="98763426",
            document_number="6",
            is_available=False,
        )
        super().setUpTestData()


class CourtTestCase(TestCase):
    """Court test case factories"""

    @classmethod
    def setUpTestData(cls):
        cls.court_1 = CourtFactory(
            id="ca1",
            full_name="First Circuit",
            jurisdiction="F",
            citation_string="1st Cir.",
            url="https://www.ca1.uscourts.gov/",
        )
        cls.court_2 = CourtFactory(
            id="test",
            full_name="Testing Supreme Court",
            jurisdiction="F",
            citation_string="Test",
            url="https://www.courtlistener.com/",
        )
        super().setUpTestData()


class PeopleTestCase(TestCase):
    """People test case factories"""

    @classmethod
    def setUpTestData(cls):
        cls.w_race, _ = Race.objects.get_or_create(race="w")
        cls.b_race, _ = Race.objects.get_or_create(race="b")
        cls.person_1 = PersonFactory.create(
            gender="m",
            name_first="Bill",
            name_last="Clinton",
        )
        cls.person_1.race.add(cls.w_race)

        cls.person_2 = PersonFactory.create(
            gender="f",
            name_first="Judith",
            name_last="Sheindlin",
            name_suffix="2",
            date_dob=datetime.date(1942, 10, 21),
            date_dod=datetime.date(2020, 11, 25),
            date_granularity_dob="%Y-%m-%d",
            date_granularity_dod="%Y-%m-%d",
            name_middle="Susan",
            dob_city="Brookyln",
            dob_state="NY",
            fjc_id=19832,
        )
        cls.person_2.race.add(cls.w_race)
        cls.person_2.race.add(cls.b_race)

        cls.person_3 = PersonFactory.create(
            gender="f",
            name_first="Sheindlin",
            name_last="Judith",
            date_dob=datetime.date(1945, 11, 20),
            date_granularity_dob="%Y-%m-%d",
            name_middle="Olivia",
            dob_city="Queens",
            dob_state="NY",
        )
        cls.person_3.race.add(cls.w_race)

        cls.position_1 = PositionFactory.create(
            date_granularity_start="%Y-%m-%d",
            date_start=datetime.date(1993, 1, 20),
            date_retirement=datetime.date(2001, 1, 20),
            termination_reason="retire_mand",
            position_type="pres",
            person=cls.person_1,
            how_selected="e_part",
        )
        cls.position_2 = PositionFactory.create(
            date_granularity_start="%Y-%m-%d",
            court=cls.court_1,
            date_start=datetime.date(2015, 12, 14),
            predecessor=cls.person_2,
            appointer=cls.position_1,
            judicial_committee_action="no_rep",
            termination_reason="retire_mand",
            position_type="c-jud",
            person=cls.person_2,
            how_selected="e_part",
            nomination_process="fed_senate",
            date_elected=datetime.date(2015, 11, 12),
            date_confirmation=datetime.date(2015, 11, 14),
            date_termination=datetime.date(2018, 10, 14),
            date_granularity_termination="%Y-%m-%d",
            date_hearing=datetime.date(2021, 10, 14),
            date_judicial_committee_action=datetime.date(2022, 10, 14),
            date_recess_appointment=datetime.date(2013, 10, 14),
            date_referred_to_judicial_committee=datetime.date(2010, 10, 14),
            date_retirement=datetime.date(2023, 10, 14),
        )
        cls.position_3 = PositionFactory.create(
            date_granularity_start="%Y-%m-%d",
            date_start=datetime.date(2015, 12, 14),
            organization_name="Pants, Inc.",
            job_title="Corporate Lawyer",
            position_type=None,
            person=cls.person_2,
        )
        cls.position_4 = PositionFactory.create(
            date_granularity_start="%Y-%m-%d",
            court=cls.court_2,
            date_start=datetime.date(2020, 12, 14),
            predecessor=cls.person_3,
            appointer=cls.position_1,
            judicial_committee_action="no_rep",
            termination_reason="retire_mand",
            position_type="c-jud",
            person=cls.person_3,
            how_selected="a_legis",
            nomination_process="fed_senate",
        )

        cls.school_1 = SchoolFactory(name="New York Law School")
        cls.school_2 = SchoolFactory(name="American University")

        cls.education_1 = EducationFactory(
            degree_level="jd",
            person=cls.person_2,
            degree_year=1965,
            school=cls.school_1,
        )
        cls.education_2 = EducationFactory(
            degree_level="ba",
            person=cls.person_2,
            school=cls.school_2,
        )
        cls.education_3 = EducationFactory(
            degree_level="ba",
            person=cls.person_3,
            school=cls.school_1,
        )

        cls.political_affiliation_1 = PoliticalAffiliationFactory.create(
            political_party="d",
            source="b",
            date_start=datetime.date(1993, 1, 1),
            person=cls.person_1,
            date_granularity_start="%Y",
        )
        cls.political_affiliation_2 = PoliticalAffiliationFactory.create(
            political_party="d",
            source="b",
            date_start=datetime.date(2015, 12, 14),
            person=cls.person_2,
            date_granularity_start="%Y-%m-%d",
        )
        cls.political_affiliation_3 = PoliticalAffiliationFactory.create(
            political_party="i",
            source="b",
            date_start=datetime.date(2015, 12, 14),
            person=cls.person_3,
            date_granularity_start="%Y-%m-%d",
        )

        cls.aba_rating_1 = ABARatingFactory(
            rating="nq",
            person=cls.person_2,
            year_rated="2015",
        )
        super().setUpTestData()


class SearchTestCase(TestCase):
    """Search test case factories"""

    @classmethod
    def setUpTestData(cls):
        cls.docket_1 = DocketFactory.create(
            date_reargument_denied=datetime.date(2015, 8, 15),
            court_id=cls.court_2.pk,
            case_name_full="case name full docket 1",
            date_argued=datetime.date(2015, 8, 16),
            case_name="case name docket 1",
            case_name_short="case name short docket 1",
            docket_number="docket number 1 005",
            slug="case-name",
            pacer_case_id="666666",
            blocked=False,
            source=0,
        )
        cls.docket_2 = DocketFactory.create(
            date_reargument_denied=datetime.date(2015, 8, 15),
            court_id=cls.court_2.pk,
            case_name_full="case name full docket 2",
            date_argued=datetime.date(2015, 8, 15),
            case_name="case name docket 2",
            case_name_short="case name short docket 2",
            docket_number="docket number 2",
            slug="case-name",
            blocked=False,
            source=0,
        )
        cls.docket_3 = DocketFactory.create(
            date_reargument_denied=datetime.date(2015, 8, 15),
            court_id=cls.court_1.pk,
            case_name_full="case name full docket 3",
            date_argued=datetime.date(2015, 8, 14),
            case_name="case name docket 3",
            case_name_short="case name short docket 3",
            docket_number="docket number 3",
            slug="case-name",
            blocked=False,
            source=0,
        )

        cls.opinion_cluster_1 = OpinionClusterFactory.create(
            case_name_full="Paul Debbas v. Franklin",
            case_name_short="Debbas",
            syllabus="some rando syllabus",
            date_filed=datetime.date(2015, 8, 14),
            procedural_history="some rando history",
            source="C",
            case_name="Debbas v. Franklin",
            attorneys="a bunch of crooks!",
            slug="case-name-cluster",
            precedential_status="Errata",
            citation_count=4,
            docket=cls.docket_1,
        )
        cls.opinion_cluster_1.panel.add(cls.person_2)

        cls.opinion_cluster_2 = OpinionClusterFactory.create(
            case_name_full="Harvey Howard v. Antonin Honda",
            case_name_short="Howard",
            syllabus="some rando syllabus",
            date_filed=datetime.date(1895, 6, 9),
            procedural_history="some rando history",
            source="C",
            judges="David",
            case_name="Howard v. Honda",
            attorneys="a bunch of crooks!",
            slug="case-name-cluster",
            precedential_status="Published",
            citation_count=6,
            scdb_votes_minority=3,
            scdb_votes_majority=6,
            nature_of_suit="copyright",
            docket=cls.docket_2,
        )

        cls.opinion_cluster_3 = OpinionClusterFactory.create(
            case_name_full="Reference to Lissner v. Saad",
            case_name_short="case name short cluster 3",
            syllabus="some rando syllabus",
            date_filed=datetime.date(2015, 8, 15),
            procedural_history="some rando history",
            source="C",
            case_name="case name cluster 3",
            attorneys="a bunch of crooks!",
            slug="case-name-cluster",
            precedential_status="Published",
            citation_count=8,
            docket=cls.docket_3,
        )

        cls.citation_1 = CitationWithParentsFactory.create(
            volume=33,
            reporter="state",
            page="1",
            type=1,
            cluster=cls.opinion_cluster_1,
        )
        cls.citation_2 = CitationWithParentsFactory.create(
            volume=22,
            reporter="AL",
            page="339",
            type=8,
            cluster=cls.opinion_cluster_2,
        )
        cls.citation_3 = CitationWithParentsFactory.create(
            volume=33,
            reporter="state",
            page="1",
            type=1,
            cluster=cls.opinion_cluster_2,
        )
        cls.citation_4 = CitationWithParentsFactory.create(
            volume=1,
            reporter="Yeates",
            page="1",
            type=5,
            cluster=cls.opinion_cluster_2,
        )
        cls.citation_5 = CitationWithParentsFactory.create(
            volume=56,
            reporter="F.2d",
            page="9",
            type=1,
            cluster=cls.opinion_cluster_2,
        )
        cls.citation_5 = CitationWithParentsFactory.create(
            volume=56,
            reporter="F.2d",
            page="11",
            type=1,
            cluster=cls.opinion_cluster_3,
        )
        cls.opinion_1 = OpinionFactory.create(
            extracted_by_ocr=False,
            author=cls.person_2,
            plain_text="my plain text secret word for queries",
            cluster=cls.opinion_cluster_1,
            local_path="test/search/opinion_doc.doc",
            per_curiam=False,
            type="020lead",
        )
        cls.opinion_2 = OpinionFactory.create(
            extracted_by_ocr=False,
            author=cls.person_2,
            plain_text="my plain text secret word for queries",
            cluster=cls.opinion_cluster_2,
            html_with_citations='yadda yadda <span class="star-pagination">*9</span> this is page 9 <span class="star-pagination">*10</span> this is content on page 10 can we link to it...',
            local_path="test/search/opinion_pdf_image_based.pdf",
            per_curiam=False,
            type="010combined",
        )
        cls.opinion_2.joined_by.add(cls.person_2)

        cls.opinion_3 = OpinionFactory.create(
            extracted_by_ocr=False,
            author=cls.person_2,
            plain_text="my plain text secret word for queries 1 Yeates 1",
            cluster=cls.opinion_cluster_3,
            local_path="test/search/opinion_pdf_text_based.pdf",
            per_curiam=False,
            type="010combined",
        )
        cls.opinion_4 = OpinionFactory.create(
            extracted_by_ocr=False,
            author=cls.person_2,
            plain_text="my plain text secret word for queries",
            cluster=cls.opinion_cluster_1,
            local_path="test/search/opinion_html.html",
            per_curiam=False,
            type="010combined",
        )
        cls.opinion_5 = OpinionFactory.create(
            extracted_by_ocr=False,
            author=cls.person_2,
            plain_text="my plain text secret word for queries",
            cluster=cls.opinion_cluster_1,
            local_path="test/search/opinion_wpd.wpd",
            per_curiam=False,
            type="010combined",
        )
        cls.opinion_6 = OpinionFactory.create(
            extracted_by_ocr=False,
            author=cls.person_2,
            plain_text="my plain text secret word for queries",
            cluster=cls.opinion_cluster_1,
            local_path="test/search/opinion_text.txt",
            per_curiam=False,
            type="010combined",
        )
        cls.opinion_cited_1 = OpinionsCitedWithParentsFactory.create(
            cited_opinion=cls.opinion_2,
            citing_opinion=cls.opinion_1,
        )
        cls.opinion_cited_2 = OpinionsCitedWithParentsFactory.create(
            cited_opinion=cls.opinion_3,
            citing_opinion=cls.opinion_1,
        )
        cls.opinion_cited_3 = OpinionsCitedWithParentsFactory.create(
            cited_opinion=cls.opinion_3,
            citing_opinion=cls.opinion_2,
        )
        cls.opinion_cited_4 = OpinionsCitedWithParentsFactory.create(
            cited_opinion=cls.opinion_1,
            citing_opinion=cls.opinion_3,
        )
        super().setUpTestData()


class RECAPSearchTestCase(TestCase):
    """RECAP Search test case factories"""

    @classmethod
    def setUpTestData(cls):
        cls.court = CourtFactory(id="canb", jurisdiction="FB")
        cls.court_2 = CourtFactory(id="ca1", jurisdiction="F")
        cls.judge = PersonFactory.create(
            name_first="Thalassa", name_last="Miller"
        )
        cls.judge_2 = PersonFactory.create(
            name_first="Persephone", name_last="Sinclair"
        )
        cls.de = DocketEntryFactory(
            docket=DocketFactory(
                court=cls.court,
                case_name="SUBPOENAS SERVED ON",
                case_name_full="Jackson & Sons Holdings vs. Bank",
                date_filed=datetime.date(2015, 8, 16),
                date_argued=datetime.date(2013, 5, 20),
                docket_number="1:21-bk-1234",
                assigned_to=cls.judge,
                referred_to=cls.judge_2,
                nature_of_suit="440",
                source=Docket.RECAP,
                cause="401 Civil",
                jurisdiction_type="'U.S. Government Defendant",
                jury_demand="1,000,000",
            ),
            entry_number=1,
            date_filed=datetime.date(2015, 8, 19),
            description="MOTION for Leave to File Amicus Curiae Lorem Served",
        )
        cls.firm = AttorneyOrganizationFactory(name="Associates LLP")
        cls.attorney = AttorneyFactory(
            name="Debbie Russell",
            organizations=[cls.firm],
            docket=cls.de.docket,
        )
        cls.party_type = PartyTypeFactory.create(
            party=PartyFactory(
                name="Defendant Jane Roe",
                docket=cls.de.docket,
                attorneys=[cls.attorney],
            ),
            docket=cls.de.docket,
        )

        cls.rd = RECAPDocumentFactory(
            docket_entry=cls.de,
            description="Leave to File",
            document_number="1",
            is_available=True,
            page_count=5,
            pacer_doc_id="018036652435",
        )

        cls.opinion = OpinionFactory(
            cluster=OpinionClusterFactory(docket=cls.de.docket)
        )
        OpinionsCitedByRECAPDocument.objects.bulk_create(
            [
                OpinionsCitedByRECAPDocument(
                    citing_document=cls.rd,
                    cited_opinion=cls.opinion,
                    depth=1,
                )
            ]
        )
        cls.rd_att = RECAPDocumentFactory(
            docket_entry=cls.de,
            description="Document attachment",
            document_type=RECAPDocument.ATTACHMENT,
            document_number="1",
            attachment_number=2,
            is_available=False,
            page_count=7,
            pacer_doc_id="018036652436",
        )

        cls.judge_3 = PersonFactory.create(
            name_first="Seraphina", name_last="Hawthorne"
        )
        cls.judge_4 = PersonFactory.create(
            name_first="Leopold", name_last="Featherstone"
        )
        cls.de_1 = DocketEntryFactory(
            docket=DocketFactory(
                docket_number="12-1235",
                court=cls.court_2,
                case_name="SUBPOENAS SERVED OFF",
                case_name_full="The State of Franklin v. Solutions LLC",
                date_filed=datetime.date(2016, 8, 16),
                date_argued=datetime.date(2012, 6, 23),
                assigned_to=cls.judge_3,
                referred_to=cls.judge_4,
                source=Docket.COLUMBIA_AND_RECAP,
            ),
            entry_number=3,
            date_filed=datetime.date(2014, 7, 5),
            description="MOTION for Leave to File Amicus Discharging Debtor",
        )
        cls.rd_2 = RECAPDocumentFactory(
            docket_entry=cls.de_1,
            description="Leave to File",
            document_number="3",
            page_count=10,
            plain_text="Mauris iaculis, leo sit amet hendrerit vehicula, Maecenas nunc justo. Integer varius sapien arcu, quis laoreet lacus consequat vel.",
            pacer_doc_id="016156723121",
        )
        super().setUpTestData()


class SerializeLockFileTestMixin(SerializeMixin):
    lockfile = __file__


class SimpleUserDataMixin:
    @classmethod
    def setUpTestData(cls) -> None:
        super().setUpTestData()  # type: ignore
        UserProfileWithParentsFactory.create(
            user__username="pandora",
            user__password=make_password("password"),
        )


class SitemapTest(TestCase):
    sitemap_url: str
    expected_item_count: int

    def setUpSiteDomain(self) -> None:
        # set the domain name in the Sites framework to match the test domain name, set http url schema
        domain = "testserver"
        SiteModel = apps.get_model("sites", "Site")

        SiteModel.objects.update_or_create(
            pk=settings.SITE_ID, defaults={"domain": domain, "name": domain}
        )

    def assert_sitemap_has_content(self) -> None:
        """Does content get into the sitemap?"""
        response = self.client.get(self.sitemap_url)
        self.assertEqual(
            200, response.status_code, msg="Did not get a 200 OK status code."
        )
        xml_tree = etree.fromstring(response.content)
        node_count = len(
            cast(
                Sized,
                xml_tree.xpath(
                    "//s:url",
                    namespaces={
                        "s": "http://www.sitemaps.org/schemas/sitemap/0.9"
                    },
                ),
            )
        )
        self.assertGreater(
            self.expected_item_count,
            0,
            msg="Didn't get any content in test case.",
        )
        self.assertEqual(
            node_count,
            self.expected_item_count,
            msg="Did not get the right number of items in the sitemap.\n"
            f"\tCounted:\t{node_count}\n"
            f"\tExpected:\t{self.expected_item_count}",
        )


class AudioTestCase(TestCase):
    """Audio test case factories"""

    @classmethod
    def setUpTestData(cls):
        super().setUpTestData()
        cls.audio_1 = AudioFactory.create(
            docket_id=1,
            duration=420,
            judges="",
            local_path_original_file="test/audio/ander_v._leo.mp3",
            local_path_mp3="test/audio/2.mp3",
            sha1="de8cff186eb263dc06bdc5340860eb6809f898d3",
            source="C",
            blocked=False,
        )
        cls.audio_2 = AudioFactory.create(
            docket_id=2,
            duration=837,
            judges="",
            local_path_original_file="mp3/2014/06/09/ander_v._leo.mp3",
            local_path_mp3="test/audio/2.mp3",
            sha1="daadaf6cc018114259f7eba27c4c2e6bba9bd0d7",
            source="C",
        )
        cls.audio_3 = AudioFactory.create(
            docket_id=3,
            duration=653,
            judges="",
            local_path_original_file="mp3/2015/07/08/hong_liu_yang_v._loretta_e._lynch.mp3",
            local_path_mp3="test/audio/2.mp3",
            sha1="f540838e606f15585e713812c67537affc0df944",
            source="CR",
        )

    @classmethod
    def tearDownClass(cls):
        Audio.objects.all().delete()
        super().tearDownClass()


class AudioESTestCase(TestCase):
    """Audio test case factories for ES"""

    fixtures = [
        "test_court.json",
        "judge_judy.json",
        "test_objects_search.json",
    ]

    @classmethod
    def setUpTestData(cls):
        super().setUpTestData()
        cls.court_1 = CourtFactory(
            id="cabc",
            full_name="Testing Supreme Court",
            jurisdiction="FB",
            citation_string="Bankr. C.D. Cal.",
        )
        cls.court_2 = CourtFactory(
            id="nyed",
            full_name="Court of Appeals for the First Circuit",
            jurisdiction="FB",
            citation_string="Bankr. C.D. Cal.",
        )
        cls.docket_1 = DocketFactory.create(
            docket_number="1:21-bk-1234",
            court_id=cls.court_1.pk,
            date_argued=datetime.date(2015, 8, 16),
            date_reargued=datetime.date(2016, 9, 16),
            date_reargument_denied=datetime.date(2017, 10, 16),
        )
        cls.docket_2 = DocketFactory.create(
            docket_number="19-5734",
            court_id=cls.court_1.pk,
            date_argued=datetime.date(2015, 8, 15),
        )
        cls.docket_3 = DocketFactory.create(
            docket_number="ASBCA No. 59126",
            court_id=cls.court_2.pk,
            date_argued=datetime.date(2015, 8, 14),
        )
        cls.docket_4 = DocketFactory.create(
            docket_number="1:21-cv-1234-ABC",
            court_id=cls.court_1.pk,
            date_argued=datetime.date(2013, 8, 14),
        )
        cls.transcript = "This is the best transcript. Nunc egestas sem sed libero feugiat, at interdum quam viverra. Pellentesque hendrerit ut augue at sagittis. Mauris faucibus fringilla lacus, eget maximus risus. Phasellus id mi at eros fermentum vestibulum nec nec diam. In nec sapien nunc. Ut massa ante, accumsan a erat eget, rhoncus pellentesque felis."
        cls.filepath_local = SimpleUploadedFile(
            "sec_frank.mp3", b"mp3 binary content", content_type="audio/mpeg"
        )
        cls.audio_1 = AudioFactory.create(
            case_name="SEC v. Frank J. Information, WikiLeaks",
            case_name_full="a_random_title",
            docket_id=cls.docket_1.pk,
            duration=420,
            judges="Mary Deposit Learning rd Administrative procedures act",
            local_path_original_file="test/audio/ander_v._leo.mp3",
            local_path_mp3=cls.filepath_local,
            source="C",
            blocked=False,
            sha1="a49ada009774496ac01fb49818837e2296705c97",
            stt_status=Audio.STT_COMPLETE,
            stt_transcript=cls.transcript,
        )
        cls.audio_2 = AudioFactory.create(
            case_name="Jose A. Dominguez v. Loretta E. Lynch",
            docket_id=cls.docket_2.pk,
            duration=837,
            judges="Wallace and Friedland Learn of rd",
            local_path_original_file="mp3/2014/06/09/ander_v._leo.mp3",
            local_path_mp3="test/audio/2.mp3",
            source="C",
            sha1="a49ada009774496ac01fb49818837e2296705c92",
        )
        cls.audio_3 = AudioFactory.create(
            case_name="Hong Liu Yang v. Lynch-Loretta E. Howell",
            docket_id=cls.docket_3.pk,
            duration=653,
            judges="Joseph Information Deposition H Administrative magazine",
            local_path_original_file="mp3/2015/07/08/hong_liu_yang_v._loretta_e._lynch.mp3",
            local_path_mp3="test/audio/2.mp3",
            source="CR",
            sha1="a49ada009774496ac01fb49818837e2296705c93",
        )
        cls.author = PersonFactory.create()
        cls.audio_4 = AudioFactory.create(
            case_name="Hong Liu Lorem v. Lynch-Loretta E.",
            docket_id=cls.docket_3.pk,
            duration=653,
            judges="John Smith ptsd mag",
            sha1="a49ada009774496ac01fb49818837e2296705c94",
        )
        cls.audio_4.panel.add(cls.author)
        cls.audio_5 = AudioFactory.create(
            case_name="Freedom of Inform Wikileaks Howells",
            docket_id=cls.docket_4.pk,
            duration=400,
            judges="Wallace to Friedland ⚖️ Deposit xx-xxxx apa magistrate Freedom of Inform Wikileaks",
            sha1="a49ada009774496ac01fb49818837e2296705c95",
        )
        cls.audio_1.panel.add(cls.author)


>>>>>>> 11c175c2
def skip_if_common_tests_skipped(method):
    """Decorator to skip common tests based on the skip_common_tests attribute."""

    @wraps(method)
    async def wrapper_func(self, *args, **kwargs):
        if getattr(self, "skip_common_tests", False):
            raise unittest.SkipTest("Skip common tests within the class.")
        return await method(self, *args, **kwargs)

    return wrapper_func


def generate_docket_target_sources(
    initial_sources: list[int], incoming_source: int
) -> dict[str, str]:
    """Generates a mapping for testing of docket target sources based on
    initial sources and an incoming source.

    :param initial_sources: A list of integers representing the initial source
     values.
    :param incoming_source: An integer representing the incoming source value
    to be added to each of the initial sources.
    :return: A dict mapping from initial source names to target source names,
    based on the sum of the initial source value and the incoming source value.
    e.g: {"RECAP": "COLUMBIA_AND_RECAP"}
    """
    inverse_sources = {
        value: key
        for key, value in DocketSources.__dict__.items()
        if not key.startswith("__") and isinstance(value, int)
    }

    target_sources = {}
    for source in initial_sources:
        target_source = source + incoming_source
        if incoming_source == Docket.RECAP and source == Docket.DEFAULT:
            # Exception for  DEFAULT + RECAP source assignation.
            target_sources[inverse_sources[source]] = "RECAP_AND_SCRAPER"
        else:
            target_sources[inverse_sources[source]] = inverse_sources[
                target_source
            ]

    return target_sources<|MERGE_RESOLUTION|>--- conflicted
+++ resolved
@@ -8,19 +8,6 @@
 from cl.search.constants import o_type_index_map
 from cl.search.docket_sources import DocketSources
 from cl.search.documents import DocketDocument
-<<<<<<< HEAD
-=======
-from cl.search.factories import (
-    CitationWithParentsFactory,
-    CourtFactory,
-    DocketEntryFactory,
-    DocketFactory,
-    OpinionClusterFactory,
-    OpinionFactory,
-    OpinionsCitedWithParentsFactory,
-    RECAPDocumentFactory,
-)
->>>>>>> 11c175c2
 from cl.search.models import (
     Citation,
     Docket,
@@ -768,754 +755,7 @@
 )
 
 
-<<<<<<< HEAD
-=======
-class PrayAndPayTestCase(TestCase):
-    """Pray And Pay test case factories"""
-
-    @classmethod
-    def setUpTestData(cls) -> None:
-        cls.user = UserFactory()
-        cls.user_2 = UserFactory()
-        cls.user_3 = UserFactory()
-
-        # Create profile for test user records
-        UserProfileWithParentsFactory(user=cls.user)
-        UserProfileWithParentsFactory(user=cls.user_2)
-        UserProfileWithParentsFactory(user=cls.user_3)
-
-        cls.rd_1 = RECAPDocumentFactory(
-            pacer_doc_id="98763421",
-            document_number="1",
-            is_available=True,
-        )
-        cls.rd_2 = RECAPDocumentFactory(
-            pacer_doc_id="98763422",
-            document_number="2",
-            is_available=False,
-        )
-
-        cls.rd_3 = RECAPDocumentFactory(
-            pacer_doc_id="98763423",
-            document_number="3",
-            is_available=False,
-        )
-        cls.rd_4 = RECAPDocumentFactory(
-            pacer_doc_id="98763424",
-            document_number="4",
-            is_available=False,
-        )
-
-        cls.rd_5 = RECAPDocumentFactory(
-            pacer_doc_id="98763425",
-            document_number="5",
-            is_available=False,
-        )
-
-        cls.rd_6 = RECAPDocumentFactory(
-            pacer_doc_id="98763426",
-            document_number="6",
-            is_available=False,
-        )
-        super().setUpTestData()
-
-
-class CourtTestCase(TestCase):
-    """Court test case factories"""
-
-    @classmethod
-    def setUpTestData(cls):
-        cls.court_1 = CourtFactory(
-            id="ca1",
-            full_name="First Circuit",
-            jurisdiction="F",
-            citation_string="1st Cir.",
-            url="https://www.ca1.uscourts.gov/",
-        )
-        cls.court_2 = CourtFactory(
-            id="test",
-            full_name="Testing Supreme Court",
-            jurisdiction="F",
-            citation_string="Test",
-            url="https://www.courtlistener.com/",
-        )
-        super().setUpTestData()
-
-
-class PeopleTestCase(TestCase):
-    """People test case factories"""
-
-    @classmethod
-    def setUpTestData(cls):
-        cls.w_race, _ = Race.objects.get_or_create(race="w")
-        cls.b_race, _ = Race.objects.get_or_create(race="b")
-        cls.person_1 = PersonFactory.create(
-            gender="m",
-            name_first="Bill",
-            name_last="Clinton",
-        )
-        cls.person_1.race.add(cls.w_race)
-
-        cls.person_2 = PersonFactory.create(
-            gender="f",
-            name_first="Judith",
-            name_last="Sheindlin",
-            name_suffix="2",
-            date_dob=datetime.date(1942, 10, 21),
-            date_dod=datetime.date(2020, 11, 25),
-            date_granularity_dob="%Y-%m-%d",
-            date_granularity_dod="%Y-%m-%d",
-            name_middle="Susan",
-            dob_city="Brookyln",
-            dob_state="NY",
-            fjc_id=19832,
-        )
-        cls.person_2.race.add(cls.w_race)
-        cls.person_2.race.add(cls.b_race)
-
-        cls.person_3 = PersonFactory.create(
-            gender="f",
-            name_first="Sheindlin",
-            name_last="Judith",
-            date_dob=datetime.date(1945, 11, 20),
-            date_granularity_dob="%Y-%m-%d",
-            name_middle="Olivia",
-            dob_city="Queens",
-            dob_state="NY",
-        )
-        cls.person_3.race.add(cls.w_race)
-
-        cls.position_1 = PositionFactory.create(
-            date_granularity_start="%Y-%m-%d",
-            date_start=datetime.date(1993, 1, 20),
-            date_retirement=datetime.date(2001, 1, 20),
-            termination_reason="retire_mand",
-            position_type="pres",
-            person=cls.person_1,
-            how_selected="e_part",
-        )
-        cls.position_2 = PositionFactory.create(
-            date_granularity_start="%Y-%m-%d",
-            court=cls.court_1,
-            date_start=datetime.date(2015, 12, 14),
-            predecessor=cls.person_2,
-            appointer=cls.position_1,
-            judicial_committee_action="no_rep",
-            termination_reason="retire_mand",
-            position_type="c-jud",
-            person=cls.person_2,
-            how_selected="e_part",
-            nomination_process="fed_senate",
-            date_elected=datetime.date(2015, 11, 12),
-            date_confirmation=datetime.date(2015, 11, 14),
-            date_termination=datetime.date(2018, 10, 14),
-            date_granularity_termination="%Y-%m-%d",
-            date_hearing=datetime.date(2021, 10, 14),
-            date_judicial_committee_action=datetime.date(2022, 10, 14),
-            date_recess_appointment=datetime.date(2013, 10, 14),
-            date_referred_to_judicial_committee=datetime.date(2010, 10, 14),
-            date_retirement=datetime.date(2023, 10, 14),
-        )
-        cls.position_3 = PositionFactory.create(
-            date_granularity_start="%Y-%m-%d",
-            date_start=datetime.date(2015, 12, 14),
-            organization_name="Pants, Inc.",
-            job_title="Corporate Lawyer",
-            position_type=None,
-            person=cls.person_2,
-        )
-        cls.position_4 = PositionFactory.create(
-            date_granularity_start="%Y-%m-%d",
-            court=cls.court_2,
-            date_start=datetime.date(2020, 12, 14),
-            predecessor=cls.person_3,
-            appointer=cls.position_1,
-            judicial_committee_action="no_rep",
-            termination_reason="retire_mand",
-            position_type="c-jud",
-            person=cls.person_3,
-            how_selected="a_legis",
-            nomination_process="fed_senate",
-        )
-
-        cls.school_1 = SchoolFactory(name="New York Law School")
-        cls.school_2 = SchoolFactory(name="American University")
-
-        cls.education_1 = EducationFactory(
-            degree_level="jd",
-            person=cls.person_2,
-            degree_year=1965,
-            school=cls.school_1,
-        )
-        cls.education_2 = EducationFactory(
-            degree_level="ba",
-            person=cls.person_2,
-            school=cls.school_2,
-        )
-        cls.education_3 = EducationFactory(
-            degree_level="ba",
-            person=cls.person_3,
-            school=cls.school_1,
-        )
-
-        cls.political_affiliation_1 = PoliticalAffiliationFactory.create(
-            political_party="d",
-            source="b",
-            date_start=datetime.date(1993, 1, 1),
-            person=cls.person_1,
-            date_granularity_start="%Y",
-        )
-        cls.political_affiliation_2 = PoliticalAffiliationFactory.create(
-            political_party="d",
-            source="b",
-            date_start=datetime.date(2015, 12, 14),
-            person=cls.person_2,
-            date_granularity_start="%Y-%m-%d",
-        )
-        cls.political_affiliation_3 = PoliticalAffiliationFactory.create(
-            political_party="i",
-            source="b",
-            date_start=datetime.date(2015, 12, 14),
-            person=cls.person_3,
-            date_granularity_start="%Y-%m-%d",
-        )
-
-        cls.aba_rating_1 = ABARatingFactory(
-            rating="nq",
-            person=cls.person_2,
-            year_rated="2015",
-        )
-        super().setUpTestData()
-
-
-class SearchTestCase(TestCase):
-    """Search test case factories"""
-
-    @classmethod
-    def setUpTestData(cls):
-        cls.docket_1 = DocketFactory.create(
-            date_reargument_denied=datetime.date(2015, 8, 15),
-            court_id=cls.court_2.pk,
-            case_name_full="case name full docket 1",
-            date_argued=datetime.date(2015, 8, 16),
-            case_name="case name docket 1",
-            case_name_short="case name short docket 1",
-            docket_number="docket number 1 005",
-            slug="case-name",
-            pacer_case_id="666666",
-            blocked=False,
-            source=0,
-        )
-        cls.docket_2 = DocketFactory.create(
-            date_reargument_denied=datetime.date(2015, 8, 15),
-            court_id=cls.court_2.pk,
-            case_name_full="case name full docket 2",
-            date_argued=datetime.date(2015, 8, 15),
-            case_name="case name docket 2",
-            case_name_short="case name short docket 2",
-            docket_number="docket number 2",
-            slug="case-name",
-            blocked=False,
-            source=0,
-        )
-        cls.docket_3 = DocketFactory.create(
-            date_reargument_denied=datetime.date(2015, 8, 15),
-            court_id=cls.court_1.pk,
-            case_name_full="case name full docket 3",
-            date_argued=datetime.date(2015, 8, 14),
-            case_name="case name docket 3",
-            case_name_short="case name short docket 3",
-            docket_number="docket number 3",
-            slug="case-name",
-            blocked=False,
-            source=0,
-        )
-
-        cls.opinion_cluster_1 = OpinionClusterFactory.create(
-            case_name_full="Paul Debbas v. Franklin",
-            case_name_short="Debbas",
-            syllabus="some rando syllabus",
-            date_filed=datetime.date(2015, 8, 14),
-            procedural_history="some rando history",
-            source="C",
-            case_name="Debbas v. Franklin",
-            attorneys="a bunch of crooks!",
-            slug="case-name-cluster",
-            precedential_status="Errata",
-            citation_count=4,
-            docket=cls.docket_1,
-        )
-        cls.opinion_cluster_1.panel.add(cls.person_2)
-
-        cls.opinion_cluster_2 = OpinionClusterFactory.create(
-            case_name_full="Harvey Howard v. Antonin Honda",
-            case_name_short="Howard",
-            syllabus="some rando syllabus",
-            date_filed=datetime.date(1895, 6, 9),
-            procedural_history="some rando history",
-            source="C",
-            judges="David",
-            case_name="Howard v. Honda",
-            attorneys="a bunch of crooks!",
-            slug="case-name-cluster",
-            precedential_status="Published",
-            citation_count=6,
-            scdb_votes_minority=3,
-            scdb_votes_majority=6,
-            nature_of_suit="copyright",
-            docket=cls.docket_2,
-        )
-
-        cls.opinion_cluster_3 = OpinionClusterFactory.create(
-            case_name_full="Reference to Lissner v. Saad",
-            case_name_short="case name short cluster 3",
-            syllabus="some rando syllabus",
-            date_filed=datetime.date(2015, 8, 15),
-            procedural_history="some rando history",
-            source="C",
-            case_name="case name cluster 3",
-            attorneys="a bunch of crooks!",
-            slug="case-name-cluster",
-            precedential_status="Published",
-            citation_count=8,
-            docket=cls.docket_3,
-        )
-
-        cls.citation_1 = CitationWithParentsFactory.create(
-            volume=33,
-            reporter="state",
-            page="1",
-            type=1,
-            cluster=cls.opinion_cluster_1,
-        )
-        cls.citation_2 = CitationWithParentsFactory.create(
-            volume=22,
-            reporter="AL",
-            page="339",
-            type=8,
-            cluster=cls.opinion_cluster_2,
-        )
-        cls.citation_3 = CitationWithParentsFactory.create(
-            volume=33,
-            reporter="state",
-            page="1",
-            type=1,
-            cluster=cls.opinion_cluster_2,
-        )
-        cls.citation_4 = CitationWithParentsFactory.create(
-            volume=1,
-            reporter="Yeates",
-            page="1",
-            type=5,
-            cluster=cls.opinion_cluster_2,
-        )
-        cls.citation_5 = CitationWithParentsFactory.create(
-            volume=56,
-            reporter="F.2d",
-            page="9",
-            type=1,
-            cluster=cls.opinion_cluster_2,
-        )
-        cls.citation_5 = CitationWithParentsFactory.create(
-            volume=56,
-            reporter="F.2d",
-            page="11",
-            type=1,
-            cluster=cls.opinion_cluster_3,
-        )
-        cls.opinion_1 = OpinionFactory.create(
-            extracted_by_ocr=False,
-            author=cls.person_2,
-            plain_text="my plain text secret word for queries",
-            cluster=cls.opinion_cluster_1,
-            local_path="test/search/opinion_doc.doc",
-            per_curiam=False,
-            type="020lead",
-        )
-        cls.opinion_2 = OpinionFactory.create(
-            extracted_by_ocr=False,
-            author=cls.person_2,
-            plain_text="my plain text secret word for queries",
-            cluster=cls.opinion_cluster_2,
-            html_with_citations='yadda yadda <span class="star-pagination">*9</span> this is page 9 <span class="star-pagination">*10</span> this is content on page 10 can we link to it...',
-            local_path="test/search/opinion_pdf_image_based.pdf",
-            per_curiam=False,
-            type="010combined",
-        )
-        cls.opinion_2.joined_by.add(cls.person_2)
-
-        cls.opinion_3 = OpinionFactory.create(
-            extracted_by_ocr=False,
-            author=cls.person_2,
-            plain_text="my plain text secret word for queries 1 Yeates 1",
-            cluster=cls.opinion_cluster_3,
-            local_path="test/search/opinion_pdf_text_based.pdf",
-            per_curiam=False,
-            type="010combined",
-        )
-        cls.opinion_4 = OpinionFactory.create(
-            extracted_by_ocr=False,
-            author=cls.person_2,
-            plain_text="my plain text secret word for queries",
-            cluster=cls.opinion_cluster_1,
-            local_path="test/search/opinion_html.html",
-            per_curiam=False,
-            type="010combined",
-        )
-        cls.opinion_5 = OpinionFactory.create(
-            extracted_by_ocr=False,
-            author=cls.person_2,
-            plain_text="my plain text secret word for queries",
-            cluster=cls.opinion_cluster_1,
-            local_path="test/search/opinion_wpd.wpd",
-            per_curiam=False,
-            type="010combined",
-        )
-        cls.opinion_6 = OpinionFactory.create(
-            extracted_by_ocr=False,
-            author=cls.person_2,
-            plain_text="my plain text secret word for queries",
-            cluster=cls.opinion_cluster_1,
-            local_path="test/search/opinion_text.txt",
-            per_curiam=False,
-            type="010combined",
-        )
-        cls.opinion_cited_1 = OpinionsCitedWithParentsFactory.create(
-            cited_opinion=cls.opinion_2,
-            citing_opinion=cls.opinion_1,
-        )
-        cls.opinion_cited_2 = OpinionsCitedWithParentsFactory.create(
-            cited_opinion=cls.opinion_3,
-            citing_opinion=cls.opinion_1,
-        )
-        cls.opinion_cited_3 = OpinionsCitedWithParentsFactory.create(
-            cited_opinion=cls.opinion_3,
-            citing_opinion=cls.opinion_2,
-        )
-        cls.opinion_cited_4 = OpinionsCitedWithParentsFactory.create(
-            cited_opinion=cls.opinion_1,
-            citing_opinion=cls.opinion_3,
-        )
-        super().setUpTestData()
-
-
-class RECAPSearchTestCase(TestCase):
-    """RECAP Search test case factories"""
-
-    @classmethod
-    def setUpTestData(cls):
-        cls.court = CourtFactory(id="canb", jurisdiction="FB")
-        cls.court_2 = CourtFactory(id="ca1", jurisdiction="F")
-        cls.judge = PersonFactory.create(
-            name_first="Thalassa", name_last="Miller"
-        )
-        cls.judge_2 = PersonFactory.create(
-            name_first="Persephone", name_last="Sinclair"
-        )
-        cls.de = DocketEntryFactory(
-            docket=DocketFactory(
-                court=cls.court,
-                case_name="SUBPOENAS SERVED ON",
-                case_name_full="Jackson & Sons Holdings vs. Bank",
-                date_filed=datetime.date(2015, 8, 16),
-                date_argued=datetime.date(2013, 5, 20),
-                docket_number="1:21-bk-1234",
-                assigned_to=cls.judge,
-                referred_to=cls.judge_2,
-                nature_of_suit="440",
-                source=Docket.RECAP,
-                cause="401 Civil",
-                jurisdiction_type="'U.S. Government Defendant",
-                jury_demand="1,000,000",
-            ),
-            entry_number=1,
-            date_filed=datetime.date(2015, 8, 19),
-            description="MOTION for Leave to File Amicus Curiae Lorem Served",
-        )
-        cls.firm = AttorneyOrganizationFactory(name="Associates LLP")
-        cls.attorney = AttorneyFactory(
-            name="Debbie Russell",
-            organizations=[cls.firm],
-            docket=cls.de.docket,
-        )
-        cls.party_type = PartyTypeFactory.create(
-            party=PartyFactory(
-                name="Defendant Jane Roe",
-                docket=cls.de.docket,
-                attorneys=[cls.attorney],
-            ),
-            docket=cls.de.docket,
-        )
-
-        cls.rd = RECAPDocumentFactory(
-            docket_entry=cls.de,
-            description="Leave to File",
-            document_number="1",
-            is_available=True,
-            page_count=5,
-            pacer_doc_id="018036652435",
-        )
-
-        cls.opinion = OpinionFactory(
-            cluster=OpinionClusterFactory(docket=cls.de.docket)
-        )
-        OpinionsCitedByRECAPDocument.objects.bulk_create(
-            [
-                OpinionsCitedByRECAPDocument(
-                    citing_document=cls.rd,
-                    cited_opinion=cls.opinion,
-                    depth=1,
-                )
-            ]
-        )
-        cls.rd_att = RECAPDocumentFactory(
-            docket_entry=cls.de,
-            description="Document attachment",
-            document_type=RECAPDocument.ATTACHMENT,
-            document_number="1",
-            attachment_number=2,
-            is_available=False,
-            page_count=7,
-            pacer_doc_id="018036652436",
-        )
-
-        cls.judge_3 = PersonFactory.create(
-            name_first="Seraphina", name_last="Hawthorne"
-        )
-        cls.judge_4 = PersonFactory.create(
-            name_first="Leopold", name_last="Featherstone"
-        )
-        cls.de_1 = DocketEntryFactory(
-            docket=DocketFactory(
-                docket_number="12-1235",
-                court=cls.court_2,
-                case_name="SUBPOENAS SERVED OFF",
-                case_name_full="The State of Franklin v. Solutions LLC",
-                date_filed=datetime.date(2016, 8, 16),
-                date_argued=datetime.date(2012, 6, 23),
-                assigned_to=cls.judge_3,
-                referred_to=cls.judge_4,
-                source=Docket.COLUMBIA_AND_RECAP,
-            ),
-            entry_number=3,
-            date_filed=datetime.date(2014, 7, 5),
-            description="MOTION for Leave to File Amicus Discharging Debtor",
-        )
-        cls.rd_2 = RECAPDocumentFactory(
-            docket_entry=cls.de_1,
-            description="Leave to File",
-            document_number="3",
-            page_count=10,
-            plain_text="Mauris iaculis, leo sit amet hendrerit vehicula, Maecenas nunc justo. Integer varius sapien arcu, quis laoreet lacus consequat vel.",
-            pacer_doc_id="016156723121",
-        )
-        super().setUpTestData()
-
-
-class SerializeLockFileTestMixin(SerializeMixin):
-    lockfile = __file__
-
-
-class SimpleUserDataMixin:
-    @classmethod
-    def setUpTestData(cls) -> None:
-        super().setUpTestData()  # type: ignore
-        UserProfileWithParentsFactory.create(
-            user__username="pandora",
-            user__password=make_password("password"),
-        )
-
-
-class SitemapTest(TestCase):
-    sitemap_url: str
-    expected_item_count: int
-
-    def setUpSiteDomain(self) -> None:
-        # set the domain name in the Sites framework to match the test domain name, set http url schema
-        domain = "testserver"
-        SiteModel = apps.get_model("sites", "Site")
-
-        SiteModel.objects.update_or_create(
-            pk=settings.SITE_ID, defaults={"domain": domain, "name": domain}
-        )
-
-    def assert_sitemap_has_content(self) -> None:
-        """Does content get into the sitemap?"""
-        response = self.client.get(self.sitemap_url)
-        self.assertEqual(
-            200, response.status_code, msg="Did not get a 200 OK status code."
-        )
-        xml_tree = etree.fromstring(response.content)
-        node_count = len(
-            cast(
-                Sized,
-                xml_tree.xpath(
-                    "//s:url",
-                    namespaces={
-                        "s": "http://www.sitemaps.org/schemas/sitemap/0.9"
-                    },
-                ),
-            )
-        )
-        self.assertGreater(
-            self.expected_item_count,
-            0,
-            msg="Didn't get any content in test case.",
-        )
-        self.assertEqual(
-            node_count,
-            self.expected_item_count,
-            msg="Did not get the right number of items in the sitemap.\n"
-            f"\tCounted:\t{node_count}\n"
-            f"\tExpected:\t{self.expected_item_count}",
-        )
-
-
-class AudioTestCase(TestCase):
-    """Audio test case factories"""
-
-    @classmethod
-    def setUpTestData(cls):
-        super().setUpTestData()
-        cls.audio_1 = AudioFactory.create(
-            docket_id=1,
-            duration=420,
-            judges="",
-            local_path_original_file="test/audio/ander_v._leo.mp3",
-            local_path_mp3="test/audio/2.mp3",
-            sha1="de8cff186eb263dc06bdc5340860eb6809f898d3",
-            source="C",
-            blocked=False,
-        )
-        cls.audio_2 = AudioFactory.create(
-            docket_id=2,
-            duration=837,
-            judges="",
-            local_path_original_file="mp3/2014/06/09/ander_v._leo.mp3",
-            local_path_mp3="test/audio/2.mp3",
-            sha1="daadaf6cc018114259f7eba27c4c2e6bba9bd0d7",
-            source="C",
-        )
-        cls.audio_3 = AudioFactory.create(
-            docket_id=3,
-            duration=653,
-            judges="",
-            local_path_original_file="mp3/2015/07/08/hong_liu_yang_v._loretta_e._lynch.mp3",
-            local_path_mp3="test/audio/2.mp3",
-            sha1="f540838e606f15585e713812c67537affc0df944",
-            source="CR",
-        )
-
-    @classmethod
-    def tearDownClass(cls):
-        Audio.objects.all().delete()
-        super().tearDownClass()
-
-
-class AudioESTestCase(TestCase):
-    """Audio test case factories for ES"""
-
-    fixtures = [
-        "test_court.json",
-        "judge_judy.json",
-        "test_objects_search.json",
-    ]
-
-    @classmethod
-    def setUpTestData(cls):
-        super().setUpTestData()
-        cls.court_1 = CourtFactory(
-            id="cabc",
-            full_name="Testing Supreme Court",
-            jurisdiction="FB",
-            citation_string="Bankr. C.D. Cal.",
-        )
-        cls.court_2 = CourtFactory(
-            id="nyed",
-            full_name="Court of Appeals for the First Circuit",
-            jurisdiction="FB",
-            citation_string="Bankr. C.D. Cal.",
-        )
-        cls.docket_1 = DocketFactory.create(
-            docket_number="1:21-bk-1234",
-            court_id=cls.court_1.pk,
-            date_argued=datetime.date(2015, 8, 16),
-            date_reargued=datetime.date(2016, 9, 16),
-            date_reargument_denied=datetime.date(2017, 10, 16),
-        )
-        cls.docket_2 = DocketFactory.create(
-            docket_number="19-5734",
-            court_id=cls.court_1.pk,
-            date_argued=datetime.date(2015, 8, 15),
-        )
-        cls.docket_3 = DocketFactory.create(
-            docket_number="ASBCA No. 59126",
-            court_id=cls.court_2.pk,
-            date_argued=datetime.date(2015, 8, 14),
-        )
-        cls.docket_4 = DocketFactory.create(
-            docket_number="1:21-cv-1234-ABC",
-            court_id=cls.court_1.pk,
-            date_argued=datetime.date(2013, 8, 14),
-        )
-        cls.transcript = "This is the best transcript. Nunc egestas sem sed libero feugiat, at interdum quam viverra. Pellentesque hendrerit ut augue at sagittis. Mauris faucibus fringilla lacus, eget maximus risus. Phasellus id mi at eros fermentum vestibulum nec nec diam. In nec sapien nunc. Ut massa ante, accumsan a erat eget, rhoncus pellentesque felis."
-        cls.filepath_local = SimpleUploadedFile(
-            "sec_frank.mp3", b"mp3 binary content", content_type="audio/mpeg"
-        )
-        cls.audio_1 = AudioFactory.create(
-            case_name="SEC v. Frank J. Information, WikiLeaks",
-            case_name_full="a_random_title",
-            docket_id=cls.docket_1.pk,
-            duration=420,
-            judges="Mary Deposit Learning rd Administrative procedures act",
-            local_path_original_file="test/audio/ander_v._leo.mp3",
-            local_path_mp3=cls.filepath_local,
-            source="C",
-            blocked=False,
-            sha1="a49ada009774496ac01fb49818837e2296705c97",
-            stt_status=Audio.STT_COMPLETE,
-            stt_transcript=cls.transcript,
-        )
-        cls.audio_2 = AudioFactory.create(
-            case_name="Jose A. Dominguez v. Loretta E. Lynch",
-            docket_id=cls.docket_2.pk,
-            duration=837,
-            judges="Wallace and Friedland Learn of rd",
-            local_path_original_file="mp3/2014/06/09/ander_v._leo.mp3",
-            local_path_mp3="test/audio/2.mp3",
-            source="C",
-            sha1="a49ada009774496ac01fb49818837e2296705c92",
-        )
-        cls.audio_3 = AudioFactory.create(
-            case_name="Hong Liu Yang v. Lynch-Loretta E. Howell",
-            docket_id=cls.docket_3.pk,
-            duration=653,
-            judges="Joseph Information Deposition H Administrative magazine",
-            local_path_original_file="mp3/2015/07/08/hong_liu_yang_v._loretta_e._lynch.mp3",
-            local_path_mp3="test/audio/2.mp3",
-            source="CR",
-            sha1="a49ada009774496ac01fb49818837e2296705c93",
-        )
-        cls.author = PersonFactory.create()
-        cls.audio_4 = AudioFactory.create(
-            case_name="Hong Liu Lorem v. Lynch-Loretta E.",
-            docket_id=cls.docket_3.pk,
-            duration=653,
-            judges="John Smith ptsd mag",
-            sha1="a49ada009774496ac01fb49818837e2296705c94",
-        )
-        cls.audio_4.panel.add(cls.author)
-        cls.audio_5 = AudioFactory.create(
-            case_name="Freedom of Inform Wikileaks Howells",
-            docket_id=cls.docket_4.pk,
-            duration=400,
-            judges="Wallace to Friedland ⚖️ Deposit xx-xxxx apa magistrate Freedom of Inform Wikileaks",
-            sha1="a49ada009774496ac01fb49818837e2296705c95",
-        )
-        cls.audio_1.panel.add(cls.author)
-
-
->>>>>>> 11c175c2
+
 def skip_if_common_tests_skipped(method):
     """Decorator to skip common tests based on the skip_common_tests attribute."""
 

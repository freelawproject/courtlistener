--- conflicted
+++ resolved
@@ -58,8 +58,6 @@
         instance_dir='/usr/local/solr/example/solr/audio',
     )
     create_solr_core(
-<<<<<<< HEAD
-=======
         core_name='person',
         data_dir=os.path.join(settings.INSTALL_ROOT, 'Solr', 'data_person'),
         schema=os.path.join(settings.INSTALL_ROOT, 'Solr', 'conf',
@@ -67,7 +65,6 @@
         instance_dir='/usr/local/solr/example/solr/person',
     )
     create_solr_core(
->>>>>>> 32fe1104
         core_name='dockets',
         data_dir=os.path.join(settings.INSTALL_ROOT, 'Solr', 'data_dockets'),
         schema=os.path.join(settings.INSTALL_ROOT, 'Solr', 'conf',

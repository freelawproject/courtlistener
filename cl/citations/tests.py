--- conflicted
+++ resolved
@@ -45,11 +45,8 @@
 from cl.citations.score_parentheticals import parenthetical_score
 from cl.citations.tasks import (
     find_citations_and_parantheticals_for_recap_documents,
-<<<<<<< HEAD
-    store_recap_citations
-=======
+    store_recap_citations,
     find_citations_and_parentheticals_for_opinion_by_pks,
->>>>>>> 0cc1cccf
 )
 from cl.lib.test_helpers import IndexedSolrTestCase
 from cl.search.factories import (

import itertools
import json
from dataclasses import dataclass
from datetime import date, datetime, timedelta, timezone
from http import HTTPStatus
from typing import List, Tuple
from unittest.mock import Mock, patch

import time_machine
from asgiref.sync import async_to_sync, sync_to_async
from bs4 import BeautifulSoup
from django.contrib.auth.hashers import make_password
from django.core.cache import cache as default_cache
from django.core.management import call_command
from django.test import override_settings
from django.urls import reverse
from eyecite import get_citations
from eyecite.test_factories import (
    case_citation,
    id_citation,
    journal_citation,
    law_citation,
    supra_citation,
    unknown_citation,
)
from eyecite.tokenizers import HyperscanTokenizer
from factory import RelatedFactory
from lxml import etree

from cl.citations.annotate_citations import (
    create_cited_html,
    get_and_clean_opinion_text,
)
from cl.citations.filter_parentheticals import (
    clean_parenthetical_text,
    is_parenthetical_descriptive,
)
from cl.citations.group_parentheticals import (
    compute_parenthetical_groups,
    get_graph_component,
    get_parenthetical_tokens,
    get_representative_parenthetical,
)
from cl.citations.match_citations import (
    MULTIPLE_MATCHES_RESOURCE,
    NO_MATCH_RESOURCE,
    do_resolve_citations,
    resolve_fullcase_citation,
)
from cl.citations.models import UnmatchedCitation
from cl.citations.score_parentheticals import parenthetical_score
from cl.citations.tasks import (
    find_citations_and_parentheticals_for_opinion_by_pks,
    store_recap_citations,
    store_unmatched_citations,
    update_unmatched_citations_status,
)
from cl.lib.test_helpers import CourtTestCase, PeopleTestCase, SearchTestCase
from cl.search.factories import (
    CitationWithParentsFactory,
    CourtFactory,
    DocketEntryWithParentsFactory,
    DocketFactory,
    OpinionClusterFactoryWithChildrenAndParents,
    OpinionWithChildrenFactory,
    RECAPDocumentFactory,
)
from cl.search.models import (
    SEARCH_TYPES,
    Citation,
    Opinion,
    OpinionCluster,
    OpinionsCited,
    OpinionsCitedByRECAPDocument,
    Parenthetical,
    ParentheticalGroup,
    RECAPDocument,
)
from cl.tests.cases import (
    ESIndexTestCase,
    SimpleTestCase,
    TestCase,
    TransactionTestCase,
)
from cl.users.factories import UserProfileWithParentsFactory

HYPERSCAN_TOKENIZER = HyperscanTokenizer(cache_dir=".hyperscan")


class CitationTextTest(SimpleTestCase):
    def test_make_html_from_plain_text(self) -> None:
        """Can we convert the plain text of an opinion into HTML?"""
        # fmt: off

        test_pairs = [
            # Simple example for full citations
            ('asdf 22 U.S. 33 asdf',
             '<pre class="inline">asdf </pre><span class="'
             'citation no-link">22 U.S. 33</span><pre class="'
             'inline"> asdf</pre>'),

            # Using a variant format for U.S. (Issue #409)
            ('asdf 22 U. S. 33 asdf',
             '<pre class="inline">asdf </pre><span class="'
             'citation no-link">22 U. S. 33</span><pre class="'
             'inline"> asdf</pre>'),

            # Full citation across line break
            ('asdf John v. Doe, 123\nU.S. 456, upholding foo bar',
             '<pre class="inline">asdf John v. Doe, </pre><span class="'
             'citation no-link">123\nU.S. 456</span><pre class="inline">, '
             'upholding foo bar</pre>'),

            # Basic short form citation
            ('existing text asdf, 515 U.S., at 240. foobar',
             '<pre class="inline">existing text asdf, </pre><span class="'
             'citation no-link">515 U.S., at 240</span><pre class="inline">. '
             'foobar</pre>'),

            # Short form citation with no comma after reporter in original
            ('existing text asdf, 1 U. S. at 2. foobar',
             '<pre class="inline">existing text asdf, </pre><span class="'
             'citation no-link">1 U. S. at 2</span><pre class="inline">. '
             'foobar</pre>'),

            # Short form citation across line break
            ('asdf.’ ” 123 \n U.S., at 456. Foo bar foobar',
             '<pre class="inline">asdf.’ ” </pre><span class="citation '
             'no-link">123 \n U.S., at 456</span><pre class="inline">. Foo '
             'bar foobar</pre>'),

            # First kind of supra citation (standard kind)
            ('existing text asdf, supra, at 2. foobar',
             '<pre class="inline">existing text asdf, </pre><span class="'
             'citation no-link">supra, at 2</span><pre class="inline">. '
             'foobar</pre>'),

            # Second kind of supra citation (with volume)
            ('existing text asdf, 123 supra, at 2. foo bar',
             '<pre class="inline">existing text asdf, 123 </pre><span class="'
             'citation no-link">supra, at 2</span><pre class="inline">. foo '
             'bar</pre>'),

            # Third kind of supra citation (sans page)
            ('existing text asdf, supra, foo bar',
             '<pre class="inline">existing text asdf, </pre><span class="'
             'citation no-link">supra,</span><pre class="inline"> foo bar'
             '</pre>'),

            # Fourth kind of supra citation (with period)
            ('existing text asdf, supra. foo bar',
             '<pre class="inline">existing text asdf, </pre><span class="'
             'citation no-link">supra.</span><pre class="inline"> foo bar'
             '</pre>'),

            # Supra citation across line break
            ('existing text asdf, supra, at\n99 (quoting foo)',
             '<pre class="inline">existing text asdf, </pre><span class="'
             'citation no-link">supra, at\n99</span><pre class="inline"> '
             '(quoting foo)</pre>'),

            # Id. citation ("Id., at 123")
            ('asdf, id., at 123. Lorem ipsum dolor sit amet',
             '<pre class="inline">asdf, </pre><span class="citation no-link">'
             'id., at 123</span><pre class="inline">. Lorem ipsum dolor sit '
             'amet</pre>'),

            # Duplicate Id. citation
            ('asd, id., at 123. Lo rem ip sum. asdf, id., at 123. Lo rem ip.',
             '<pre class="inline">asd, </pre><span class="citation no-link">'
             'id., at 123</span><pre class="inline">. Lo rem ip sum. asdf, '
             '</pre><span class="citation no-link">id., at 123</span><pre '
             'class="inline">. Lo rem ip.</pre>'),

            # Id. citation across line break
            ('asdf." Id., at 315.\n       Lorem ipsum dolor sit amet',
             '<pre class="inline">asdf.&quot; </pre><span class="citation '
             'no-link">Id., at 315</span><pre class="inline">.\n       Lorem '
             'ipsum dolor sit amet</pre>'),

            # Ibid. citation ("... Ibid.")
            ('asdf, Ibid. Lorem ipsum dolor sit amet',
             '<pre class="inline">asdf, </pre><span class="citation no-link">'
             'Ibid.</span><pre class="inline"> Lorem ipsum dolor sit amet'
             '</pre>'),

            # NonopinionCitation
            ('Lorem ipsum dolor sit amet. U.S. Code §3617. Foo bar.',
             '<pre class="inline">Lorem ipsum dolor sit amet. U.S. Code </pre>'
             '<span class="citation no-link">§3617.</span><pre class="inline">'
             ' Foo bar.</pre>'),

            # Plaintext with HTML text (see Alexis Hunley v. Instagram, LLC)
            ('<script async src="//www.instagram.com/embed.js"></script>',
             '<pre class="inline">&lt;script async src=&quot;//www.instagram.com/embed.js&quot;&gt;&lt;/script&gt;</pre>'),
        ]
        # fmt: on
        for s, expected_html in test_pairs:
            with self.subTest(
                f"Testing plain text to html conversion for {s}...",
                s=s,
                expected_html=expected_html,
            ):
                opinion = Opinion(plain_text=s)
                get_and_clean_opinion_text(opinion)
                citations = get_citations(
                    opinion.cleaned_text, tokenizer=HYPERSCAN_TOKENIZER
                )

                # Stub out fake output from do_resolve_citations(), since the
                # purpose of this test is not to test that. We just need
                # something that looks like what create_cited_html() expects
                # to receive.
                citation_resolutions = {NO_MATCH_RESOURCE: citations}

                created_html = create_cited_html(opinion, citation_resolutions)
                self.assertEqual(
                    created_html,
                    expected_html,
                    msg=f"\n{created_html}\n\n    !=\n\n{expected_html}",
                )

    def test_make_html_from_html(self) -> None:
        """Can we convert the HTML of an opinion into modified HTML?"""
        # fmt: off

        test_pairs = [
            # Id. citation with HTML tags
            ('<div><p>the improper views of the Legislature.\" 2 <i>id., at '
             '73.</i></p>\n<p>Nathaniel Gorham of Massachusetts</p></div>',
             '<div><p>the improper views of the Legislature." 2 <i><span '
             'class="citation no-link">id., at 73</span>.</i></p>\n<p>'
             'Nathaniel Gorham of Massachusetts</p></div>'),

            # Id. citation with an intervening HTML tag
            #  (We expect the HTML to be unchanged, since it's too risky to
            #   modify with another tag in the way)
            ('<div><p>the improper views of the Legislature.\" 2 <i>id.,</i> '
             'at <b>73, bolded</b>.</p>\n<p>Nathaniel Gorham of Massachusetts'
             '</p></div>',
             '<div><p>the improper views of the Legislature.\" 2 <i>id.,</i> '
             'at <b>73, bolded</b>.</p>\n<p>Nathaniel Gorham of Massachusetts'
             '</p></div>'),

            # Ibid. citation with HTML tags
            ('<div><p>possess any peculiar knowledge of the mere policy of '
             'public measures.\" <i>Ibid.</i> Gerry of Massachusetts '
             'like</p></div>',
             '<div><p>possess any peculiar knowledge of the mere policy of '
             'public measures." <i><span class="citation no-link">Ibid.'
             '</span></i> Gerry of Massachusetts like</p></div>'),
        ]

        # fmt: on
        for s, expected_html in test_pairs:
            with self.subTest(
                f"Testing html to html conversion for {s}...",
                s=s,
                expected_html=expected_html,
            ):
                opinion = Opinion(html=s)
                get_and_clean_opinion_text(opinion)
                citations = get_citations(
                    opinion.cleaned_text, tokenizer=HYPERSCAN_TOKENIZER
                )

                # Stub out fake output from do_resolve_citations(), since the
                # purpose of this test is not to test that. We just need
                # something that looks like what create_cited_html() expects
                # to receive.
                citation_resolutions = {NO_MATCH_RESOURCE: citations}

                created_html = create_cited_html(opinion, citation_resolutions)
                self.assertEqual(
                    created_html,
                    expected_html,
                    msg=f"\n{created_html}\n\n    !=\n\n{expected_html}",
                )

    def test_make_html_from_harvard_xml(self) -> None:
        """Can we convert the XML of an opinion into modified HTML?"""
        # fmt: off

        test_pairs = [
            # Citation with XML encoding
            ('<?xml version="1.0" encoding="utf-8"?><opinion type="majority">'
             '<p id="b148-5"> <em> Swift &amp; Co. </em>v. '
             '<em> United States,</em> 196 U. S. 375:</p></opinion>',
             '<?xml version="1.0" encoding="utf-8"?><opinion type="majority">'
             '<p id="b148-5"> <em> Swift &amp; Co. </em>v. '
             '<em> United States,</em> '
             '<span class="citation no-link">196 U. S. 375</span>:</p>'
             '</opinion>'),
        ]

        # fmt: on
        for s, expected_html in test_pairs:
            with self.subTest(
                f"Testing html to html conversion for {s}...",
                s=s,
                expected_html=expected_html,
            ):
                opinion = Opinion(xml_harvard=s)
                get_and_clean_opinion_text(opinion)
                citations = get_citations(
                    opinion.cleaned_text, tokenizer=HYPERSCAN_TOKENIZER
                )

                # Stub out fake output from do_resolve_citations(), since the
                # purpose of this test is not to test that. We just need
                # something that looks like what create_cited_html() expects
                # to receive.
                citation_resolutions = {NO_MATCH_RESOURCE: citations}

                created_html = create_cited_html(opinion, citation_resolutions)
                self.assertEqual(
                    created_html,
                    expected_html,
                    msg=f"\n{created_html}\n\n    !=\n\n{expected_html}",
                )

    def test_make_html_from_matched_citation_objects(self) -> None:
        """Can we render matched citation objects as HTML?"""
        # This test case is similar to the two above, except it allows us to
        # test the rendering of citation objects that we assert are correctly
        # matched. (No matching is performed in the previous cases.)
        # fmt: off
        case_name = "Example vs. Example"
        aria_description = f'aria-description="Citation for case: {case_name}"'
        test_pairs = [
            # Id. citation with page number ("Id., at 123, 124")
            ('asdf, Id., at 123, 124. Lorem ipsum dolor sit amet',
             '<pre class="inline">asdf, </pre><span class="citation id-citation" data-id="'
             f'MATCH_ID"><a href="MATCH_URL#123" {aria_description}>'
             'Id., at 123, 124</a></span><pre class="inline">. '
             'Lorem ipsum dolor sit amet</pre>'),

            # Id. citation with complex page number ("Id. @ 123:1, ¶¶ 124")
            ('asdf, Id. @ 123:1, ¶¶ 124. Lorem ipsum dolor sit amet',
             '<pre class="inline">asdf, </pre><span class="citation id-citation" data-id='
             f'"MATCH_ID"><a href="MATCH_URL" {aria_description}>Id.</a></span><pre class='
             '"inline"> @ 123:1, ¶¶ 124. Lorem ipsum dolor sit amet</pre>'),

            # Id. citation without page number ("Id. Something else")
            ('asdf, Id. Lorem ipsum dolor sit amet',
             '<pre class="inline">asdf, </pre><span class="citation id-citation" data-id="'
             f'MATCH_ID"><a href="MATCH_URL" {aria_description}>Id.</a></span><pre class="inline">'
             ' Lorem ipsum dolor sit amet</pre>'),

            # Annotate citation but also pin cite
            ('United States v. Paramount Pictures, Inc., 334 U. S. 131, 144, n. 6 (1948).',
             f'<pre class="inline">United </pre><span class="citation pin-cite" data-id="MATCH_ID"><a href="MATCH_URL#144" {aria_description}>States v. Paramount Pictures, Inc., 334 U. S. 131, 144, n. 6 (1948)</a></span><pre class="inline">.</pre>'),

            # Annotate citation but also pin cite with page range,
            # we annotate using first page in pin cite
            ('United States v. Paramount Pictures, Inc., 334 U. S. 131, 144-145, n. 6 (1948).',
             f'<pre class="inline">United </pre><span class="citation pin-cite" data-id="MATCH_ID"><a href="MATCH_URL#144" {aria_description}>States v. Paramount Pictures, Inc., 334 U. S. 131, 144-145, n. 6 (1948)</a></span><pre class="inline">.</pre>'),

            # Dummy text to annotate these citations types: FullCaseCitation,
            # ShortCaseCitation, SupraCitation and IdCitation
            ('In Strong v. Waterman, the court held that a trustee must act in good faith and in the best interest of the beneficiaries. 11 Paige 607. It further clarified that a trustee’s discretion remains subject to judicial review. 11 Paige at 611. This principle had been previously established. Supra, at 609. The court reaffirmed this rule. Id. at 609.',
            f'<pre class="inline">In Strong v. Waterman, the court held that a trustee must act in good faith and in the best interest of the beneficiaries. </pre><span class="citation" data-id="MATCH_ID"><a href="MATCH_URL" aria-description="Citation for case: Example vs. Example">11 Paige 607</a></span><pre class="inline">. It further clarified that a trustee’s discretion remains subject to judicial review. </pre><span class="citation short-case-citation" data-id="MATCH_ID"><a href="MATCH_URL#611" aria-description="Citation for case: Example vs. Example">11 Paige at 611</a></span><pre class="inline">. This principle had been previously established. </pre><span class="citation supra-citation" data-id="MATCH_ID"><a href="MATCH_URL#609" aria-description="Citation for case: Example vs. Example">Supra, at 609</a></span><pre class="inline">. The court reaffirmed this rule. </pre><span class="citation id-citation" data-id="MATCH_ID"><a href="MATCH_URL#609" aria-description="Citation for case: Example vs. Example">Id. at 609</a></span><pre class="inline">.</pre>'),

        ]

        # fmt: on
        for s, expected_html in test_pairs:
            with self.subTest(
                f"Testing object to HTML rendering for {s}...",
                s=s,
                expected_html=expected_html,
            ):
                opinion = Opinion(plain_text=s)
                get_and_clean_opinion_text(opinion)
                citations = get_citations(
                    opinion.cleaned_text, tokenizer=HYPERSCAN_TOKENIZER
                )

                # Stub out fake output from do_resolve_citations(), since the
                # purpose of this test is not to test that. We just need
                # something that looks like what create_cited_html() expects
                # to receive. Also make sure that the "matched" opinion is
                # mocked appropriately.
                opinion.pk = "MATCH_ID"
                opinion.cluster = Mock(
                    OpinionCluster(id=24601), case_name=case_name
                )
                opinion.cluster.get_absolute_url.return_value = "MATCH_URL"
                citation_resolutions = {opinion: citations}

                created_html = create_cited_html(opinion, citation_resolutions)

                self.assertEqual(
                    created_html,
                    expected_html,
                    msg=f"\n{created_html}\n\n    !=\n\n{expected_html}",
                )

    def test_unsafe_case_names(self) -> None:
        """Test unsafe characters in aria descriptions"""
        case_names = [
            (
                # ampersand
                "Farmers ' High Line Canal & Reservoir Co. v. New Hampshire Real Estate Co.",
                "Citation for case: Farmers ' High Line Canal & Reservoir Co. v. New...",
            ),
            (
                # single quote
                "Barmore v '",
                "Citation for case: Barmore v '",
            ),
            (
                # Question mark, and double quotes
                """Shamokin, Pa.", (Leaflet in Case) Misnamed? ',""",  # Question marks and double quotes with single quotes
                """Citation for case: Shamokin, Pa.", (Leaflet in Case) Misnamed? ',""",
            ),
        ]
        for case_name, expected_aria in case_names:
            html_opinion = "foo v. bar, 1 U.S. 1 baz"
            opinion = Opinion(
                plain_text=html_opinion,
                pk="MATCH_ID",
                cluster=Mock(OpinionCluster(id=1234), case_name=case_name),
            )
            get_and_clean_opinion_text(opinion)
            citations = get_citations(
                opinion.cleaned_text, tokenizer=HYPERSCAN_TOKENIZER
            )
            opinion.cluster.get_absolute_url.return_value = "/opinion/1/foo/"
            citation_resolutions = {opinion: citations}
            created_html = create_cited_html(opinion, citation_resolutions)

            # extract out aria description
            soup = BeautifulSoup(created_html, "html.parser")
            citation_link = soup.find("a", {"aria-description": True})
            aria_description = (
                citation_link["aria-description"] if citation_link else None
            )

            self.assertEqual(
                aria_description,
                expected_aria,
                msg=f"\n{aria_description}\n\n    !=\n\n{expected_aria}",
            )


class RECAPDocumentObjectTest(ESIndexTestCase, TestCase):
    # pass
    @classmethod
    def setUpTestData(cls):
        cls.rebuild_index("search.OpinionCluster")
        super().setUpTestData()
        cls.recap_doc = RECAPDocumentFactory.create(
            plain_text="In Fisher v. SD Protection Inc., 948 F.3d 593 (2d Cir. 2020), the Second Circuit held that in the context of settlement of FLSA and NYLL cases, which must be approved by the trial court in accordance with Cheeks v. Freeport Pancake House, Inc., 796 F.3d 199 (2d Cir. 2015), the district court abused its discretion in limiting the amount of recoverable fees to a percentage of the recovery by the successful plaintiffs. But also: sdjnfdsjnk. Fisher, 948 F.3d at 597.",
            ocr_status=RECAPDocument.OCR_UNNECESSARY,
            docket_entry=DocketEntryWithParentsFactory(),
        )
        # Courts
        court_ca2 = CourtFactory(id="ca2")

        # Citation 1
        cls.citation1 = CitationWithParentsFactory.create(
            volume="948",
            reporter="F.3d",
            page="593",
            cluster=OpinionClusterFactoryWithChildrenAndParents(
                docket=DocketFactory(court=court_ca2),
                case_name="Fisher v. SD Protection Inc.",
                date_filed=date(2020, 1, 1),
            ),
        )

        # Citation 2
        cls.citation2 = CitationWithParentsFactory.create(
            volume="796",
            reporter="F.3d",
            page="199",
            cluster=OpinionClusterFactoryWithChildrenAndParents(
                docket=DocketFactory(court=court_ca2),
                case_name="Cheeks v. Freeport Pancake House, Inc.",
                date_filed=date(2015, 1, 1),
            ),
        )
        call_command(
            "cl_index_parent_and_child_docs",
            search_type=SEARCH_TYPES.OPINION,
            queue="celery",
            pk_offset=0,
            testing_mode=True,
        )

    def test_opinionscited_recap_creation(self):
        """
        Tests that OpinionsCitedByRECAPDocument objects are created in the database,
        with correct citation counts.
        """
        test_recap_document = self.recap_doc

        store_recap_citations(test_recap_document)

        opinion1 = Opinion.objects.get(cluster__pk=self.citation1.cluster_id)
        opinion2 = Opinion.objects.get(cluster__pk=self.citation2.cluster_id)

        citation_test_pairs = [
            (opinion1, 2),
            (opinion2, 1),
        ]

        for cited_op, depth in citation_test_pairs:
            with self.subTest(
                f"Testing OpinionsCitedByRECAPDocument creation for {cited_op}...",
                cited=cited_op,
                depth=depth,
            ):
                citation_obj = OpinionsCitedByRECAPDocument.objects.get(
                    citing_document=test_recap_document, cited_opinion=cited_op
                )
                self.assertEqual(citation_obj.depth, depth)


class CitationObjectTest(ESIndexTestCase, TestCase):
    fixtures: List = []

    @classmethod
    def setUpTestData(cls) -> None:
        cls.rebuild_index("search.OpinionCluster")
        super().setUpTestData()
        # Courts
        cls.court_scotus = CourtFactory(id="scotus")
        court_ca1 = CourtFactory(id="ca1")
        cls.court_ca5 = CourtFactory(id="ca5")

        # Citation 1
        cls.citation1 = CitationWithParentsFactory.create(
            volume="1",
            reporter="U.S.",
            page="1",
            cluster=OpinionClusterFactoryWithChildrenAndParents(
                docket=DocketFactory(court=cls.court_scotus),
                case_name="Foo v. Bar",
                date_filed=date(
                    2000, 1, 1
                ),  # Year must equal text in citation4
            ),
        )

        # Citation 2
        cls.citation2 = CitationWithParentsFactory.create(
            volume="2",
            reporter="F.3d",
            page="2",
            cluster=OpinionClusterFactoryWithChildrenAndParents(
                docket=DocketFactory(court=court_ca1),
                case_name="Qwerty v. Uiop",
                date_filed=date(2000, 1, 1),  # F.3d must be after 1993
            ),
        )
        cls.citation2a = CitationWithParentsFactory.create(  # Extra citation for same OpinionCluster as above
            volume="9",
            reporter="F",
            page="1",
            cluster=OpinionCluster.objects.get(pk=cls.citation2.cluster_id),
        )

        # Citation 3
        cls.citation3 = CitationWithParentsFactory.create(
            volume="1",
            reporter="U.S.",
            page="50",
            cluster=OpinionClusterFactoryWithChildrenAndParents(
                docket=DocketFactory(court=cls.court_scotus),
                case_name="Lorem v. Ipsum",
            ),
        )

        # Citation 4
        cls.citation4 = CitationWithParentsFactory.create(
            volume="1",
            reporter="U.S.",
            page="999",
            cluster=OpinionClusterFactoryWithChildrenAndParents(
                docket=DocketFactory(court=cls.court_scotus),
                case_name="Abcdef v. Ipsum",
                sub_opinions=RelatedFactory(
                    OpinionWithChildrenFactory,
                    factory_related_name="cluster",
                    plain_text="Blah blah Foo v. Bar, 1 U.S. 1, 4, 2 S.Ct. 2, 5 (2000) (holding something happened that was at least five words)",
                ),
            ),
        )

        # Citation 5
        cls.citation5 = CitationWithParentsFactory.create(
            volume="123",
            reporter="U.S.",
            page="123",
            cluster=OpinionClusterFactoryWithChildrenAndParents(
                docket=DocketFactory(court=cls.court_scotus),
                case_name="Bush v. Gore",
                date_filed=date.today(),  # Must be later than any cited opinion
                sub_opinions=RelatedFactory(
                    OpinionWithChildrenFactory,
                    factory_related_name="cluster",
                    plain_text="America v. Maxwell, Bush v. John, Blah blah Foo v. Bar 1 U.S. 1, 77 blah blah. Asdf asdf Qwerty v. Uiop 2 F.3d 2, 555. Also check out Foo, 1 U.S. at 99 (holding that crime is illegal). Then let's cite Qwerty, supra, at 666 (noting that CourtListener is a great tool and everyone should use it). See also Foo, supra, at 101 as well. Another full citation is Lorem v. Ipsum 1 U. S. 50. Quoting Qwerty, “something something”, 2 F.3d 2, at 59. This case is similar to Fake, supra, and Qwerty supra, as well. This should resolve to the foregoing. Ibid. This should also convert appropriately, see Id., at 57. This should fail to resolve because the reporter and citation is ambiguous, 1 U. S., at 51. However, this should succeed, Lorem, 1 U.S., at 52.",
                ),
            ),
        )

<<<<<<< HEAD
=======
        cls.citation6 = CitationWithParentsFactory.create(
            volume="114",
            reporter="F.3d",
            page="1182",
            cluster=OpinionClusterFactoryWithChildrenAndParents(
                docket=DocketFactory(court=cls.court_ca5),
                case_name="Foo v. Bar",
                date_filed=date(1997, 4, 10),
            ),
        )

        cls.citation7 = CitationWithParentsFactory.create(
            volume="114",
            reporter="F.3d",
            page="1182",
            cluster=OpinionClusterFactoryWithChildrenAndParents(
                docket=DocketFactory(court=cls.court_ca5),
                case_name="Lorem v. Ipsum",
                date_filed=date(1997, 4, 8),
            ),
        )

        cls.citation8 = CitationWithParentsFactory.create(
            volume="1",
            reporter="U.S.",
            page="1",
            cluster=OpinionClusterFactoryWithChildrenAndParents(
                docket=DocketFactory(court=cls.court_ca5),
                case_name="John v. Doe",
                date_filed=date(1997, 4, 9),
                sub_opinions=RelatedFactory(
                    OpinionWithChildrenFactory,
                    factory_related_name="cluster",
                    plain_text="""Lorem ipsum, 114 F.3d 1182""",
                ),
            ),
        )

        cls.citation9 = CitationWithParentsFactory.create(
            volume="114",
            reporter="F.3d",
            page="1181",
            cluster=OpinionClusterFactoryWithChildrenAndParents(
                docket=DocketFactory(court=cls.court_ca5),
                case_name="Lorem v. Ipsum",
                date_filed=date(1997, 4, 8),
            ),
        )

        cls.citation10 = CitationWithParentsFactory.create(
            volume="114",
            reporter="F.3d",
            page="1181",
            cluster=OpinionClusterFactoryWithChildrenAndParents(
                docket=DocketFactory(court=cls.court_ca5),
                case_name="Lorem v. Ipsum",
                date_filed=date(1997, 4, 8),
            ),
        )

        cls.citation11 = CitationWithParentsFactory.create(
            volume="1",
            reporter="U.S.",
            page="1",
            cluster=OpinionClusterFactoryWithChildrenAndParents(
                docket=DocketFactory(court=cls.court_ca5),
                case_name="Foo v. Bar",
                date_filed=date(1997, 4, 9),
                sub_opinions=RelatedFactory(
                    OpinionWithChildrenFactory,
                    factory_related_name="cluster",
                    plain_text="""Lorem ipsum, 114 F.3d 1182, consectetur adipiscing elit, 114 F.3d 1181""",
                ),
            ),
        )

>>>>>>> 6872632f
        call_command(
            "cl_index_parent_and_child_docs",
            search_type=SEARCH_TYPES.OPINION,
            queue="celery",
            pk_offset=0,
            testing_mode=True,
        )

    def test_case_name_and_reverse_match_query(self) -> None:
        """Test refining match by case_name_query and reverse_match if full
        citations results are > 1
        """
        # Create 3 citations that match full_citation
        for i in range(3):
            with self.captureOnCommitCallbacks(execute=True):
                citation = CitationWithParentsFactory.create(
                    volume="3",
                    reporter="U.S.",
                    page="888",
                    cluster=OpinionClusterFactoryWithChildrenAndParents(
                        docket=DocketFactory(court=self.court_scotus),
                        case_name="Obama v. Clinton",
                        date_filed=date.today(),
                        # Must be later than any cited opinion
                        sub_opinions=RelatedFactory(
                            OpinionWithChildrenFactory,
                            factory_related_name="cluster",
                            plain_text="Blah blah Foo v. Bar 1 U.S. 1, 77 blah blah.",
                        ),
                    ),
                )

        # Create the expected match Citation.
        with self.captureOnCommitCallbacks(execute=True):
            match_citation = CitationWithParentsFactory.create(
                volume="3",
                reporter="U.S.",
                page="888",
                cluster=OpinionClusterFactoryWithChildrenAndParents(
                    docket=DocketFactory(court=self.court_scotus),
                    case_name="America v. Maxwell",
                    date_filed=date.today(),
                    # Must be later than any cited opinion
                    sub_opinions=RelatedFactory(
                        OpinionWithChildrenFactory,
                        factory_related_name="cluster",
                        plain_text="Blah blah Foo v. Bar 1 U.S. 1, 77 blah blah.",
                    ),
                ),
            )

        full_citation = case_citation(
            volume="3",
            reporter="U.S.",
            page="888",
            index=1,
            reporter_found="U.S.",
            metadata={
                "court": "scotus",
                "defendant": "Maxwell",
                "plaintiff": "Brown",
            },
        )
        citing_opinion = Opinion.objects.get(
            cluster__pk=self.citation5.cluster_id
        )
        match_opinion = Opinion.objects.get(
            cluster__pk=match_citation.cluster_id
        )

        # Compare expected_resolutions.
        citation_resolutions = do_resolve_citations(
            [full_citation], citing_opinion
        )
        expected_resolutions = {match_opinion: [full_citation]}
        self.assertEqual(
            citation_resolutions,
            expected_resolutions,
            msg=f"\n{citation_resolutions}\n\n    !=\n\n{expected_resolutions}",
        )

    def test_citation_resolution(self) -> None:
        """Tests whether different types of citations (i.e., full, short form,
        supra, id) resolve correctly to opinion matches.
        """
        opinion1 = Opinion.objects.get(cluster__pk=self.citation1.cluster_id)
        opinion2 = Opinion.objects.get(cluster__pk=self.citation2.cluster_id)
        opinion3 = Opinion.objects.get(cluster__pk=self.citation3.cluster_id)
        opinion4 = Opinion.objects.get(cluster__pk=self.citation4.cluster_id)
        opinion5 = Opinion.objects.get(cluster__pk=self.citation5.cluster_id)

        full1 = case_citation(
            volume="1",
            reporter="U.S.",
            page="1",
            index=1,
            reporter_found="U.S.",
            metadata={"court": "scotus"},
        )
        full2 = case_citation(
            volume="2",
            reporter="F.3d",
            page="2",
            index=1,
            reporter_found="F.3d",
            metadata={"court": "ca1"},
        )
        full3 = case_citation(
            volume="1",
            reporter="U.S.",
            page="50",
            index=1,
            reporter_found="U.S.",
            metadata={"court": "scotus"},
        )
        full4 = case_citation(
            volume="1",
            reporter="U.S.",
            page="999",
            index=1,
            reporter_found="U.S.",
            metadata={"court": "scotus"},
        )
        full_na = case_citation(
            volume="1",
            reporter="U.S.",
            page="99",
            index=1,
            reporter_found="U.S.",
            metadata={"court": "scotus"},
        )

        supra1 = supra_citation(
            index=1,
            metadata={
                "antecedent_guess": "Bar",
                "pin_cite": "99",
                "volume": "1",
            },
        )
        supra3_or_4 = supra_citation(
            index=1,
            metadata={
                "antecedent_guess": "Ipsum",
                "pin_cite": "99",
                "volume": "1",
            },
        )

        short1 = case_citation(
            reporter="U.S.",
            page="99",
            volume="1",
            index=1,
            short=True,
            metadata={"antecedent_guess": "Bar,"},
        )
        short1_or_3_tiebreaker = case_citation(
            reporter="U.S.",
            page="99",
            volume="1",
            index=1,
            short=True,
            metadata={"antecedent_guess": "Bar"},
        )
        short1_or_3_bad_antecedent = case_citation(
            reporter="U.S.",
            page="99",
            volume="1",
            index=1,
            short=True,
            metadata={"antecedent_guess": "somethingwrong"},
        )
        short3_or_4_common_antecedent = case_citation(
            reporter="U.S.",
            page="99",
            volume="1",
            index=1,
            short=True,
            metadata={"antecedent_guess": "Ipsum"},
        )
        short_na = case_citation(
            reporter="F.3d",
            page="99",
            volume="1",
            index=1,
            short=True,
            metadata={"antecedent_guess": "somethingwrong"},
        )

        id = id_citation(index=1)
        unknown = unknown_citation(index=1, source_text="§99")
        journal = journal_citation(reporter="Minn. L. Rev.")
        law = law_citation(
            source_text="1 Stat. 2",
            reporter="Stat.",
            groups={"volume": "1", "page": "2"},
        )

        test_pairs = [
            # Simple test for matching a single, full citation
            ([full1], {opinion1: [full1]}),
            # Test matching multiple full citations to different documents
            ([full1, full2], {opinion1: [full1], opinion2: [full2]}),
            # Test matching an unmatchacble full citation
            ([full_na], {NO_MATCH_RESOURCE: [full_na]}),
            # Test resolving a supra citation
            ([full1, supra1], {opinion1: [full1, supra1]}),
            # Test resolving a supra citation when its antecedent guess matches
            # two possible candidates. We expect the supra citation to not
            # be matched.
            (
                [full3, full4, supra3_or_4],
                {opinion3: [full3], opinion4: [full4]},
            ),
            # Test resolving a supra citation when the previous citation
            # match failed.
            # We expect the supra citation to not be matched.
            ([full_na, supra1], {NO_MATCH_RESOURCE: [full_na]}),
            # Test resolving a short form citation with a meaningful antecedent
            ([full1, short1], {opinion1: [full1, short1]}),
            # Test resolving a short form citation when its reporter and
            # volume match two possible candidates. We expect its antecedent
            # guess to provide the correct tiebreaker.
            (
                [full1, full3, short1_or_3_tiebreaker],
                {opinion1: [full1, short1_or_3_tiebreaker], opinion3: [full3]},
            ),
            # Test resolving a short form citation when its reporter and
            # volume match two possible candidates, and when it lacks a
            # meaningful antecedent.
            # We expect the short form citation to not be matched.
            (
                [full1, full3, short1_or_3_bad_antecedent],
                {opinion1: [full1], opinion3: [full3]},
            ),
            # Test resolving a short form citation when its reporter and
            # volume match two possible candidates, and when its antecedent
            # guess also matches multiple possibilities.
            # We expect the short form citation to not be matched.
            (
                [full3, full4, short3_or_4_common_antecedent],
                {opinion3: [full3], opinion4: [full4]},
            ),
            # Test resolving a short form citation when its reporter and
            # volume are erroneous.
            # We expect the short form citation to not be matched.
            ([full1, short_na], {opinion1: [full1]}),
            # Test resolving a short form citation when the previous citation
            # match failed.
            # We expect the short form citation to not be matched.
            ([full_na, short1], {NO_MATCH_RESOURCE: [full_na]}),
            # Test resolving an Id. citation
            ([full1, id], {opinion1: [full1, id]}),
            # Test resolving an Id. citation when the previous citation match
            # failed because there is no clear antecedent. We expect the Id.
            # citation to also not be matched.
            (
                [full1, short_na, id],
                {opinion1: [full1]},
            ),
            # Test resolving an Id. citation when the previous citation match
            # failed because a normal full citation lookup returned nothing.
            # We expect the Id. citation to be matched to the
            # NO_MATCH_RESOURCE placeholder object.
            (
                [full1, full_na, id],
                {opinion1: [full1], NO_MATCH_RESOURCE: [full_na, id]},
            ),
            # Test resolving an Id. citation when the previous citation is to a
            # unknown document. Since we can't match those documents (yet),
            # we expect the Id. citation to also not be matched.
            (
                [full1, unknown, id],
                {opinion1: [full1]},
            ),
            # Test resolving an Id. citation when it is the first citation
            # found. Since there is nothing before it, we expect no matches to
            # be returned.
            ([id], {}),
            # Test resolving a law citation. Since we don't support these yet,
            # we expect no matches to be returned.
            ([law], {NO_MATCH_RESOURCE: [law]}),
            # Test resolving a journal citation. Since we don't support these
            # yet, we expect no matches to be returned.
            ([journal], {NO_MATCH_RESOURCE: [journal]}),
        ]

        # fmt: on
        for citations, expected_resolutions in test_pairs:
            with self.subTest(
                f"Testing citation matching for {citations}...",
                citations=citations,
                expected_resolutions=expected_resolutions,
            ):
                # The citing opinion must contain the name of the cited case
                # if a reverse_match() call is required
                citing_opinion = opinion5

                citation_resolutions = do_resolve_citations(
                    citations, citing_opinion
                )
                self.assertEqual(
                    citation_resolutions,
                    expected_resolutions,
                    msg=f"\n{citation_resolutions}\n\n    !=\n\n{expected_resolutions}",
                )

    def test_citation_matching_issue621(self) -> None:
        """Make sure that a citation like 1 Wheat 9 doesn't match 9 Wheat 1"""
        # citation2a is 9 F. 1, so we expect no results.
        citation_str = "1 F. 9 (1795)"
        citation = get_citations(citation_str, tokenizer=HYPERSCAN_TOKENIZER)[
            0
        ]
        results = resolve_fullcase_citation(citation)
        self.assertEqual(NO_MATCH_RESOURCE, results)

    def test_citation_multiple_matches(self) -> None:
        """Make sure that we can identify multiple matches for a single citation"""
        citation_str = "114 F.3d 1182"
        citation = get_citations(citation_str, tokenizer=HYPERSCAN_TOKENIZER)[
            0
        ]
        results = resolve_fullcase_citation(citation)
        self.assertEqual(MULTIPLE_MATCHES_RESOURCE, results)

        # Verify if the annotated citation is correct
        opinion = self.citation8.cluster.sub_opinions.all().first()
        get_and_clean_opinion_text(opinion)
        citations = get_citations(
            opinion.cleaned_text, tokenizer=HYPERSCAN_TOKENIZER
        )
        citation_resolutions = do_resolve_citations(citations, opinion)
        new_html = create_cited_html(opinion, citation_resolutions)

        expected_citation_annotation = '<pre class="inline">Lorem ipsum, </pre><span class="citation multiple-matches"><a href="/c/F.3d/114/1182/">114 F.3d 1182</a></span><pre class="inline"></pre>'
        self.assertIn(expected_citation_annotation, new_html, msg="Failed!!")

        # Verify if we can annotate multiple citations that can't be
        # disambiguated
        opinion = self.citation11.cluster.sub_opinions.all().first()
        get_and_clean_opinion_text(opinion)
        citations = get_citations(
            opinion.cleaned_text, tokenizer=HYPERSCAN_TOKENIZER
        )
        self.assertEqual(len(citations), 2)
        citation_resolutions = do_resolve_citations(citations, opinion)
        new_html = create_cited_html(opinion, citation_resolutions)
        expected_citation_annotation = '<pre class="inline">Lorem ipsum, </pre><span class="citation multiple-matches"><a href="/c/F.3d/114/1182/">114 F.3d 1182</a></span><pre class="inline">, consectetur adipiscing elit, </pre><span class="citation multiple-matches"><a href="/c/F.3d/114/1181/">114 F.3d 1181</a></span><pre class="inline"></pre>'
        self.assertIn(expected_citation_annotation, new_html)

    def test_citation_increment(self) -> None:
        """Make sure that found citations update the increment on the cited
        opinion's citation count"""
        opinion1 = Opinion.objects.get(cluster__pk=self.citation1.cluster_id)
        opinion5 = Opinion.objects.get(cluster__pk=self.citation5.cluster_id)

        # Updates cited opinion's citation count in a Celery task
        find_citations_and_parentheticals_for_opinion_by_pks.delay(
            [opinion5.pk]
        )

        cited = Opinion.objects.get(pk=opinion1.pk)
        expected_count = 1
        self.assertEqual(
            cited.cluster.citation_count,
            expected_count,
            msg="'cited' was not updated by a citation found in 'citing', or "
            "the citation was not found. Count was: %s instead of %s"
            % (cited.cluster.citation_count, expected_count),
        )

    def test_opinionscited_creation(self) -> None:
        """Make sure that found citations are stored in the database as
        OpinionsCited objects with the appropriate references and depth.
        """
        # Here, opinion5 is our mock citing opinion, containing a number of references
        # to other mocked opinions, mixed about. It's hard to exhaustively
        # test all combinations, but this test case is made to be deliberately
        # complex, in an effort to "trick" the algorithm. Cited opinions:
        # opinion1: 1 FullCaseCitation, 1 ShortCaseCitation, 1 SupraCitation (depth=3)
        # (case name Foo)
        # opinion2: 1 FullCaseCitation, 2 IdCitation (one Id. and one Ibid.),
        #   1 ShortCaseCitation, 2 SupraCitation (depth=6) (case name Qwerty)
        # opinion3: 1 FullCaseCitation, 1 ShortCaseCitation (depth=2) (case name Lorem)
        opinion1 = Opinion.objects.get(cluster__pk=self.citation1.cluster_id)
        opinion2 = Opinion.objects.get(cluster__pk=self.citation2.cluster_id)
        opinion3 = Opinion.objects.get(cluster__pk=self.citation3.cluster_id)
        opinion5 = Opinion.objects.get(cluster__pk=self.citation5.cluster_id)

        citing = opinion5
        find_citations_and_parentheticals_for_opinion_by_pks.delay(
            [opinion5.pk]
        )

        citation_test_pairs = [
            (opinion1, 3),
            (opinion2, 6),
            (opinion3, 2),
        ]

        for cited, depth in citation_test_pairs:
            with self.subTest(
                f"Testing OpinionsCited creation for {cited}...",
                cited=cited,
                depth=depth,
            ):
                self.assertEqual(
                    OpinionsCited.objects.get(
                        citing_opinion=citing, cited_opinion=cited
                    ).depth,
                    depth,
                )

        description_test_pairs = [
            (opinion1, 1),
            (opinion2, 1),
            (opinion3, 0),
        ]
        for described, num_parentheticals in description_test_pairs:
            with self.subTest(
                f"Testing Parenthetical and ParentheticalGroup creation for {described}...",
                described=described,
                num_descriptions=num_parentheticals,
            ):
                self.assertEqual(
                    Parenthetical.objects.filter(
                        describing_opinion=citing, described_opinion=described
                    ).count(),
                    num_parentheticals,
                )
                # Make sure at least one ParentheticalGroup is created if
                # there is at least one parenthetical
                if num_parentheticals > 0:
                    self.assertGreaterEqual(
                        ParentheticalGroup.objects.filter(
                            opinion=described
                        ).count(),
                        1,
                    )

    def test_no_duplicate_parentheticals_from_parallel_cites(self) -> None:
        citing = Opinion.objects.get(cluster__pk=self.citation4.cluster_id)
        cited = Opinion.objects.get(cluster__pk=self.citation1.cluster_id)
        find_citations_and_parentheticals_for_opinion_by_pks.delay([citing.pk])
        self.assertEqual(
            Parenthetical.objects.filter(
                describing_opinion=citing, described_opinion=cited
            ).count(),
            1,
        )


class CitationFeedTest(
    ESIndexTestCase, CourtTestCase, PeopleTestCase, SearchTestCase, TestCase
):
    @classmethod
    def setUpTestData(cls) -> None:
        cls.rebuild_index("search.OpinionCluster")
        super().setUpTestData()
        call_command(
            "cl_index_parent_and_child_docs",
            search_type=SEARCH_TYPES.OPINION,
            queue="celery",
            pk_offset=0,
            testing_mode=True,
        )

    def _tree_has_content(self, content, expected_count):
        xml_tree = etree.fromstring(content)
        count = len(
            xml_tree.xpath(
                "//a:entry", namespaces={"a": "http://www.w3.org/2005/Atom"}
            )
        )
        self.assertEqual(count, expected_count)

    async def test_basic_cited_by_feed(self) -> None:
        """Can we load the cited-by feed and does it have content?"""
        r = await self.async_client.get(
            reverse("search_feed", args=["search"]),
            {"q": f"cites:{self.opinion_1.pk}"},
        )
        self.assertEqual(r.status_code, 200)

        expected_count = 1
        self._tree_has_content(r.content, expected_count)

    async def test_unicode_content(self) -> None:
        """Does the citation feed continue working even when we have a unicode
        case name?
        """
        new_case_name = (
            "MAC ARTHUR KAMMUELLER, \u2014 v. LOOMIS, FARGO & " "CO., \u2014"
        )
        await OpinionCluster.objects.filter(
            pk=self.opinion_cluster_1.pk
        ).aupdate(case_name=new_case_name)

        r = await self.async_client.get(
            reverse("search_feed", args=["search"]),
            {"q": f"cites:{self.opinion_1.pk}"},
        )
        self.assertEqual(r.status_code, 200)

        expected_count = 1
        self._tree_has_content(r.content, expected_count)


class CitationCommandTest(ESIndexTestCase, TestCase):
    """Test a variety of the ways that find_citations can be called."""

    fixtures: List = []

    @classmethod
    def setUpTestData(cls) -> None:
        cls.rebuild_index("search.OpinionCluster")
        super().setUpTestData()
        # Court
        court_scotus = CourtFactory(id="scotus")

        # Citation 1 - cited opinion
        cls.citation1 = CitationWithParentsFactory.create(
            volume="1",
            reporter="Yeates",
            page="1",
        )

        # Citation 2 - citing opinion
        cls.citation2 = CitationWithParentsFactory.create(
            volume="56",
            reporter="F.2d",
            page="9",
            cluster=OpinionClusterFactoryWithChildrenAndParents(
                docket=DocketFactory(court=court_scotus),
                case_name="Foo v. Bar",
                date_filed=date.today(),  # Must be later than any cited opinion
                sub_opinions=RelatedFactory(
                    OpinionWithChildrenFactory,
                    factory_related_name="cluster",
                    plain_text="Blah blah 1 Yeates 1",
                ),
            ),
        )

        # Citation 3
        cls.citation3 = CitationWithParentsFactory.create(
            volume="56",
            reporter="F.2d",
            page="11",
        )

        # Opinions IDs
        cls.opinion_id2 = Opinion.objects.get(
            cluster__pk=cls.citation2.cluster_id
        ).pk
        cls.opinion_id3 = Opinion.objects.get(
            cluster__pk=cls.citation3.cluster_id
        ).pk

        call_command(
            "cl_index_parent_and_child_docs",
            search_type=SEARCH_TYPES.OPINION,
            queue="celery",
            pk_offset=0,
            testing_mode=True,
        )

    def call_command_and_test_it(self, args):
        call_command("find_citations", *args)
        cited = Opinion.objects.get(cluster__pk=self.citation1.cluster_id)
        expected_count = 1
        self.assertEqual(
            cited.cluster.citation_count,
            expected_count,
            msg="'cited' was not updated by a citation found in 'citing', or "
            "the citation was not found. Count was: %s instead of %s"
            % (cited.cluster.citation_count, expected_count),
        )

    def test_index_by_doc_id(self) -> None:
        args = [
            "--doc-id",
            f"{self.opinion_id2}",
        ]
        self.call_command_and_test_it(args)

    def test_index_by_doc_ids(self) -> None:
        args = [
            "--doc-id",
            f"{self.opinion_id3}",
            f"{self.opinion_id2}",
        ]
        self.call_command_and_test_it(args)

    def test_index_by_start_only(self) -> None:
        args = [
            "--start-id",
            f"{min(self.opinion_id2, self.opinion_id3)}",
        ]
        self.call_command_and_test_it(args)

    def test_index_by_start_and_end(self) -> None:
        args = [
            "--start-id",
            f"{min(self.opinion_id2, self.opinion_id3)}",
            "--end-id",
            f"{max(self.opinion_id2, self.opinion_id3)}",
        ]
        self.call_command_and_test_it(args)

    def test_filed_after(self) -> None:
        args = [
            "--filed-after",
            f"{OpinionCluster.objects.get(pk=self.citation2.cluster_id).date_filed - timedelta(days=1)}",
        ]
        self.call_command_and_test_it(args)


class FilterParentheticalTest(SimpleTestCase):
    def test_is_not_descriptive(self):
        fixtures = [
            "Gonzales II",
            "Third Circuit 2013",
            "3d. Cir. 1776",
            "emphasis in original",
            "quotation altered",
            "internal citations and quotations omitted",
            "citations and internal ellipses omitted",
            "quotation marks omitted; ellipses ours",
            "headings and internal quotations omitted, emphasis and citations altered",
            "plurality opinion",
            "opinion of Breyer, J.",
            "opinion of Mister Justice Black",
            "supplemental opinion",
            "majority continuance in part",
            "dicta",
            "denying cert",
            "denying certiorari",
            "as amended",
            "contra",
            "authority below",
            "statement below",
            "citing Raich v. Conzales, 123 F.3d 123 (2019)",
            "third circuit",
            "hereinafter, this rules applies.",
            "Scalia, J., concurring in the judgment",
            "Sotomayor, J., statement respecting denial of certiorari",
            "Roberts, C.J., concurring in part and dissenting in part",
            "Friendly, J., concurring in the judgment, concurring in part, and dissenting in part",
            "Scalia, J., specially concurring in the judgment on this issue",
            "en banc",
            "per curiam",
            "same",
            "standard of review",
            "opinion of O'Connor, J., respecting the granting of an injunction",
            "no",
            "n. 3",
            "No. 12-345",
            "TILA",
            "citing Jones",
            "cited in Heart of Atlanta Motel v. United States",
            "quoting Hart Steel Co. v. Railroad Supply Co., 244 U.S. 294, 299, 37 S. Ct. 506, 508, 61 L. Ed. 1148 (1917)",
            "collecting cases",
            "holding that too short",
            "First Amendment",
            "mislabeled product",
            "Section 403(d)(2)",
        ]
        for i, parenthetical_text in enumerate(fixtures):
            with self.subTest(
                f"Testing {parenthetical_text} is not descriptive...", i=i
            ):
                self.assertFalse(
                    is_parenthetical_descriptive(parenthetical_text),
                    f"Got incorrect result from is_parenthetical_descriptive for text (expected False): {parenthetical_text}",
                )

    def test_is_descriptive(self):
        fixtures = [
            "holding that 2 + 2 = 5",
            "accountant who gave lay opinion testimony might have qualified as expert",
            "where plaintif's complaint alleges facts which, if proven, would entitle plaintiff to relief under the Eighth Amendment, dismissal of complaint was inappropriate",
            "ruling that there is nothing either legal or illegal, only thinking makes it so",
            "testing that the mere presence of the word quotation doesn't get a parenthetical filtered out if it's long enough",
            '"Look on my Works, ye Mighty, and despair"',
            '"Texas does not seek to have the Court interpret the Constitution, so much as disregard it."',
            "questioning whether he who made the Lamb made thee",
            "holding that just long enough",
        ]

        for i, parenthetical_text in enumerate(fixtures):
            with self.subTest(
                f"Testing {parenthetical_text} is descriptive...", i=i
            ):
                self.assertTrue(
                    is_parenthetical_descriptive(parenthetical_text),
                    f"Got incorrect result from is_parenthetical_descriptive for text (expected True): {parenthetical_text}",
                )

    def test_clean_text(self):
        test_pairs = [
            (
                "This parenthetical is as it should be",
                "This parenthetical is as it should be",
            ),
            (
                "Does not remove part of a reporter citation. See Hurley, 583 U.S. ---",
                "Does not remove part of a reporter citation. See Hurley, 583 U.S. ---",
            ),
            (
                "Gets rid of ------- divider characters properly",
                "Gets rid of divider characters properly",
            ),
            (
                "Replaces    \n extra whitespace\r\r\r\r with a single space",
                "Replaces extra whitespace with a single space",
            ),
            (
                "Removes *389 star pagination * 456 marks in the text",
                "Removes star pagination marks in the text",
            ),
            (
                "Deals properly *123 with a mix of ---- \r\n \n ------ different issues",
                "Deals properly with a mix of different issues",
            ),
        ]

        for i, (input_text, expected_clean_text) in enumerate(test_pairs):
            with self.subTest(
                f"Testing description text cleaning for {input_text}...", i=i
            ):
                self.assertEqual(
                    clean_parenthetical_text(input_text),
                    expected_clean_text,
                    f"Got incorrect result from clean_parenthetical_text for text: {input_text}",
                )


DescriptionUtilityTestCase = Tuple[Tuple[str, int], Tuple[str, int], int]


class DescriptionScoreTest(SimpleTestCase):
    def test_description_score_h2h(self) -> None:
        """
        Tests the functionality of the description utility metric by comparing
        its accuracy at picking the better of two descriptions (as determined
        by a human)
        """
        minimum_accuracy = 0.9
        test_cases: List[DescriptionUtilityTestCase] = [
            (
                (
                    "holding that a State may not require a parade to include a group if the parade's organizer disagrees with the group's message",
                    110,
                ),
                (
                    "state law cannot require a parade to include a group whose message the parade's organizer does not wish to send",
                    1043,
                ),
                0,
            ),
            (
                (
                    "ruling that failure to Mirandize a witness before his confession automatically results in exclusion of the statement's use in the prosecution's case in chief",
                    15,
                ),
                (
                    'holding that statements obtained in violation of Miranda are irrebuttably presumed involuntary "for purposes of the prosecution\'s case in chief"',
                    603,
                ),
                1,
            ),
            (
                (
                    'holding that pursuant to the trial judge\'s "gatekeeping responsibility," she "must ensure that any and all scientific testimony or evidence admitted is not only relevant, but reliable"',
                    28,
                ),
                (
                    "overruling Frye",
                    48,
                ),
                0,
            ),
            (
                (
                    'discussing the legislative history to the 1986 amendments as demonstrating a congressional intent to encourage qui tam suits brought "by insiders, such as employees who come across information of fraud in the course of their employment"',
                    58,
                ),
                (
                    "detailing the history of the FCA",
                    93,
                ),
                0,
            ),
            (
                (
                    "focusing upon interstate effects",
                    45,
                ),
                (
                    "specific statutory provisions overcome inferences to contrary from general, ambiguous legislative declarations",
                    49,
                ),
                1,
            ),
            (
                (
                    "Like other sanctions, attorney's fees should not be assessed lightly or without fair notice and an opportunity for a hearing on the record",
                    18,
                ),
                (
                    "inherent power of court",
                    49,
                ),
                0,
            ),
            (
                (
                    'determining that error is not harmless if court "is left in grave doubt"',
                    9,
                ),
                (
                    'concluding that error had sufficient influence if court "is left in grave doubt"',
                    1500,
                ),
                1,
            ),
            (
                (
                    "construing Title III's requirements that the government identify probable wiretap subjects and that it give subsequent notice to those whose conversations were intercepted",
                    33,
                ),
                (
                    '"It is not a constitutional requirement that all those likely to be overheard engaging in incriminating conversations be named."',
                    472,
                ),
                0,
            ),
            (
                (
                    'holding that a defendant\'s "desire to exchange one mandatory counsel for another . . . does not signify that he was abandoning his Sixth Amendment right to have none"',
                    94,
                ),
                (
                    "right is unqualified if request made before start of trial",
                    99,
                ),
                0,
            ),
            (
                (
                    '"New York has no power to project its legislation into Vermont by regulating the price to be paid in that state for milk acquired there."',
                    956,
                ),
                (
                    'declaring that "one state in its dealings with another may not place itself in a position of economic isolation"',
                    13,
                ),
                1,
            ),
        ]
        num_correct = 0
        failed_cases = []
        for desc_a, desc_b, correct_idx in test_cases:
            score_a, score_b = (
                parenthetical_score(
                    desc[0], OpinionCluster(citation_count=desc[1])
                )
                for desc in (desc_a, desc_b)
            )
            higher_score_idx = 0 if score_a >= score_b else 1
            if higher_score_idx == correct_idx:
                num_correct += 1
            else:
                failed_cases.append((desc_a, desc_b, correct_idx))
        actual_accuracy = num_correct / len(test_cases)
        self.assertGreaterEqual(
            actual_accuracy,
            minimum_accuracy,
            f"Description score head-to-head test failed because the accuracy was below the required threshold. Failed test cases: {self._print_failed_cases(failed_cases)}",
        )

    def test_handles_zero_citation_count(self):
        # Just a basic smoke test to ensure it doesn't blow up when the citation count is 0
        cluster = OpinionCluster(citation_count=0)
        result = parenthetical_score(
            "some parenthetical, it's not important what", cluster
        )
        self.assertGreater(result, 0)

    def _print_failed_cases(
        self, failed_cases: List[DescriptionUtilityTestCase]
    ) -> str:
        output = ""
        for case in failed_cases:
            output += f"\nDescription 0: {case[0]}\nDescription 1: {case[1]}\nExpected Winner: {case[2]}\n"
        return output


@dataclass(frozen=True)
class DummyParenthetical:
    """
    A simple dummy version of the Parenthetical class that doesn't require
    describing_opinion and described_opinion, and is hashable. It is useful for
    testing GroupParenthetical functionality
    """

    id: int
    text: str
    score: float

    def __hash__(self):
        return self.id

    def __str__(self):
        return str(self.id)

    def __repr__(self):
        return str(self.id)


class GroupParentheticalsTest(SimpleTestCase):
    def test_get_parenthetical_groups(self):
        """
        Test whether get_parenthetical_groups correctly sub-divides a given
        list of parentheticals into clusters of parentheticals that are
        textually similar to each other.
        """
        expected_groups = [
            (
                [
                    DummyParenthetical(
                        text='Holding that inmate must establish actual injury, rather than "theoretical deficiency" with legal library or legal assistance program to state constitutional claim for interference with access to courts',
                        id=0,
                        score=0,
                    ),
                    DummyParenthetical(
                        text="Holding that a prisoner must show an actual injury to state a claim for denial of access to courts",
                        id=1,
                        score=0,
                    ),
                ],
                [
                    DummyParenthetical(
                        text="Holding further that the legal claim affected must be one that either directly or collaterally attacks plaintiff’s conviction or sentence, or one that challenges the conditions of his confinement",
                        id=2,
                        score=0,
                    )
                ],
            ),
            (
                [
                    DummyParenthetical(
                        text="Reiterating that the Excessive Fines Clause has its 13 roots in the Magna Carta, which “required that economic sanctions ‘be proportioned to the wrong’ and ‘not be so large as to deprive [an offender] of his livelihood’”",
                        id=3,
                        score=0,
                    )
                ],
            ),
            (
                [
                    DummyParenthetical(
                        text='Finding that forfeitures are fines "if they constitute punishment for an offense"',
                        id=4,
                        score=0,
                    ),
                ],
                [
                    DummyParenthetical(
                        text="Despite differing facts emphasized by the majority and dissent, the majority held that “Respondent’s crime was solely a reporting offense”",
                        id=5,
                        score=0,
                    ),
                ],
                [
                    DummyParenthetical(
                        text="“[D]espite the differences between restitution and a traditional fine, restitution still implicates the prosecutorial powers of government[.]”",
                        id=6,
                        score=0,
                    ),
                ],
            ),
            (
                [
                    DummyParenthetical(
                        text="Finding valid a federal law criminalizing the destruction or mutilation of a draft registration against a First Amendment challenge",
                        id=10,
                        score=0,
                    ),
                ],
                [
                    DummyParenthetical(
                        text="Applying medium scrutiny test to state action having an incidental effect on right to free expression ",
                        id=11,
                        score=0,
                    )
                ],
            ),
            (
                [
                    DummyParenthetical(
                        text="The loss of First Amendment freedoms, for even minimal period of time, unquestionably constitutes irreparable injury.",
                        id=11,
                        score=0,
                    ),
                    DummyParenthetical(
                        text="The loss of First Amendment freedoms, for even minimal period of time, unquestionably constitutes irreparable injury.",
                        id=12,
                        score=0,
                    ),
                    DummyParenthetical(
                        text="The loss of First Amendment freedoms, for even minimal period of time, unquestionably constitutes irreparable injury.",
                        id=13,
                        score=0,
                    ),
                ],
                [
                    DummyParenthetical(
                        text=" Holding public employees could not be fired because of their politics unless they held “policymaking” or “confidential” positions ",
                        id=14,
                        score=0,
                    ),
                ],
            ),
        ]
        for i, groups in enumerate(expected_groups):
            with self.subTest(f"Testing {groups} are grouped correctly.", i=i):
                # `groups` has the parentheticals divided into the correct groups.
                # We flatten it into a single list and see if the algorithm
                # comes up with the same groupings when we pass it the flat list
                flat = list(itertools.chain.from_iterable(groups))
                output_groups = compute_parenthetical_groups(flat)
                output_sets = frozenset(
                    [frozenset(pg.parentheticals) for pg in output_groups]
                )
                input_sets = frozenset([frozenset(g) for g in groups])
                self.assertEqual(
                    input_sets,
                    output_sets,
                    f"Got incorrect result from get_parenthetical_groups for: {groups}",
                )

    def test_get_representative_parenthetical(self):
        """
        Tests whether get_representative parenthetical identifies the correct
        parenthetical as the most representative of the given list of
        parentheticals based on its similarity to others and descriptiveness
        score.
        """
        simgraph = {
            "0": ["3"],
            "1": ["2", "3", "7"],
            "2": ["1"],
            "3": ["0", "1"],
            "4": ["5"],
            "5": ["4"],
            "6": [],
            "7": ["1"],
        }

        parentheticals = [
            DummyParenthetical(id=0, text="par0", score=1),
            DummyParenthetical(id=1, text="par1", score=1),
            DummyParenthetical(id=2, text="par2", score=1),
            DummyParenthetical(id=3, text="par3", score=1),
            DummyParenthetical(id=4, text="par4", score=1),
            DummyParenthetical(id=5, text="par5", score=1),
            DummyParenthetical(id=6, text="par6", score=1),
            DummyParenthetical(id=7, text="par7", score=1),
        ]
        # Test pair format:
        # (
        #   (list of parentheticals to find the most representative one from, similarity graph),
        #   correct representative parenthetical
        #  )
        test_pairs = [
            ((parentheticals[0:3], simgraph), parentheticals[0]),
            ((parentheticals[0:6], simgraph), parentheticals[1]),
            ((parentheticals[0:1], simgraph), parentheticals[0]),
            ((parentheticals[7:], simgraph), parentheticals[7]),
        ]

        for i, (
            (parentheticals_to_test, simgraph_to_test),
            representative,
        ) in enumerate(test_pairs):
            with self.subTest(
                "Testing that representative connected parenthetical is selected correctly.",
                i=i,
            ):
                self.assertEqual(
                    get_representative_parenthetical(
                        parentheticals_to_test, simgraph_to_test
                    ),
                    representative,
                    f"Got incorrect result from get_best_parenthetical_of_group for text (expected {representative}): {(parentheticals_to_test, simgraph_to_test)}",
                )

    def test_get_parenthetical_tokens(self):
        """
        Tests whether get_parenthetical_tokens correctly converts the text of a
        parenthetical to a list of tokens
        """
        test_pairs = [
            (
                "Concluding that a TDCA claim failed because the plaintiffs always knew the answers to those questions",
                [
                    "tdca",
                    "claim",
                    "fail",
                    "plaintiff",
                    "alway",
                    "knew",
                    "answer",
                    "question",
                ],
            ),
            (
                "Holding that in ruling upon an RCFC 12(b)(6) motion, the Court must accept as true the undisputed factual allegations in the complaint",
                [
                    "rule",
                    "upon",
                    "rcfc",
                    "12b6",
                    "motion",
                    "court",
                    "must",
                    "accept",
                    "true",
                    "undisput",
                    "factual",
                    "alleg",
                    "complaint",
                ],
            ),
            ("", []),
        ]
        for i, (parenthetical_text, tokens) in enumerate(test_pairs):
            with self.subTest(
                f"Testing {parenthetical_text} is tokenized correctly.", i=i
            ):
                self.assertEqual(
                    get_parenthetical_tokens(parenthetical_text),
                    tokens,
                    f"Got incorrect result from get_parnethetical_tokens for text (expected {tokens}): {parenthetical_text}",
                )

    def test_get_graph_component(self):
        """
        Tests whether get_graph_component correctly identifies the full
        "connected component" of a given node in the graph (i.e. a list of
        itself plus any nodes directly or indirectly connected to it)
        """
        test_pairs = [
            (("1", {"1": []}, set()), ["1"]),
            (("1", {"1": ["2"], "2": "1", "3": []}, set()), ["1", "2"]),
            (
                (
                    "1",
                    {
                        "1": ["2", "3"],
                        "2": "1",
                        "3": ["1"],
                        "4": ["5"],
                        "5": ["4"],
                    },
                    set(),
                ),
                ["1", "2", "3"],
            ),
            (
                (
                    "2",
                    {
                        "1": ["2", "3"],
                        "2": "1",
                        "3": ["1"],
                        "4": ["5"],
                        "5": ["4"],
                    },
                    set(),
                ),
                ["1", "2", "3"],
            ),
            (
                (
                    "3",
                    {
                        "1": ["2", "3"],
                        "2": "1",
                        "3": ["1"],
                        "4": ["5"],
                        "5": ["4"],
                    },
                    set(),
                ),
                ["1", "2", "3"],
            ),
        ]
        for i, (inputs, output) in enumerate(test_pairs):
            with self.subTest(
                f"Testing {inputs} connections are recognized correctly.", i=i
            ):
                self.assertEqual(
                    sorted(get_graph_component(*inputs)),
                    sorted(output),
                    f"Got incorrect result from get_graph_component for inputs (expected {output}): {inputs}",
                )


@patch(
    "cl.api.utils.CitationCountRateThrottle.get_cache_key_for_citations",
    return_value="citations_tests",
)
class CitationLookUpApiTest(
    CourtTestCase, PeopleTestCase, SearchTestCase, TestCase
):

    @classmethod
    def setUpTestData(cls) -> None:
        UserProfileWithParentsFactory.create(
            user__username="citation-user",
            user__password=make_password("password"),
        )
        super().setUpTestData()

    @async_to_sync
    async def setUp(self) -> None:
        await self.async_client.alogin(
            username="citation-user", password="password"
        )
        await default_cache.adelete_many(
            ["citations_tests", "citation_throttle_test"]
        )

    async def test_can_handle_requests_with_no_citation_or_reporter(
        self, cache_key_mock
    ):
        r = await self.async_client.post(
            reverse("citation-lookup-list", kwargs={"version": "v3"})
        )
        j = json.loads(r.content)
        self.assertEqual(r.status_code, HTTPStatus.BAD_REQUEST)
        self.assertIn(
            "Either 'text' or 'reporter' is required",
            j["non_field_errors"][0],
        )

    async def test_can_handle_requests_with_only_reporter(
        self, cache_key_mock
    ):
        r = await self.async_client.post(
            reverse("citation-lookup-list", kwargs={"version": "v3"}),
            {"reporter": "ark"},
        )
        j = json.loads(r.content)
        self.assertEqual(r.status_code, HTTPStatus.BAD_REQUEST)
        self.assertIn(
            "This field is required",
            j["volume"][0],
        )
        self.assertIn(
            "This field is required",
            j["page"][0],
        )

    async def test_can_handle_requests_with_big_pieces_of_text(
        self, cache_key_mock
    ):
        r = await self.async_client.post(
            reverse("citation-lookup-list", kwargs={"version": "v3"}),
            {"text": "test" * 17_000},
        )
        j = json.loads(r.content)
        self.assertEqual(r.status_code, HTTPStatus.BAD_REQUEST)
        self.assertIn(
            "Ensure this field has no more than 64000 characters.",
            j["text"][0],
        )

    async def test_can_handle_random_text_as_a_citation(self, cache_key_mock):
        r = await self.async_client.post(
            reverse("citation-lookup-list", kwargs={"version": "v3"}),
            {"text": "this is a text"},
        )
        data = json.loads(r.content)
        # The response should be an empty json object and a success HTTP code.
        self.assertEqual(r.status_code, HTTPStatus.OK)
        self.assertEqual(len(data), 0)

    async def test_can_handle_invalid_text_citations(self, cache_key_mock):
        r = await self.async_client.post(
            reverse("citation-lookup-list", kwargs={"version": "v3"}),
            {"text": "Maryland Code, Criminal Law § 11-208"},
        )

        data = json.loads(r.content)
        self.assertEqual(r.status_code, HTTPStatus.OK)
        self.assertEqual(len(data), 0)

        r = await self.async_client.post(
            reverse("citation-lookup-list", kwargs={"version": "v3"}),
            {"text": "§ 97-29-63"},
        )

        data = json.loads(r.content)
        self.assertEqual(r.status_code, HTTPStatus.OK)
        self.assertEqual(len(data), 0)

    async def test_can_filter_non_case_law_citations(self, cache_key_mock):
        r = await self.async_client.post(
            reverse("citation-lookup-list", kwargs={"version": "v3"}),
            # Journal Citation
            {
                "text": (
                    "The Structural Constitution: Unitary Executive, Plural"
                    " Judiciary, 105 Harv. L. Rev. 1155, 1158 (1992)."
                )
            },
        )

        data = json.loads(r.content)
        self.assertEqual(r.status_code, HTTPStatus.OK)
        self.assertEqual(len(data), 0)

        r = await self.async_client.post(
            reverse("citation-lookup-list", kwargs={"version": "v3"}),
            # two Journal Citations and one opinion citation
            {
                "text": (
                    "Frank H. Easterbrook, Substance and Due Process, 1982 Sup."
                    " Ct. Rev. 85, 114. Kootenai Env't All., Inc. v. Panhandle"
                    " Yacht Club, Inc., 671 P.2d 1085 (Idaho 1983). Naomi R."
                    " Cahn, Civil Images of Battered Women: The Impact of"
                    " Domestic Violence on Child Custody Decisions, 44 Vand."
                    " L. Rev. 1041 (1991)."
                )
            },
        )

        data = json.loads(r.content)
        self.assertEqual(r.status_code, HTTPStatus.OK)
        self.assertEqual(len(data), 1)

        first_citation = data[0]
        self.assertEqual(first_citation["citation"], "671 P.2d 1085")

    async def test_can_filter_out_citation_with_no_volume(
        self, cache_key_mock
    ):
        r = await self.async_client.post(
            reverse("citation-lookup-list", kwargs={"version": "v3"}),
            {"text": "Thomp. Cas., 21"},
        )

        data = json.loads(r.content)
        self.assertEqual(r.status_code, HTTPStatus.OK)
        self.assertEqual(len(data), 0)

        r = await self.async_client.post(
            reverse("citation-lookup-list", kwargs={"version": "v3"}),
            # two Journal Citations and one opinion citation
            {
                "text": (
                    "Perlman v. Swiss Bank Corp. Comprehensive Disability Prot."
                    " Plan, 979 F. Supp. 726 (N.D. Ill. 1997). Thomp. Cas., 21"
                )
            },
        )

        data = json.loads(r.content)
        self.assertEqual(r.status_code, HTTPStatus.OK)
        self.assertEqual(len(data), 1)

        first_citation = data[0]
        self.assertEqual(first_citation["citation"], "979 F. Supp. 726")

    async def test_can_filter_out_citation_with_no_page(self, cache_key_mock):
        r = await self.async_client.post(
            reverse("citation-lookup-list", kwargs={"version": "v3"}),
            {"text": "592 U.S. _"},
        )

        data = json.loads(r.content)
        self.assertEqual(r.status_code, HTTPStatus.OK)
        self.assertEqual(len(data), 0)

        r = await self.async_client.post(
            reverse("citation-lookup-list", kwargs={"version": "v3"}),
            # two Journal Citations and one opinion citation
            {"text": "592 U.S. __, 141 S. Ct. 1017"},
        )

        data = json.loads(r.content)
        self.assertEqual(r.status_code, HTTPStatus.OK)
        self.assertEqual(len(data), 1)

        first_citation = data[0]
        self.assertEqual(first_citation["citation"], "141 S. Ct. 1017")

    async def test_can_handle_invalid_reporter(self, cache_key_mock):
        r = await self.async_client.post(
            reverse("citation-lookup-list", kwargs={"version": "v3"}),
            {
                "reporter": "bad-reporter",
                "volume": "1",
                "page": "1",
            },
        )

        self.assertEqual(r.status_code, HTTPStatus.OK)

        data = json.loads(r.content)
        self.assertEqual(len(data), 1)

        first_citation = data[0]
        self.assertEqual(first_citation["citation"], "1 bad-reporter 1")
        self.assertEqual(first_citation["status"], HTTPStatus.BAD_REQUEST)
        self.assertEqual(
            first_citation["error_message"],
            "Unable to find reporter with abbreviation of 'bad-reporter'",
        )
        # The normalized citations list is empty because the reporter is invalid
        self.assertEqual(len(first_citation["normalized_citations"]), 0)

    async def test_can_handle_ambiguous_reporter_variations(
        self, cache_key_mock
    ) -> None:

        handy_citation = await sync_to_async(
            CitationWithParentsFactory.create
        )(volume=1, reporter="Handy", page="150", type=1)
        haw_citation = await sync_to_async(CitationWithParentsFactory.create)(
            volume=1, reporter="Haw.", page="150", type=1
        )
        r = await self.async_client.post(
            reverse("citation-lookup-list", kwargs={"version": "v3"}),
            {
                "reporter": "H.",
                "volume": "1",
                "page": "150",
            },
        )

        self.assertEqual(r.status_code, HTTPStatus.OK)
        data = json.loads(r.content)
        self.assertEqual(len(data), 1)

        first_citation = data[0]
        self.assertEqual(first_citation["citation"], "1 H. 150")
        self.assertEqual(first_citation["status"], HTTPStatus.MULTIPLE_CHOICES)

        normalized_citations = first_citation["normalized_citations"]
        self.assertEqual(len(normalized_citations), 3)
        for citation in normalized_citations:
            self.assertIn(
                citation,
                [str(handy_citation), str(haw_citation), "1 Hill 150"],
            )

        clusters = first_citation["clusters"]
        self.assertEqual(len(clusters), 2)
        for cluster in clusters:
            self.assertIn(
                cluster["absolute_url"],
                [
                    handy_citation.cluster.get_absolute_url(),
                    haw_citation.cluster.get_absolute_url(),
                ],
            )

    async def test_can_handle_invalid_page_number(
        self, cache_key_mock
    ) -> None:
        """Do we fail gracefully with invalid page numbers?"""
        r = await self.async_client.post(
            reverse("citation-lookup-list", kwargs={"version": "v3"}),
            {
                "reporter": "f2d",
                "volume": "1",
                "page": "asdf",
            },
        )

        self.assertEqual(r.status_code, HTTPStatus.OK)
        data = json.loads(r.content)
        self.assertEqual(len(data), 1)

        first_citation = data[0]
        self.assertEqual(first_citation["citation"], "1 f2d asdf")
        self.assertEqual(first_citation["status"], HTTPStatus.NOT_FOUND)

        normalized_citations = first_citation["normalized_citations"]
        self.assertEqual(len(normalized_citations), 1)
        self.assertEqual(normalized_citations[0], "1 F.2d asdf")
        self.assertIn("Citation not found:", first_citation["error_message"])

    async def test_can_match_citation_with_reporter_volume_page(
        self, cache_key_mock
    ):
        r = await self.async_client.post(
            reverse("citation-lookup-list", kwargs={"version": "v3"}),
            {"reporter": "f2d", "volume": "56", "page": "9"},
        )

        self.assertEqual(r.status_code, HTTPStatus.OK)
        data = json.loads(r.content)
        self.assertEqual(len(data), 1)

        first_citation = data[0]
        self.assertEqual(first_citation["citation"], "56 f2d 9")
        self.assertEqual(first_citation["status"], HTTPStatus.OK)

        normalized_citations = first_citation["normalized_citations"]
        self.assertEqual(len(normalized_citations), 1)

        clusters = first_citation["clusters"]
        self.assertEqual(len(clusters), 1)
        self.assertEqual(
            clusters[0]["absolute_url"],
            self.opinion_cluster_2.get_absolute_url(),
        )

        # Here opinion cluster 2 has the citation 56 F.2d 9, but the
        # HTML with citations contains star pagination for pages 9 and 10.
        # This tests if we can find opinion cluster 2 with page 9 and 10
        r = await self.async_client.post(
            reverse("citation-lookup-list", kwargs={"version": "v3"}),
            {"reporter": "f2d", "volume": "56", "page": "10"},
        )

        self.assertEqual(r.status_code, HTTPStatus.OK)
        data = json.loads(r.content)
        self.assertEqual(len(data), 1)

        first_citation = data[0]
        self.assertEqual(first_citation["citation"], "56 f2d 10")
        self.assertEqual(first_citation["status"], HTTPStatus.OK)

        clusters = first_citation["clusters"]
        self.assertEqual(len(clusters), 1)
        self.assertEqual(
            clusters[0]["absolute_url"],
            self.opinion_cluster_2.get_absolute_url(),
        )

    async def test_can_handle_page_as_a_number(self, cache_key_mock):
        r = await self.async_client.post(
            reverse("citation-lookup-list", kwargs={"version": "v3"}),
            {"reporter": "f2d", "volume": "56", "page": 9},
        )

        self.assertEqual(r.status_code, HTTPStatus.OK)
        data = json.loads(r.content)
        self.assertEqual(len(data), 1)

        first_citation = data[0]
        self.assertEqual(first_citation["citation"], "56 f2d 9")
        self.assertEqual(first_citation["status"], HTTPStatus.OK)

        normalized_citations = first_citation["normalized_citations"]
        self.assertEqual(len(normalized_citations), 1)
        self.assertEqual(normalized_citations[0], "56 F.2d 9")

    async def test_can_handle_reporter_typos(self, cache_key_mock):
        r = await self.async_client.post(
            reverse("citation-lookup-list", kwargs={"version": "v3"}),
            {"reporter": "F2d", "volume": "56", "page": "9"},
        )
        self.assertEqual(r.status_code, HTTPStatus.OK)
        data = json.loads(r.content)
        self.assertEqual(len(data), 1)

        first_citation = data[0]
        self.assertEqual(first_citation["citation"], "56 F2d 9")
        self.assertEqual(first_citation["status"], HTTPStatus.OK)

        normalized_citations = first_citation["normalized_citations"]
        self.assertEqual(len(normalized_citations), 1)
        self.assertEqual(normalized_citations[0], "56 F.2d 9")

        clusters = first_citation["clusters"]
        self.assertEqual(len(clusters), 1)
        self.assertEqual(
            clusters[0]["absolute_url"],
            self.opinion_cluster_2.get_absolute_url(),
        )

        # Introduce a space into the reporter
        r = await self.async_client.post(
            reverse("citation-lookup-list", kwargs={"version": "v3"}),
            {"reporter": "f 2d", "volume": "56", "page": "9"},
        )
        self.assertEqual(r.status_code, HTTPStatus.OK)
        data = json.loads(r.content)
        self.assertEqual(len(data), 1)

        first_citation = data[0]
        self.assertEqual(first_citation["citation"], "56 f 2d 9")
        self.assertEqual(first_citation["status"], HTTPStatus.OK)

        normalized_citations = first_citation["normalized_citations"]
        self.assertEqual(len(normalized_citations), 1)
        self.assertEqual(normalized_citations[0], "56 F.2d 9")

        clusters = first_citation["clusters"]
        self.assertEqual(len(clusters), 1)
        self.assertEqual(
            clusters[0]["absolute_url"],
            self.opinion_cluster_2.get_absolute_url(),
        )

    async def test_can_handle_full_citation_within_text(
        self, cache_key_mock
    ) -> None:
        """Do we get redirected to the correct URL when we pass in a full
        citation?"""
        text_citation = (
            "Reference to Lissner v. Saad, 56 F.2d 9 11 (1st Cir. 2015)"
        )
        r = await self.async_client.post(
            reverse("citation-lookup-list", kwargs={"version": "v3"}),
            {"text": text_citation},
        )

        self.assertEqual(r.status_code, HTTPStatus.OK)
        data = json.loads(r.content)
        self.assertEqual(len(data), 1)

        first_citation = data[0]
        self.assertEqual(
            first_citation["citation"],
            "56 F.2d 9",
        )
        self.assertEqual(first_citation["status"], HTTPStatus.OK)
        self.assertEqual(first_citation["start_index"], 30)
        self.assertEqual(first_citation["end_index"], 39)

        clusters = first_citation["clusters"]
        self.assertEqual(len(clusters), 1)
        self.assertEqual(
            clusters[0]["absolute_url"],
            self.opinion_cluster_2.get_absolute_url(),
        )

    async def test_can_extract_all_citations_within_text(
        self, cache_key_mock
    ) -> None:
        la_rue_citation = await sync_to_async(
            CitationWithParentsFactory.create
        )(volume=139, reporter="U.S.", page="601", type=1)

        text_citation = (
            "the majority of the court was of opinion that the transfer of the "
            "Martin device to windmills for the purpose named in the patent "
            "involved invention within the cases of the Western Electric Co. v. "
            "La Rue, 139 U.S. 601; Crane v. Price, Webster's Pat. Cases, 393, "
            "and Potts v. Creager, 155 U.S. 597."
        )

        r = await self.async_client.post(
            reverse("citation-lookup-list", kwargs={"version": "v3"}),
            {"text": text_citation},
        )

        self.assertEqual(r.status_code, HTTPStatus.OK)
        data = json.loads(r.content)
        # the response should include two citations ("139 U.S. 601"
        # and "155 U.S. 597")
        self.assertEqual(len(data), 2)

        first_citation = data[0]
        self.assertEqual(first_citation["citation"], "139 U.S. 601")
        self.assertEqual(first_citation["status"], HTTPStatus.OK)
        self.assertEqual(first_citation["start_index"], 204)
        self.assertEqual(first_citation["end_index"], 216)

        clusters = first_citation["clusters"]
        self.assertEqual(len(clusters), 1)
        self.assertEqual(
            clusters[0]["absolute_url"], la_rue_citation.get_absolute_url()
        )

        second_citation = data[1]
        self.assertEqual(second_citation["citation"], "155 U.S. 597")
        self.assertEqual(second_citation["status"], HTTPStatus.NOT_FOUND)
        self.assertEqual(second_citation["start_index"], 283)
        self.assertEqual(second_citation["end_index"], 295)

        clusters = second_citation["clusters"]
        self.assertEqual(len(clusters), 0)

    @override_settings(MAX_CITATIONS_PER_REQUEST=10)
    async def test_can_look_up_max_citations_per_request(
        self, cache_key_mock
    ) -> None:
        ten_citations = "56 F.2d 9, " * 10
        text_citation = f"{ten_citations} 139 U.S. 601, 155 U.S. 597"
        r = await self.async_client.post(
            reverse("citation-lookup-list", kwargs={"version": "v3"}),
            {"text": text_citation},
        )

        self.assertEqual(r.status_code, HTTPStatus.OK)
        data = json.loads(r.content)
        self.assertEqual(len(data), 12)

        # This test limits citations to a maximum of 10 per request.
        # Citations exceeding this limit will still be included in the response
        # but will be marked with an error message and a status code of 429
        # (Too Many Requests).
        second_to_last_citation = data[-2]
        self.assertEqual(second_to_last_citation["citation"], "139 U.S. 601")
        self.assertEqual(
            second_to_last_citation["status"], HTTPStatus.TOO_MANY_REQUESTS
        )
        self.assertEqual(
            second_to_last_citation["error_message"],
            "Too many citations requested.",
        )

        last_citation = data[-1]
        self.assertEqual(last_citation["citation"], "155 U.S. 597")
        self.assertEqual(last_citation["status"], HTTPStatus.TOO_MANY_REQUESTS)
        self.assertEqual(
            last_citation["error_message"], "Too many citations requested."
        )

    @patch(
        "cl.api.utils.CitationCountRateThrottle.get_citations_rate",
        return_value="20/m",
    )
    async def test_can_throttle_user_when_querying_exact_rate_limit(
        self, get_rate_mock, throttle_logic_mock
    ) -> None:
        throttle_logic_mock.return_value = "citation_throttle_test"
        # Throttle users for 1 minute if they query for the exact number of
        # citations allowed by the rate limit.
        test_date = datetime(1970, 1, 1, 0, 0, tzinfo=timezone.utc)
        with time_machine.travel(test_date, tick=False) as traveler:
            ten_citations = "56 F.2d 9, " * 10
            r = await self.async_client.post(
                reverse("citation-lookup-list", kwargs={"version": "v3"}),
                {"text": ten_citations},
            )
            self.assertEqual(r.status_code, HTTPStatus.OK)
            data = json.loads(r.content)
            self.assertEqual(len(data), 10)

            # Ten more citations, This request should be allowed
            traveler.shift(timedelta(seconds=5))
            r = await self.async_client.post(
                reverse("citation-lookup-list", kwargs={"version": "v3"}),
                {"text": ten_citations},
            )
            self.assertEqual(r.status_code, HTTPStatus.OK)
            data = json.loads(r.content)
            self.assertEqual(len(data), 10)

            # This request must not be allowed.
            # User has reached the maximum number of citations allowed by the
            # rate limit. Access will be restored one minute after the first
            # request.
            traveler.shift(timedelta(seconds=10))
            r = await self.async_client.post(
                reverse("citation-lookup-list", kwargs={"version": "v3"}),
                {"text": ten_citations},
            )
            self.assertEqual(r.status_code, HTTPStatus.TOO_MANY_REQUESTS)
            data = json.loads(r.content)

            expected_time = test_date + timedelta(minutes=1)
            self.assertEqual(data["wait_until"], expected_time.isoformat())

    @patch(
        "cl.api.utils.CitationCountRateThrottle.get_citations_rate",
        return_value="20/m",
    )
    async def test_can_throttle_user_exceeding_citation_limit_by_small_number(
        self, get_rate_mock, throttle_logic_mock
    ) -> None:
        throttle_logic_mock.return_value = "citation_throttle_test"
        test_date = datetime(1970, 1, 1, 0, 1, tzinfo=timezone.utc)
        with time_machine.travel(test_date, tick=False) as traveler:
            fifteen_citations = "56 F.2d 9, " * 15
            r = await self.async_client.post(
                reverse("citation-lookup-list", kwargs={"version": "v3"}),
                {"text": fifteen_citations},
            )
            self.assertEqual(r.status_code, HTTPStatus.OK)
            data = json.loads(r.content)
            self.assertEqual(len(data), 15)

            # fifteen more citations, This request should be allowed but the user
            # will be throttle after making this request.
            traveler.shift(timedelta(seconds=5))
            r = await self.async_client.post(
                reverse("citation-lookup-list", kwargs={"version": "v3"}),
                {"text": fifteen_citations},
            )
            self.assertEqual(r.status_code, HTTPStatus.OK)
            data = json.loads(r.content)
            self.assertEqual(len(data), 15)

            # This request must be rate limited. User has exceeded the lookup
            # limit of 20 citations per minute with 30 citations. They must
            # wait for previous requests to expire to free up citations in
            # history. The first request(oldest one) added 15 citations to
            # the cache, once this request is expire the user should be allowed
            # to use the API again.
            traveler.shift(timedelta(seconds=5))
            r = await self.async_client.post(
                reverse("citation-lookup-list", kwargs={"version": "v3"}),
                {"text": fifteen_citations},
            )
            self.assertEqual(r.status_code, HTTPStatus.TOO_MANY_REQUESTS)
            data = json.loads(r.content)
            expected_time = test_date + timedelta(minutes=1)
            self.assertEqual(data["wait_until"], expected_time.isoformat())

        test_date = datetime(1970, 1, 1, 0, 2, tzinfo=timezone.utc)
        with time_machine.travel(test_date, tick=False) as traveler:
            fifteen_citations = "56 F.2d 9, " * 15
            r = await self.async_client.post(
                reverse("citation-lookup-list", kwargs={"version": "v3"}),
                {"text": fifteen_citations},
            )
            self.assertEqual(r.status_code, HTTPStatus.OK)
            data = json.loads(r.content)
            self.assertEqual(len(data), 15)

            # twenty more citations, ten seconds after the first one. This
            # request should be allowed but the user will be throttle after
            # making this request.
            traveler.shift(timedelta(seconds=15))
            twenty_citations = "56 F.2d 9, " * 20
            r = await self.async_client.post(
                reverse("citation-lookup-list", kwargs={"version": "v3"}),
                {"text": twenty_citations},
            )
            self.assertEqual(r.status_code, HTTPStatus.OK)
            data = json.loads(r.content)
            self.assertEqual(len(data), 20)

            # This request must be rate limited. User has exceeded the lookup
            # limit of 20 citations per minute with 35 citations. They must
            # wait for previous requests to expire to free up citations in
            # history. The first request(oldest one) added 15 citations to the
            # cache. However, even if this request expires, it will leave 20
            # citations in history. This means the user need to wait for the
            # second request to expire before making further requests.
            r = await self.async_client.post(
                reverse("citation-lookup-list", kwargs={"version": "v3"}),
                {"text": fifteen_citations},
            )
            self.assertEqual(r.status_code, HTTPStatus.TOO_MANY_REQUESTS)
            data = json.loads(r.content)
            expected_time = (
                test_date + timedelta(minutes=1) + timedelta(seconds=15)
            )
            self.assertEqual(data["wait_until"], expected_time.isoformat())

    @patch(
        "cl.api.utils.CitationCountRateThrottle.get_citations_rate",
        return_value="20/m",
    )
    async def test_can_throttle_user_exceeding_citation_limit_by_big_margin(
        self, get_rate_mock, throttle_logic_mock
    ) -> None:
        throttle_logic_mock.return_value = "citation_throttle_test"
        # throttle users that exceeds the max number of citations by a
        # significant margin.
        test_date = datetime(1970, 1, 1, 4, 0, tzinfo=timezone.utc)
        with time_machine.travel(test_date, tick=False):
            sixty_citations = "56 F.2d 9, " * 60
            r = await self.async_client.post(
                reverse("citation-lookup-list", kwargs={"version": "v3"}),
                {"text": sixty_citations},
            )

            self.assertEqual(r.status_code, HTTPStatus.OK)
            data = json.loads(r.content)
            self.assertEqual(len(data), 60)

            # This test only allows 20 citations per minute, but the last request
            # had 60. This request must be rate limited.
            ten_citations = "56 F.2d 9, " * 10
            r = await self.async_client.post(
                reverse("citation-lookup-list", kwargs={"version": "v3"}),
                {"text": ten_citations},
            )

            self.assertEqual(r.status_code, HTTPStatus.TOO_MANY_REQUESTS)
            data = json.loads(r.content)
            self.assertEqual(
                data["error_message"],
                "Too many requests (allowed rate: 20/m).",
            )
            # User throttled for 3 minutes because the request contained 3
            # times the allowed number of citations.
            expected_time = test_date + timedelta(minutes=3)
            self.assertEqual(data["wait_until"], expected_time.isoformat())


class UnmatchedCitationTest(TransactionTestCase):
    """Test UnmatchedCitation model and related logic"""

    # this will produce 4 citations: 3 FullCase and 1 Id
    plain_text = """
    petition. 62 Tex. Sup. Ct. J. 313 (Jan. 18, 2019). II. Appraisal and the
    TPPCA Although presented in... inference and resolving any doubts in the
    nonmovants favor. E.g., Frost Natl Bank v. Fernandez, 315 S.W.3d 494, 508
    (Tex. 2010) (citation omitted); Valence Operating Co. v. Dorsett,
    164 S.W.3d 656, 661 (Tex. 2005) (citation omitted). When both parties move
    for summary judgment on the same issue,... does not alter the fact that
    State Farm complied with the Insurance Code . . . . Id. Likewise, we hold
    in this case that State Farm's invocation'
    """
    eyecite_citations = get_citations(
        plain_text, tokenizer=HYPERSCAN_TOKENIZER
    )
    cluster = None
    opinion = None

    @classmethod
    def setUpClass(cls):
        cls.cluster = OpinionClusterFactoryWithChildrenAndParents()
        cls.opinion = cls.cluster.sub_opinions.first()
        UnmatchedCitation.objects.all().delete()

    def test_1st_creation(self) -> None:
        """Can we save unmatched citations?"""
        store_unmatched_citations(self.eyecite_citations, self.opinion)
        unmatched_citations = list(
            UnmatchedCitation.objects.filter(citing_opinion=self.opinion).all()
        )
        self.assertTrue(
            len(unmatched_citations) == 3,
            "Incorrect number of citations saved",
        )
        self.assertTrue(
            unmatched_citations[-1].court_id == "tex",
            "court_id was not saved",
        )
        self.assertTrue(
            unmatched_citations[0].year == 2019, "year was not saved"
        )

        # Test signal on matching Citation created
        unmatched_citation = UnmatchedCitation.objects.first()
        Citation.objects.create(
            cluster=self.cluster,
            reporter=unmatched_citation.reporter,
            volume=unmatched_citation.volume,
            page=unmatched_citation.page,
            type=unmatched_citation.type,
        )

        unmatched_citation.refresh_from_db()
        self.assertTrue(
            unmatched_citation.status == UnmatchedCitation.FOUND,
            "`update_unmatched_citation` was not executed on post_save signal",
        )

        # Simulate that only 1 citation was resolved
        citation_resolutions = {1: [self.eyecite_citations[0]]}

        should_resolve = UnmatchedCitation.objects.first()
        should_not_resolve = UnmatchedCitation.objects.last()
        should_not_resolve.status = UnmatchedCitation.FOUND
        should_not_resolve.save()

        found_count = UnmatchedCitation.objects.filter(
            status=UnmatchedCitation.FOUND
        ).count()
        self.assertTrue(
            found_count == 2,
            f"There should be 2 found UnmatchedCitations, there are {found_count}",
        )

        update_unmatched_citations_status(citation_resolutions, self.opinion)
        should_resolve.refresh_from_db()
        should_not_resolve.refresh_from_db()

        self.assertTrue(
            should_resolve.status == UnmatchedCitation.RESOLVED,
            f"UnmatchedCitation.status should be UnmatchedCitation.RESOLVED, is {should_resolve.status}",
        )
        self.assertTrue(
            should_not_resolve.status == UnmatchedCitation.FAILED,
            f"UnmatchedCitation.status should be UnmatchedCitation.FAILED is {should_not_resolve.status}",
        )<|MERGE_RESOLUTION|>--- conflicted
+++ resolved
@@ -606,8 +606,7 @@
             ),
         )
 
-<<<<<<< HEAD
-=======
+
         cls.citation6 = CitationWithParentsFactory.create(
             volume="114",
             reporter="F.3d",
@@ -684,7 +683,6 @@
             ),
         )
 
->>>>>>> 6872632f
         call_command(
             "cl_index_parent_and_child_docs",
             search_type=SEARCH_TYPES.OPINION,

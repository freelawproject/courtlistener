import logging
from http.client import ResponseNotReady

from django.db import transaction
from django.db.models import F
from django.db.models.query import QuerySet
from django.db.utils import OperationalError
from eyecite import get_citations
from eyecite.models import CitationBase
from eyecite.tokenizers import HyperscanTokenizer

from cl.celery_init import app
from cl.citations.annotate_citations import create_cited_html
from cl.citations.filter_parentheticals import (
    clean_parenthetical_text,
    is_parenthetical_descriptive,
)
from cl.citations.match_citations import (
    MULTIPLE_MATCHES_RESOURCE,
    NO_MATCH_RESOURCE,
    do_resolve_citations,
)
from cl.citations.parenthetical_utils import (
    create_parenthetical_groups,
    disconnect_parenthetical_group_signals,
    reconnect_parenthetical_group_signals,
)
from cl.citations.recap_citations import store_recap_citations
from cl.citations.score_parentheticals import parenthetical_score
from cl.citations.types import MatchedResourceType, SupportedCitationType
from cl.citations.unmatched_citations_utils import handle_unmatched_citations
from cl.citations.utils import (
    get_cited_clusters_ids_to_update,
    make_get_citations_kwargs,
)
from cl.search.documents import OpinionDocument
from cl.search.models import (
    Opinion,
    OpinionCluster,
    OpinionsCited,
    Parenthetical,
    RECAPDocument,
)
from cl.search.tasks import index_related_cites_fields, percolate_document

logger = logging.getLogger(__name__)

# This is the distance two reporter abbreviations can be from each other if
# they are considered parallel reporters. For example,
# "22 U.S. 44, 46 (13 Atl. 33)" would have a distance of 6.
PARALLEL_DISTANCE = 6
HYPERSCAN_TOKENIZER = HyperscanTokenizer(cache_dir=".hyperscan")


@app.task
def identify_parallel_citations(
    citations: list[SupportedCitationType],
) -> set[tuple[SupportedCitationType, ...]]:
    """Work through a list of citations and identify ones that are physically
    near each other in the document.

    Return a set of tuples. Each tuple represents a series of parallel
    citations. These will usually be length two, but not necessarily.
    """
    if len(citations) == 0:
        return set()
    citation_indexes = [c.index for c in citations]
    parallel_citation = [citations[0]]
    parallel_citations = set()
    for i, reporter_index in enumerate(citation_indexes[:-1]):
        if reporter_index + PARALLEL_DISTANCE > citation_indexes[i + 1]:
            # The present item is within a reasonable distance from the next
            # item. It's a parallel citation.
            parallel_citation.append(citations[i + 1])
        else:
            # Not close enough. Append what we've got and start a new list.
            if len(parallel_citation) > 1:
                if tuple(parallel_citation[::-1]) not in parallel_citations:
                    # If the reversed tuple isn't in the set already, add it.
                    # This makes sure a document with many references to the
                    # same case only gets counted once.
                    parallel_citations.add(tuple(parallel_citation))
            parallel_citation = [citations[i + 1]]

    # In case the last item had a citation.
    if len(parallel_citation) > 1:
        if tuple(parallel_citation[::-1]) not in parallel_citations:
            # Ensure the reversed tuple isn't in the set already (see above).
            parallel_citations.add(tuple(parallel_citation))
    return parallel_citations


@app.task(bind=True, max_retries=5, ignore_result=True)
def find_citations_and_parantheticals_for_recap_documents(
    self, doc_ids: list[int]
):
    """Find citations and authored parentheticals for search.RECAPDocument objects.

    :param doc_ids: An iterable of search.RECAPDocument PKs

    :return: None
    """
    documents: QuerySet[RECAPDocument, RECAPDocument] = (
        RECAPDocument.objects.filter(pk__in=doc_ids).filter(
            ocr_status__in=[
                RECAPDocument.OCR_UNNECESSARY,
                RECAPDocument.OCR_COMPLETE,
            ]
        )
    )

    for d in documents:
        try:
            store_recap_citations(d)
        except ResponseNotReady as e:
            # Threading problem in httplib.
            raise self.retry(exc=e, countdown=2)


@app.task(bind=True, max_retries=5, ignore_result=True)
def find_citations_and_parentheticals_for_opinion_by_pks(
    self,
    opinion_pks: list[int],
    disable_parenthetical_groups: bool = False,
    disable_citation_count_update: bool = False,
    percolate_opinion: bool = False,
) -> None:
    """Find citations and authored parentheticals for search.Opinion objects.

    :param opinion_pks: An iterable of search.Opinion PKs
    :param disable_parenthetical_groups: True if not ParentheticalGroup should
        be created; and their  post_save and post_delete signals should be
        disconnected; useful in batch jobs from the `find_citations` command
    :param disable_citation_count_update: if True,
        OpinionCluster.citation_count and related ElasticSearch fields will not
        be updated. Useful to prevent database overloading during bulk work
    :param percolate_opinion: Whether to percolate the related opinion document in
    order to trigger search alerts.
    :return: None
    """
    opinions: QuerySet[Opinion, Opinion] = Opinion.objects.filter(
        pk__in=opinion_pks
    )

    if disable_parenthetical_groups:
        disconnect_parenthetical_group_signals()

    update_citation_count = not disable_citation_count_update
    failed_ids: list[int] = []

    logger.info("Processing opinions: %s", opinion_pks)
    try:
        for index, opinion in enumerate(opinions):
            try:
                logger.info("Starting opinion: %s", opinion.id)
                store_opinion_citations_and_update_parentheticals(
<<<<<<< HEAD
                    opinion, update_citation_count, percolate_opinion
=======
                    opinion,
                    update_citation_count,
                    disable_parenthetical_groups,
>>>>>>> 14eb4b33
                )
            except ResponseNotReady as e:
                # Threading problem in httplib.
                logger.warning("ResponseNotReady error for: %s", opinion.id)
                raise self.retry(exc=e, countdown=2)
            except OperationalError as e:
                # Delay deadlocked tasks
                logger.warning(
                    "OperationalError processing opinion %s: %s",
                    opinion.id,
                    e,
                    exc_info=True,
                    extra={"opinion_id": opinion.id},
                )
                failed_ids.append(opinion.id)
            except Exception as e:
                # Send this opinion failure to sentry and continue onward
                logger.error(
                    "Opinion failed: '%s' with %s",
                    opinion.id,
                    str(e),
                    exc_info=True,
                )

                # do not retry the whole loop on an unknown exception
                remaining_ids = [o.id for o in opinions[index + 1 :]]
                if remaining_ids:
                    logger.warning(
                        "Retrying remaining opinions: %s", remaining_ids
                    )
                    raise self.retry(
                        exc=e,
                        countdown=2,
                        args=(
                            remaining_ids,
                            disable_parenthetical_groups,
                            disable_citation_count_update,
                        ),
                    )
    finally:
        if disable_parenthetical_groups:
            reconnect_parenthetical_group_signals()

    # Retry task with the opinions that failed due to OperationalError
    if failed_ids:
        logger.warning(
            "Retrying %d failed opinions due to OperationalError:",
            len(failed_ids),
        )
        raise self.retry(
            exc=OperationalError("Batch retry for failed opinion ids"),
            countdown=5,
            args=(
                failed_ids,
                disable_parenthetical_groups,
                disable_citation_count_update,
            ),
        )


def store_opinion_citations_and_update_parentheticals(
    opinion: Opinion,
    update_citation_count: bool = True,
<<<<<<< HEAD
    percolate_opinion: bool = False,
=======
    disable_parenthetical_groups: bool = False,
>>>>>>> 14eb4b33
) -> None:
    """
    Updates counts of citations to other opinions within a given court opinion,
    parenthetical info for the cited opinions, and stores unmatched citations

    :param opinion: A search.Opinion object
    :param update_citation_count: if False, do NOT update the DB or Elastic:
        - OpinionCluster.citation_count
        - `index_related_cites_fields` that updates OpinionDocument and
            OpinionClusterDocument
        this is useful to prevent database overloading during bulk work
<<<<<<< HEAD
    :param percolate_opinion: Whether to percolate the related opinion document in
    order to trigger search alerts.
=======
    :param disable_parenthetical_groups: Skip creating ParentheticalGroups
>>>>>>> 14eb4b33
    :return: None
    """
    segments = make_get_citations_kwargs(opinion)
    if not segments:
        logger.error(
            "Opinion has no content id: '%s'",
            opinion.id,
            extra=dict(
                opinion=opinion,
            ),
        )
        return

    cited_html_segments = []
    citation_resolutions: dict[
        MatchedResourceType, list[SupportedCitationType]
    ] = {}
    has_single_segment = True if len(segments) == 1 else False
    for kwarg_segment in segments:
        # Extract citations
        logger.debug("Extracting citations for opinion %s", opinion.pk)
        citations: list[CitationBase] = get_citations(
            tokenizer=HYPERSCAN_TOKENIZER,
            **kwarg_segment,
        )

        logger.debug("Resolving citations %s", opinion.pk)
        # Resolve all those different citation objects to Opinion objects,
        # using a variety of heuristics.
        citation_segment_resolutions: dict[
            MatchedResourceType, list[SupportedCitationType]
        ] = do_resolve_citations(citations, opinion)

        for (
            resource_type,
            citations_list,
        ) in citation_segment_resolutions.items():
            if resource_type not in citation_resolutions:
                citation_resolutions[resource_type] = []
            citation_resolutions[resource_type].extend(citations_list)

        logger.debug("Creating HTML with Citations %s", opinion.pk)

        # Generate the citing opinion's new HTML with inline citation links
        cited_html = create_cited_html(
            citation_segment_resolutions, kwarg_segment, has_single_segment
        )
        cited_html_segments.append(cited_html)

    created_html = "".join(cited_html_segments)
    if segments[0].get("plain_text", False) and not has_single_segment:
        # wrap plain text in a pre tag
        created_html = f'<pre class="inline">{created_html}</pre>'
    opinion.html_with_citations = created_html

    if not citation_resolutions:
        # there was nothing to annotate, just save the `html_with_citations`
        logger.debug("No annotations: Saving %s", opinion.pk)
        opinion.save()
        if percolate_opinion:
            percolate_document(OpinionDocument, opinion.pk, opinion)
        return

    # Put apart the unmatched citations and ambiguous citations
    unmatched_citations = citation_resolutions.pop(NO_MATCH_RESOURCE, [])
    ambiguous_matches = citation_resolutions.pop(MULTIPLE_MATCHES_RESOURCE, [])

    clusters_to_update_par_groups_for = set()
    parentheticals: list[Parenthetical] = []

    for _opinion, _citations in citation_resolutions.items():
        # Currently, eyecite has a bug where parallel citations are
        # detected individually. We avoid creating duplicate parentheticals
        # because of that by keeping track of what we've seen so far.
        parenthetical_texts = set()

        for c in _citations:
            if (
                (par_text := c.metadata.parenthetical)
                and par_text not in parenthetical_texts
                and is_parenthetical_descriptive(par_text)
            ):
                clusters_to_update_par_groups_for.add(_opinion.cluster_id)
                parenthetical_texts.add(par_text)
                clean = clean_parenthetical_text(par_text)
                parentheticals.append(
                    Parenthetical(
                        describing_opinion_id=opinion.pk,
                        described_opinion_id=_opinion.pk,
                        text=clean,
                        score=parenthetical_score(clean, opinion.cluster),
                    )
                )

    # need to update the citation_count of cited clusters
    cluster_ids_to_update: list[int] = []

    # Finally, commit these changes to the database in a single
    # transaction block.
    logger.debug("Begin transaction: %s", opinion.pk)
    with transaction.atomic():
        if update_citation_count:
            logger.debug(
                "Update citation count for %s",
                opinion.pk,
            )
            cluster_ids_to_update = get_cited_clusters_ids_to_update(
                citation_resolutions.keys(), opinion.pk
            )
            OpinionCluster.objects.filter(id__in=cluster_ids_to_update).update(
                citation_count=F("citation_count") + 1
            )

        handle_unmatched_citations(
            opinion,
            unmatched_citations + ambiguous_matches,
            citation_resolutions,
        )
        logger.debug("Recreate OpCited and Parens: %s", opinion.pk)

        # Nuke existing citations and parentheticals
        OpinionsCited.objects.filter(citing_opinion_id=opinion.pk).delete()
        Parenthetical.objects.filter(describing_opinion_id=opinion.pk).delete()

        # Create the new ones
        OpinionsCited.objects.bulk_create(
            [
                OpinionsCited(
                    citing_opinion_id=opinion.pk,
                    cited_opinion_id=_opinion.pk,
                    depth=len(_citations),
                )
                for _opinion, _citations in citation_resolutions.items()
                if opinion.cluster_id != _opinion.cluster_id
            ]
        )
        Parenthetical.objects.bulk_create(parentheticals)

        if disable_parenthetical_groups is False:
            # Update parenthetical groups for clusters that we have added
            # parentheticals for from this opinion
            logger.debug("Create parenthetical groups: %s", opinion.pk)
            for cluster_id in clusters_to_update_par_groups_for:
                create_parenthetical_groups(
                    OpinionCluster.objects.get(pk=cluster_id)
                )

        # Save all the changes to the citing opinion
        opinion.save()

    # Updates the ElasticSearch index
    # - OpinionClusterDocument.citeCount
    # - OpinionDocument.citeCount
    # - OpinionDocument.cites
    if update_citation_count:
        logger.debug("Index related cites: %s", opinion.pk)

        index_related_cites_fields.delay(
            OpinionsCited.__name__,
            opinion.pk,
            cluster_ids_to_update,
<<<<<<< HEAD
            percolate_opinion,
        )
=======
        )

    logger.debug("Finished %s", opinion.pk)
>>>>>>> 14eb4b33
<|MERGE_RESOLUTION|>--- conflicted
+++ resolved
@@ -154,13 +154,10 @@
             try:
                 logger.info("Starting opinion: %s", opinion.id)
                 store_opinion_citations_and_update_parentheticals(
-<<<<<<< HEAD
-                    opinion, update_citation_count, percolate_opinion
-=======
                     opinion,
                     update_citation_count,
                     disable_parenthetical_groups,
->>>>>>> 14eb4b33
+                    percolate_opinion
                 )
             except ResponseNotReady as e:
                 # Threading problem in httplib.
@@ -224,11 +221,8 @@
 def store_opinion_citations_and_update_parentheticals(
     opinion: Opinion,
     update_citation_count: bool = True,
-<<<<<<< HEAD
+    disable_parenthetical_groups: bool = False,
     percolate_opinion: bool = False,
-=======
-    disable_parenthetical_groups: bool = False,
->>>>>>> 14eb4b33
 ) -> None:
     """
     Updates counts of citations to other opinions within a given court opinion,
@@ -240,12 +234,9 @@
         - `index_related_cites_fields` that updates OpinionDocument and
             OpinionClusterDocument
         this is useful to prevent database overloading during bulk work
-<<<<<<< HEAD
+    :param disable_parenthetical_groups: Skip creating ParentheticalGroups
     :param percolate_opinion: Whether to percolate the related opinion document in
     order to trigger search alerts.
-=======
-    :param disable_parenthetical_groups: Skip creating ParentheticalGroups
->>>>>>> 14eb4b33
     :return: None
     """
     segments = make_get_citations_kwargs(opinion)
@@ -407,11 +398,7 @@
             OpinionsCited.__name__,
             opinion.pk,
             cluster_ids_to_update,
-<<<<<<< HEAD
             percolate_opinion,
         )
-=======
-        )
-
-    logger.debug("Finished %s", opinion.pk)
->>>>>>> 14eb4b33
+
+    logger.debug("Finished %s", opinion.pk)
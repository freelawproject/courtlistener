import logging
from http.client import ResponseNotReady

from django.conf import settings
from django.db import transaction
from django.db.models import F
from django.db.models.query import QuerySet
from django.db.utils import OperationalError
from eyecite import get_citations
from eyecite.models import CitationBase, FullCaseCitation
from eyecite.tokenizers import HyperscanTokenizer

from cl.celery_init import app
from cl.citations.annotate_citations import create_cited_html
from cl.citations.filter_parentheticals import (
    clean_parenthetical_text,
    is_parenthetical_descriptive,
)
from cl.citations.match_citations import (
    MULTIPLE_MATCHES_RESOURCE,
    NO_MATCH_RESOURCE,
    do_resolve_citations,
)
from cl.citations.models import UnmatchedCitation
from cl.citations.parenthetical_utils import (
    create_parenthetical_groups,
    disconnect_parenthetical_group_signals,
    reconnect_parenthetical_group_signals,
)
from cl.citations.recap_citations import store_recap_citations
from cl.citations.score_parentheticals import parenthetical_score
from cl.citations.types import MatchedResourceType, SupportedCitationType
from cl.citations.utils import make_get_citations_kwargs
from cl.search.models import (
    Opinion,
    OpinionCluster,
    OpinionsCited,
    Parenthetical,
    RECAPDocument,
)
from cl.search.tasks import index_related_cites_fields

logger = logging.getLogger(__name__)

# This is the distance two reporter abbreviations can be from each other if
# they are considered parallel reporters. For example,
# "22 U.S. 44, 46 (13 Atl. 33)" would have a distance of 6.
PARALLEL_DISTANCE = 6
HYPERSCAN_TOKENIZER = HyperscanTokenizer(cache_dir=".hyperscan")


@app.task
def identify_parallel_citations(
    citations: list[SupportedCitationType],
) -> set[tuple[SupportedCitationType, ...]]:
    """Work through a list of citations and identify ones that are physically
    near each other in the document.

    Return a set of tuples. Each tuple represents a series of parallel
    citations. These will usually be length two, but not necessarily.
    """
    if len(citations) == 0:
        return set()
    citation_indexes = [c.index for c in citations]
    parallel_citation = [citations[0]]
    parallel_citations = set()
    for i, reporter_index in enumerate(citation_indexes[:-1]):
        if reporter_index + PARALLEL_DISTANCE > citation_indexes[i + 1]:
            # The present item is within a reasonable distance from the next
            # item. It's a parallel citation.
            parallel_citation.append(citations[i + 1])
        else:
            # Not close enough. Append what we've got and start a new list.
            if len(parallel_citation) > 1:
                if tuple(parallel_citation[::-1]) not in parallel_citations:
                    # If the reversed tuple isn't in the set already, add it.
                    # This makes sure a document with many references to the
                    # same case only gets counted once.
                    parallel_citations.add(tuple(parallel_citation))
            parallel_citation = [citations[i + 1]]

    # In case the last item had a citation.
    if len(parallel_citation) > 1:
        if tuple(parallel_citation[::-1]) not in parallel_citations:
            # Ensure the reversed tuple isn't in the set already (see above).
            parallel_citations.add(tuple(parallel_citation))
    return parallel_citations


@app.task(bind=True, max_retries=5, ignore_result=True)
def find_citations_and_parantheticals_for_recap_documents(
    self, doc_ids: list[int]
):
    """Find citations and authored parentheticals for search.RECAPDocument objects.

    :param doc_ids: An iterable of search.RECAPDocument PKs

    :return: None
    """
    documents: QuerySet[RECAPDocument, RECAPDocument] = (
        RECAPDocument.objects.filter(pk__in=doc_ids).filter(
            ocr_status__in=[
                RECAPDocument.OCR_UNNECESSARY,
                RECAPDocument.OCR_COMPLETE,
            ]
        )
    )

    for d in documents:
        try:
            store_recap_citations(d)
        except ResponseNotReady as e:
            # Threading problem in httplib.
            raise self.retry(exc=e, countdown=2)


@app.task(bind=True, max_retries=5, ignore_result=True)
def find_citations_and_parentheticals_for_opinion_by_pks(
    self,
<<<<<<< HEAD
    opinion_pks: List[int],
    disconnect_pg_signals: bool = False,
=======
    opinion_pks: list[int],
>>>>>>> 1faf7c24
) -> None:
    """Find citations and authored parentheticals for search.Opinion objects.

    :param opinion_pks: An iterable of search.Opinion PKs
    :param disconnect_pg_signals: True if ParentheticalGroup post_save and
        post_delete signals should be disconnected; useful in batch jobs
        from the `find_citations` command

    :return: None
    """
    opinions: QuerySet[Opinion, Opinion] = Opinion.objects.filter(
        pk__in=opinion_pks
    )
    # delivery_info does not exist in test environment
    children_queue = (self.request.delivery_info or {}).get(
        "routing_key", settings.CELERY_ETL_TASK_QUEUE
    )

    if disconnect_pg_signals:
        disconnect_parenthetical_group_signals()
    try:
        for index, opinion in enumerate(opinions):
            try:
                store_opinion_citations_and_update_parentheticals(
                    opinion,
                    children_queue,
                )
            except ResponseNotReady as e:
                # Threading problem in httplib.
                raise self.retry(exc=e, countdown=2)
            except OperationalError:
                # delay deadlocked tasks, and continue regular process
                find_citations_and_parentheticals_for_opinion_by_pks.apply_async(
                    ([opinion.id], disconnect_pg_signals), countdown=60
                )
            except Exception as e:
                # do not retry the whole loop on an unknown exception
                end_index = min(len(opinions) - 1, index + 1)
                ids = [o.id for o in opinions[end_index:]]
                if ids:
                    raise self.retry(
                        exc=e,
                        countdown=60,
                        kwargs={
                            "opinion_pks": ids,
                            "disconnect_pg_signals": disconnect_pg_signals,
                        },
                    )
    finally:
        if disconnect_pg_signals:
            reconnect_parenthetical_group_signals()


def store_opinion_citations_and_update_parentheticals(
    opinion: Opinion,
    queue_for_children: str = settings.CELERY_ETL_TASK_QUEUE,
) -> None:
    """
    Updates counts of citations to other opinions within a given court opinion,
    parenthetical info for the cited opinions, and stores unmatched citations

    :param opinion: A search.Opinion object
    :param queue: celery queue to send the child tasks to
    :return: None
    """
    # Extract the citations from the opinion's text
    # If the source has marked up text, pass it so it can be used to find
    # ReferenceCitations. This is handled by `make_get_citations_kwargs`
    get_citations_kwargs = make_get_citations_kwargs(opinion)
    citations: list[CitationBase] = get_citations(
        tokenizer=HYPERSCAN_TOKENIZER,
        **get_citations_kwargs,
    )

    # Resolve all those different citation objects to Opinion objects,
    # using a variety of heuristics.
    citation_resolutions: dict[
        MatchedResourceType, list[SupportedCitationType]
    ] = do_resolve_citations(citations, opinion)

    # Generate the citing opinion's new HTML with inline citation links
    opinion.html_with_citations = create_cited_html(
        citation_resolutions, get_citations_kwargs
    )
    if not citation_resolutions:
        # there was nothing to annotate, just save the `html_with_citations`
        opinion.save()
        return

    # Put apart the unmatched citations
    unmatched_citations = citation_resolutions.pop(NO_MATCH_RESOURCE, [])

    # Delete citations with multiple matches
    ambiguous_matches = citation_resolutions.pop(MULTIPLE_MATCHES_RESOURCE, [])

    # Increase the citation count for the cluster of each matched opinion
    # if that cluster has not already been cited by this opinion. First,
    # calculate a list of the IDs of every opinion whose cluster will need
    # updating.

    currently_cited_opinions = opinion.opinions_cited.all().values_list(
        "pk", flat=True
    )

    opinion_ids_to_update = {
        o.pk
        for o in citation_resolutions.keys()
        if o.pk not in currently_cited_opinions
    }

    clusters_to_update_par_groups_for = set()
    parentheticals: list[Parenthetical] = []

    for _opinion, _citations in citation_resolutions.items():
        # Currently, eyecite has a bug where parallel citations are
        # detected individually. We avoid creating duplicate parentheticals
        # because of that by keeping track of what we've seen so far.
        parenthetical_texts = set()

        for c in _citations:
            if (
                (par_text := c.metadata.parenthetical)
                and par_text not in parenthetical_texts
                and is_parenthetical_descriptive(par_text)
            ):
                clusters_to_update_par_groups_for.add(_opinion.cluster_id)
                parenthetical_texts.add(par_text)
                clean = clean_parenthetical_text(par_text)
                parentheticals.append(
                    Parenthetical(
                        describing_opinion_id=opinion.pk,
                        described_opinion_id=_opinion.pk,
                        text=clean,
                        score=parenthetical_score(clean, opinion.cluster),
                    )
                )

    # If the opinion has been processed previously, we update it's
    # associated UnmatchedCitations.status. If not, we store them all
    update_unmatched_status = UnmatchedCitation.objects.filter(
        citing_opinion=opinion
    ).exists()

    # Finally, commit these changes to the database in a single
    # transcation block.
    with transaction.atomic():
        opinion_clusters_to_update = OpinionCluster.objects.filter(
            sub_opinions__pk__in=opinion_ids_to_update
        )
        opinion_clusters_to_update.update(
            citation_count=F("citation_count") + 1
        )

        if update_unmatched_status:
            update_unmatched_citations_status(citation_resolutions, opinion)
        elif unmatched_citations or ambiguous_matches:
            store_unmatched_citations(
                unmatched_citations, ambiguous_matches, opinion
            )

        # Nuke existing citations and parentheticals
        OpinionsCited.objects.filter(citing_opinion_id=opinion.pk).delete()
        Parenthetical.objects.filter(describing_opinion_id=opinion.pk).delete()

        # Create the new ones.
        OpinionsCited.objects.bulk_create(
            [
                OpinionsCited(
                    citing_opinion_id=opinion.pk,
                    cited_opinion_id=_opinion.pk,
                    depth=len(_citations),
                )
                for _opinion, _citations in citation_resolutions.items()
            ]
        )
        Parenthetical.objects.bulk_create(parentheticals)

        # Update parenthetical groups for clusters that we have added
        # parentheticals for from this opinion
        for cluster_id in clusters_to_update_par_groups_for:
            create_parenthetical_groups(
                OpinionCluster.objects.get(pk=cluster_id)
            )

        # Save all the changes to the citing opinion
        opinion.save()

    # Update changes in ES.
    cluster_ids_to_update = list(
        opinion_clusters_to_update.values_list("id", flat=True)
    )
    index_related_cites_fields.apply_async(
        args=(
            OpinionsCited.__name__,
            opinion.pk,
            cluster_ids_to_update,
        ),
        queue=queue_for_children,
    )


def update_unmatched_citations_status(
    citation_resolutions: dict[
        MatchedResourceType, list[SupportedCitationType]
    ],
    citing_opinion: Opinion,
) -> None:
    """Check if previously unmatched citations have been resolved and
    updates UnmatchedCitation.status accordingly

    We assume no new UnmatchedCitations will be created after the first run

    :param citation_resolutions: dict whose values are resolved citations
    :param citing_opinion: the opinion
    :return None:
    """
    resolved_citations = {
        c.matched_text() for v in citation_resolutions.values() for c in v
    }

    # try to update the status of FOUND and FAILED_* UnmatchedCitations
    found_citations = UnmatchedCitation.objects.filter(
        citing_opinion=citing_opinion
    ).exclude(
        status__in=[UnmatchedCitation.UNMATCHED, UnmatchedCitation.RESOLVED]
    )
    for found in found_citations:
        if found.citation_string in resolved_citations:
            found.status = UnmatchedCitation.RESOLVED
        else:
            if found.status in [
                UnmatchedCitation.FAILED,
                UnmatchedCitation.FAILED_AMBIGUOUS,
            ]:
                continue
            found.status = UnmatchedCitation.FAILED
        found.save()


def store_unmatched_citations(
    unmatched_citations: list[CitationBase],
    ambiguous_matches: list[CitationBase],
    opinion: Opinion,
) -> None:
    """Bulk create UnmatchedCitation instances cited by an opinion

    Only FullCaseCitations provide useful information for resolution
    updates. Other types are discarded

    :param unmatched_citations: citations with 0 matches
    :param ambiguous_matches: citations with more than 1 match
    :param opinion: the citing opinion
    :return None:
    """
    unmatched_citations_to_store = []
    seen_citations = set()
    citations_to_this_cluster = [
        str(c) for c in opinion.cluster.citations.all()
    ]

    for index, unmatched_citation in enumerate(
        unmatched_citations + ambiguous_matches, 1
    ):
        has_multiple_matches = index > len(unmatched_citations)

        if not isinstance(unmatched_citation, FullCaseCitation):
            continue

        # handle bugs in eyecite that make it return FullCitations with null
        # values in required fields
        groups = unmatched_citation.groups
        if (
            not groups.get("reporter")
            or not groups.get("volume")
            or not groups.get("page")
        ):
            logger.error(
                "Unexpected null value in FullCaseCitation %s",
                unmatched_citation,
            )
            continue
        if not groups.get("volume").isdigit():
            logger.error(
                "Unexpected non-integer volume value in FullCaseCitation %s",
                unmatched_citation,
            )
            continue

        # This would raise a DataError, we have seen cases from bad OCR or
        # citation lookalikes. See #5191
        if int(groups["volume"]) >= 32_767:
            continue

        citation_object = UnmatchedCitation.create_from_eyecite(
            unmatched_citation, opinion, has_multiple_matches
        )

        # use to prevent Integrity error from duplicates
        citation_str = str(citation_object)
        if citation_str in seen_citations:
            continue
        seen_citations.add(citation_str)

        # avoid storing self citations as unmatched; the self citation will
        # usually be found at the beginning of the opinion's text
        # Note that both Citation.__str__ and UnmatchedCitation.__str__ use
        # the standardized volume, reporter and page values, so they are
        # comparable
        if citation_str in citations_to_this_cluster:
            continue

        unmatched_citations_to_store.append(citation_object)

    if unmatched_citations_to_store:
        UnmatchedCitation.objects.bulk_create(unmatched_citations_to_store)<|MERGE_RESOLUTION|>--- conflicted
+++ resolved
@@ -117,12 +117,8 @@
 @app.task(bind=True, max_retries=5, ignore_result=True)
 def find_citations_and_parentheticals_for_opinion_by_pks(
     self,
-<<<<<<< HEAD
-    opinion_pks: List[int],
+    opinion_pks: list[int],
     disconnect_pg_signals: bool = False,
-=======
-    opinion_pks: list[int],
->>>>>>> 1faf7c24
 ) -> None:
     """Find citations and authored parentheticals for search.Opinion objects.
 

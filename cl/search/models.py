import logging
import re
from datetime import datetime
from typing import TypeVar

import nh3
import pghistory
import pytz
from asgiref.sync import sync_to_async
from celery.canvas import chain
from django.contrib.contenttypes.fields import GenericRelation
from django.contrib.postgres.indexes import HashIndex
from django.core.exceptions import ValidationError
from django.db import IntegrityError, models, transaction
from django.db.models import (
    Case,
    CharField,
    F,
    Prefetch,
    Q,
    QuerySet,
    Value,
    When,
)
from django.db.models.aggregates import Count, Sum
from django.db.models.functions import MD5, Coalesce, NullIf
from django.urls import reverse
from django.utils import timezone
from django.utils.encoding import force_str
from django.utils.functional import cached_property
from django.utils.text import slugify
from eyecite import get_citations
from eyecite.tokenizers import HyperscanTokenizer
from localflavor.us.models import USPostalCodeField, USZipCodeField
from localflavor.us.us_states import OBSOLETE_STATES, USPS_CHOICES
from model_utils import FieldTracker

from cl.citations.utils import get_citation_depth_between_clusters
from cl.custom_filters.templatetags.text_filters import best_case_name
from cl.lib import fields
from cl.lib.model_helpers import (
    CSVExportMixin,
    linkify_orig_docket_number,
    make_docket_number_core,
    make_pdf_path,
    make_recap_path,
    make_scotus_docket_number_core,
    make_upload_path,
)
from cl.lib.models import AbstractDateTimeModel, AbstractPDF, s3_warning_note
from cl.lib.storage import IncrementingAWSMediaStorage
from cl.lib.string_utils import get_token_count_from_string, trunc
from cl.search.docket_sources import DocketSources
from cl.users.models import User

HYPERSCAN_TOKENIZER = HyperscanTokenizer(cache_dir=".hyperscan")

logger = logging.getLogger(__name__)


class PRECEDENTIAL_STATUS:
    PUBLISHED = "Published"
    UNPUBLISHED = "Unpublished"
    ERRATA = "Errata"
    SEPARATE = "Separate"
    IN_CHAMBERS = "In-chambers"
    RELATING_TO = "Relating-to"
    UNKNOWN = "Unknown"

    NAMES = (
        (PUBLISHED, "Precedential"),
        (UNPUBLISHED, "Non-Precedential"),
        (ERRATA, "Errata"),
        (SEPARATE, "Separate Opinion"),
        (IN_CHAMBERS, "In-chambers"),
        (RELATING_TO, "Relating-to orders"),
        (UNKNOWN, "Unknown Status"),
    )

    @classmethod
    def get_status_value(cls, name):
        reverse_names = {value: key for key, value in cls.NAMES}
        return reverse_names.get(name)

    @classmethod
    def get_status_value_reverse(cls, name):
        reverse_names = {key: value for key, value in cls.NAMES}
        return reverse_names.get(name)


class SOURCES:
    COURT_WEBSITE = "C"
    PUBLIC_RESOURCE = "R"
    COURT_M_RESOURCE = "CR"
    LAWBOX = "L"
    LAWBOX_M_COURT = "LC"
    LAWBOX_M_RESOURCE = "LR"
    LAWBOX_M_COURT_RESOURCE = "LCR"
    MANUAL_INPUT = "M"
    INTERNET_ARCHIVE = "A"
    BRAD_HEATH_ARCHIVE = "H"
    COLUMBIA_ARCHIVE = "Z"
    HARVARD_CASELAW = "U"
    COURT_M_HARVARD = "CU"
    DIRECT_COURT_INPUT = "D"
    ANON_2020 = "Q"
    ANON_2020_M_HARVARD = "QU"
    COURT_M_RESOURCE_M_HARVARD = "CRU"
    DIRECT_COURT_INPUT_M_HARVARD = "DU"
    LAWBOX_M_HARVARD = "LU"
    LAWBOX_M_COURT_M_HARVARD = "LCU"
    LAWBOX_M_RESOURCE_M_HARVARD = "LRU"
    LAWBOX_M_COURT_RESOURCE_M_HARVARD = "LCRU"
    MANUAL_INPUT_M_HARVARD = "MU"
    PUBLIC_RESOURCE_M_HARVARD = "RU"
    COLUMBIA_M_INTERNET_ARCHIVE = "ZA"
    COLUMBIA_M_DIRECT_COURT_INPUT = "ZD"
    COLUMBIA_M_COURT = "ZC"
    COLUMBIA_M_BRAD_HEATH_ARCHIVE = "ZH"
    COLUMBIA_M_LAWBOX_COURT = "ZLC"
    COLUMBIA_M_LAWBOX_RESOURCE = "ZLR"
    COLUMBIA_M_LAWBOX_COURT_RESOURCE = "ZLCR"
    COLUMBIA_M_RESOURCE = "ZR"
    COLUMBIA_M_COURT_RESOURCE = "ZCR"
    COLUMBIA_M_LAWBOX = "ZL"
    COLUMBIA_M_MANUAL = "ZM"
    COLUMBIA_M_ANON_2020 = "ZQ"
    COLUMBIA_ARCHIVE_M_HARVARD = "ZU"
    COLUMBIA_M_LAWBOX_M_HARVARD = "ZLU"
    COLUMBIA_M_DIRECT_COURT_INPUT_M_HARVARD = "ZDU"
    COLUMBIA_M_LAWBOX_M_RESOURCE_M_HARVARD = "ZLRU"
    COLUMBIA_M_LAWBOX_M_COURT_RESOURCE_M_HARVARD = "ZLCRU"
    COLUMBIA_M_COURT_M_HARVARD = "ZCU"
    COLUMBIA_M_MANUAL_INPUT_M_HARVARD = "ZMU"
    COLUMBIA_M_PUBLIC_RESOURCE_M_HARVARD = "ZRU"
    COLUMBIA_M_LAWBOX_M_COURT_M_HARVARD = "ZLCU"
    RECAP = "G"
    NAMES = (
        (COURT_WEBSITE, "court website"),
        (PUBLIC_RESOURCE, "public.resource.org"),
        (COURT_M_RESOURCE, "court website merged with resource.org"),
        (LAWBOX, "lawbox"),
        (LAWBOX_M_COURT, "lawbox merged with court"),
        (LAWBOX_M_RESOURCE, "lawbox merged with resource.org"),
        (LAWBOX_M_COURT_RESOURCE, "lawbox merged with court and resource.org"),
        (MANUAL_INPUT, "manual input"),
        (INTERNET_ARCHIVE, "internet archive"),
        (BRAD_HEATH_ARCHIVE, "brad heath archive"),
        (COLUMBIA_ARCHIVE, "columbia archive"),
        (COLUMBIA_M_INTERNET_ARCHIVE, "columbia merged with internet archive"),
        (
            COLUMBIA_M_DIRECT_COURT_INPUT,
            "columbia merged with direct court input",
        ),
        (COLUMBIA_M_COURT, "columbia merged with court"),
        (
            COLUMBIA_M_BRAD_HEATH_ARCHIVE,
            "columbia merged with brad heath archive",
        ),
        (COLUMBIA_M_LAWBOX_COURT, "columbia merged with lawbox and court"),
        (
            COLUMBIA_M_LAWBOX_RESOURCE,
            "columbia merged with lawbox and resource.org",
        ),
        (
            COLUMBIA_M_LAWBOX_COURT_RESOURCE,
            "columbia merged with lawbox, court, and resource.org",
        ),
        (COLUMBIA_M_RESOURCE, "columbia merged with resource.org"),
        (
            COLUMBIA_M_COURT_RESOURCE,
            "columbia merged with court and resource.org",
        ),
        (COLUMBIA_M_LAWBOX, "columbia merged with lawbox"),
        (COLUMBIA_M_MANUAL, "columbia merged with manual input"),
        (COLUMBIA_M_ANON_2020, "columbia merged with 2020 anonymous database"),
        (
            HARVARD_CASELAW,
            "Harvard, Library Innovation Lab Case Law Access Project",
        ),
        (COURT_M_HARVARD, "court website merged with Harvard"),
        (DIRECT_COURT_INPUT, "direct court input"),
        (ANON_2020, "2020 anonymous database"),
        (ANON_2020_M_HARVARD, "2020 anonymous database merged with Harvard"),
        (COURT_M_HARVARD, "court website merged with Harvard"),
        (
            COURT_M_RESOURCE_M_HARVARD,
            "court website merged with public.resource.org and Harvard",
        ),
        (
            DIRECT_COURT_INPUT_M_HARVARD,
            "direct court input merged with Harvard",
        ),
        (LAWBOX_M_HARVARD, "lawbox merged with Harvard"),
        (
            LAWBOX_M_COURT_M_HARVARD,
            "Lawbox merged with court website and Harvard",
        ),
        (
            LAWBOX_M_RESOURCE_M_HARVARD,
            "Lawbox merged with public.resource.org and with Harvard",
        ),
        (MANUAL_INPUT_M_HARVARD, "Manual input merged with Harvard"),
        (PUBLIC_RESOURCE_M_HARVARD, "public.resource.org merged with Harvard"),
        (COLUMBIA_ARCHIVE_M_HARVARD, "columbia archive merged with Harvard"),
        (
            COLUMBIA_M_LAWBOX_M_HARVARD,
            "columbia archive merged with Lawbox and Harvard",
        ),
        (
            COLUMBIA_M_DIRECT_COURT_INPUT_M_HARVARD,
            "columbia archive merged with direct court input and Harvard",
        ),
        (
            COLUMBIA_M_LAWBOX_M_RESOURCE_M_HARVARD,
            "columbia archive merged with lawbox, public.resource.org and Harvard",
        ),
        (
            COLUMBIA_M_LAWBOX_M_COURT_RESOURCE_M_HARVARD,
            "columbia archive merged with lawbox, court website, public.resource.org and Harvard",
        ),
        (
            COLUMBIA_M_COURT_M_HARVARD,
            "columbia archive merged with court website and Harvard",
        ),
        (
            COLUMBIA_M_MANUAL_INPUT_M_HARVARD,
            "columbia archive merged with manual input and Harvard",
        ),
        (
            COLUMBIA_M_PUBLIC_RESOURCE_M_HARVARD,
            "columbia archive merged with public.resource.org and Harvard",
        ),
        (
            COLUMBIA_M_LAWBOX_M_COURT_M_HARVARD,
            "columbia archive merged with lawbox, court website and Harvard",
        ),
        (
            RECAP,
            "recap",
        ),
    )

    # use a frozenset since the order of characters is arbitrary
    parts_to_source_mapper = {frozenset(name[0]): name[0] for name in NAMES}

    @classmethod
    def merge_sources(cls, source1: str, source2: str) -> str:
        """Merge source values

        Use this to merge sources when merging clusters

        :param source1: a source
        :param source2: other source
        :return: a source which merges the input sources
        """
        if source1 in source2:
            return source2
        if source2 in source1:
            return source1

        unique_parts = frozenset(source1 + source2)
        if cls.parts_to_source_mapper.get(unique_parts):
            return cls.parts_to_source_mapper.get(unique_parts)

        # Unexpected case
        if len(source1) > len(source2):
            return source1
        return source2


@pghistory.track()
class OriginatingCourtInformation(AbstractDateTimeModel):
    """Lower court metadata to associate with appellate cases.

    For example, if you appeal from a district court to a circuit court, the
    district court information would be in here. You may wonder, "Why do we
    duplicate this information?" Well:

        1. We don't want to update the lower court case based on information
           we learn in the upper court. Say they have a conflict? Which do we
           trust?

        2. We may have the docket from the upper court without ever getting
           docket information for the lower court. If that happens, would we
           create a docket for the lower court using only the info in the
           upper court. That seems bad.

    The other thought you might have is, "Why not just associate this directly
    with the docket object —-- why do we have a 1to1 join between them?" This
    was a difficult data modelling decision. There are a few answers:

        1. Most cases in the RECAP Archive are not appellate cases. For those
           cases, the extra fields for this information would just pollute the
           Docket namespace.

        2. In general, we prefer to have Docket.originating_court_data.field
           than, Docket.ogc_field.
    """

    docket_number = models.TextField(
        help_text="The docket number in the lower court.", blank=True
    )
    assigned_to = models.ForeignKey(
        "people_db.Person",
        help_text="The judge the case was assigned to.",
        related_name="original_court_info",
        on_delete=models.RESTRICT,
        null=True,
        blank=True,
    )
    assigned_to_str = models.TextField(
        help_text="The judge that the case was assigned to, as a string.",
        blank=True,
    )
    ordering_judge = models.ForeignKey(
        "people_db.Person",
        related_name="+",
        help_text="The judge that issued the final order in the case.",
        on_delete=models.RESTRICT,
        null=True,
        blank=True,
    )
    ordering_judge_str = models.TextField(
        help_text=(
            "The judge that issued the final order in the case, as a string."
        ),
        blank=True,
    )
    court_reporter = models.TextField(
        help_text="The court reporter responsible for the case.", blank=True
    )
    date_disposed = models.DateField(
        help_text="The date the case was disposed at the lower court.",
        blank=True,
        null=True,
    )
    date_filed = models.DateField(
        help_text="The date the case was filed in the lower court.",
        blank=True,
        null=True,
    )
    date_judgment = models.DateField(
        help_text="The date of the order or judgment in the lower court.",
        blank=True,
        null=True,
    )
    date_judgment_eod = models.DateField(
        help_text=(
            "The date the judgment was Entered On the Docket at the "
            "lower court."
        ),
        blank=True,
        null=True,
    )
    date_filed_noa = models.DateField(
        help_text="The date the notice of appeal was filed for the case.",
        blank=True,
        null=True,
    )
    date_received_coa = models.DateField(
        help_text="The date the case was received at the court of appeals.",
        blank=True,
        null=True,
    )

    @property
    def administrative_link(self):
        return linkify_orig_docket_number(
            self.docket.appeal_from_str, self.docket_number
        )

    def get_absolute_url(self) -> str:
        return self.docket.get_absolute_url()

    class Meta:
        verbose_name_plural = "Originating Court Information"


@pghistory.track(
    pghistory.UpdateEvent(
        condition=pghistory.AnyChange(exclude_auto=True), row=pghistory.Old
    ),
    pghistory.DeleteEvent(),
    exclude=["view_count"],
)
class Docket(AbstractDateTimeModel, DocketSources):
    """A class to sit above OpinionClusters, Audio files, and Docket Entries,
    and link them together.
    """

    source = models.SmallIntegerField(
        help_text="contains the source of the Docket.",
        choices=DocketSources.SOURCE_CHOICES,
    )
    court = models.ForeignKey(
        "Court",
        help_text="The court where the docket was filed",
        on_delete=models.RESTRICT,
        db_index=True,
        related_name="dockets",
    )
    appeal_from = models.ForeignKey(
        "Court",
        help_text=(
            "In appellate cases, this is the lower court or "
            "administrative body where this case was originally heard. "
            "This field is frequently blank due to it not being "
            "populated historically or due to our inability to "
            "normalize the value in appeal_from_str."
        ),
        related_name="+",
        on_delete=models.RESTRICT,
        blank=True,
        null=True,
    )
    parent_docket = models.ForeignKey(
        "self",
        help_text="In criminal cases (and some magistrate) PACER creates "
        "a parent docket and one or more child dockets. Child dockets "
        "contain docket information for each individual defendant "
        "while parent dockets are a superset of all docket entries.",
        on_delete=models.SET_NULL,
        blank=True,
        null=True,
        related_name="child_dockets",
    )
    appeal_from_str = models.TextField(
        help_text=(
            "In appellate cases, this is the lower court or "
            "administrative body where this case was originally heard. "
            "This field is frequently blank due to it not being "
            "populated historically. This field may have values when "
            "the appeal_from field does not. That can happen if we are "
            "unable to normalize the value in this field."
        ),
        blank=True,
    )
    originating_court_information = models.OneToOneField(
        OriginatingCourtInformation,
        help_text="Lower court information for appellate dockets",
        related_name="docket",
        on_delete=models.SET_NULL,
        blank=True,
        null=True,
    )
    idb_data = models.OneToOneField(
        "recap.FjcIntegratedDatabase",
        help_text=(
            "Data from the FJC Integrated Database associated with this case."
        ),
        related_name="docket",
        on_delete=models.SET_NULL,
        blank=True,
        null=True,
    )
    tags = models.ManyToManyField(
        "search.Tag",
        help_text="The tags associated with the docket.",
        related_name="dockets",
        blank=True,
    )
    html_documents = GenericRelation(
        "recap.PacerHtmlFiles",
        help_text="Original HTML files collected from PACER.",
        related_query_name="dockets",
        null=True,
        blank=True,
    )
    assigned_to = models.ForeignKey(
        "people_db.Person",
        related_name="assigning",
        help_text="The judge the case was assigned to.",
        on_delete=models.RESTRICT,
        null=True,
        blank=True,
    )
    assigned_to_str = models.TextField(
        help_text="The judge that the case was assigned to, as a string.",
        blank=True,
    )
    referred_to = models.ForeignKey(
        "people_db.Person",
        related_name="referring",
        help_text="The judge to whom the 'assigned_to' judge is delegated.",
        on_delete=models.RESTRICT,
        null=True,
        blank=True,
    )
    referred_to_str = models.TextField(
        help_text="The judge that the case was referred to, as a string.",
        blank=True,
    )
    panel = models.ManyToManyField(
        "people_db.Person",
        help_text=(
            "The empaneled judges for the case. Currently an unused "
            "field but planned to be used in conjunction with the "
            "panel_str field."
        ),
        related_name="empanelled_dockets",
        blank=True,
    )
    panel_str = models.TextField(
        help_text=(
            "The initials of the judges on the panel that heard this "
            "case. This field is similar to the 'judges' field on "
            "the cluster, but contains initials instead of full judge "
            "names, and applies to the case on the whole instead of "
            "only to a specific decision."
        ),
        blank=True,
    )
    parties = models.ManyToManyField(
        "people_db.Party",
        help_text="The parties involved in the docket",
        related_name="dockets",
        through="people_db.PartyType",
        blank=True,
    )
    date_last_index = models.DateTimeField(
        help_text="The last moment that the item was indexed in Solr.",
        null=True,
        blank=True,
    )
    date_cert_granted = models.DateField(
        help_text="date cert was granted for this case, if applicable",
        blank=True,
        null=True,
    )
    date_cert_denied = models.DateField(
        help_text="the date cert was denied for this case, if applicable",
        blank=True,
        null=True,
    )
    date_argued = models.DateField(
        help_text="the date the case was argued",
        blank=True,
        null=True,
    )
    date_reargued = models.DateField(
        help_text="the date the case was reargued",
        blank=True,
        null=True,
    )
    date_reargument_denied = models.DateField(
        help_text="the date the reargument was denied",
        blank=True,
        null=True,
    )
    date_filed = models.DateField(
        help_text="The date the case was filed.", blank=True, null=True
    )
    date_terminated = models.DateField(
        help_text="The date the case was terminated.", blank=True, null=True
    )
    date_last_filing = models.DateField(
        help_text=(
            "The date the case was last updated in the docket, as shown "
            "in PACER's Docket History report or iquery page."
        ),
        blank=True,
        null=True,
    )
    case_name_short = models.TextField(
        help_text="The abridged name of the case, often a single word, e.g. "
        "'Marsh'",
        blank=True,
    )
    case_name = models.TextField(
        help_text="The standard name of the case", blank=True
    )
    case_name_full = models.TextField(
        help_text="The full name of the case", blank=True
    )
    slug = models.SlugField(
        help_text="URL that the document should map to (the slug)",
        max_length=75,
        db_index=False,
        blank=True,
    )
    docket_number = models.TextField(  # nosemgrep
        help_text="The docket numbers of a case, can be consolidated and "
        "quite long. In some instances they are too long to be "
        "indexed by postgres and we store the full docket in "
        "the correction field on the Opinion Cluster.",
        blank=True,
        null=True,
    )
    docket_number_core = models.CharField(
        help_text=(
            "For federal district court dockets, this is the most "
            "distilled docket number available. In this field, the "
            "docket number is stripped down to only the year and serial "
            "digits, eliminating the office at the beginning, letters "
            "in the middle, and the judge at the end. Thus, a docket "
            "number like 2:07-cv-34911-MJL becomes simply 0734911. This "
            "is the format that is provided by the IDB and is useful "
            "for de-duplication types of activities which otherwise get "
            "messy. We use a char field here to preserve leading zeros."
        ),
        # PACER doesn't do consolidated case numbers, so this can be small.
        max_length=20,
        blank=True,
        db_index=True,
    )
    docket_number_raw = models.CharField(
        help_text=(
            "The raw docket number value as found on the source,"
            "with no cleaning or transformations applied"
        ),
        blank=True,
        default="",
    )
    federal_dn_office_code = models.CharField(
        help_text="A one digit statistical code (either alphabetic or numeric) "
        "of the office within the federal district. In this "
        "example, 2:07-cv-34911-MJL, the 2 preceding "
        "the : is the office code.",
        max_length=3,
        blank=True,
    )
    federal_dn_case_type = models.CharField(
        help_text="Case type, e.g., civil (cv), magistrate (mj), criminal (cr), "
        "petty offense (po), and miscellaneous (mc). These codes "
        "can be upper case or lower case, and may vary in number of "
        "characters.",
        max_length=6,
        blank=True,
    )
    federal_dn_judge_initials_assigned = models.CharField(
        help_text="A typically three-letter upper cased abbreviation "
        "of the judge's initials. In the example 2:07-cv-34911-MJL, "
        "MJL is the judge's initials. Judge initials change if a "
        "new judge takes over a case.",
        max_length=5,
        blank=True,
    )
    federal_dn_judge_initials_referred = models.CharField(
        help_text="A typically three-letter upper cased abbreviation "
        "of the judge's initials. In the example 2:07-cv-34911-MJL-GOG, "
        "GOG is the magistrate judge initials.",
        max_length=5,
        blank=True,
    )
    federal_defendant_number = models.SmallIntegerField(
        help_text="A unique number assigned to each defendant in a case, "
        "typically found in pacer criminal cases as a -1, -2 after "
        "the judge initials. Example: 1:14-cr-10363-RGS-1.",
        null=True,
        blank=True,
    )
    # Nullable for unique constraint requirements.
    pacer_case_id = fields.CharNullField(
        help_text="The case ID provided by PACER.",
        max_length=100,
        blank=True,
        null=True,
        db_index=True,
    )
    cause = models.CharField(
        help_text="The cause for the case.",
        max_length=2000,  # Was 200, 500, 1000
        blank=True,
    )
    nature_of_suit = models.CharField(
        help_text="The nature of suit code from PACER.",
        max_length=1000,  # Was 100, 500
        blank=True,
    )
    jury_demand = models.CharField(
        help_text="The compensation demand.", max_length=500, blank=True
    )
    jurisdiction_type = models.CharField(
        help_text=(
            "Stands for jurisdiction in RECAP XML docket. For example, "
            "'Diversity', 'U.S. Government Defendant'."
        ),
        max_length=100,
        blank=True,
    )
    appellate_fee_status = models.TextField(
        help_text=(
            "The status of the fee in the appellate court. Can be used "
            "as a hint as to whether the government is the appellant "
            "(in which case the fee is waived)."
        ),
        blank=True,
    )
    appellate_case_type_information = models.TextField(
        help_text=(
            "Information about a case from the appellate docket in "
            "PACER. For example, 'civil, private, bankruptcy'."
        ),
        blank=True,
    )
    mdl_status = models.CharField(
        help_text="The MDL status of a case before the Judicial Panel for "
        "Multidistrict Litigation",
        max_length=100,
        blank=True,
    )
    filepath_local = models.FileField(
        help_text="Path to RECAP's Docket XML page as provided by the "
        "original RECAP architecture. These fields are for backup purposes "
        f"only. {s3_warning_note}",
        upload_to=make_recap_path,
        storage=IncrementingAWSMediaStorage(),
        max_length=1000,
        blank=True,
    )
    filepath_ia = models.CharField(
        help_text="Path to the Docket XML page in The Internet Archive",
        max_length=1000,
        blank=True,
    )
    filepath_ia_json = models.CharField(
        help_text="Path to the docket JSON page in the Internet Archive",
        max_length=1000,
        blank=True,
    )
    ia_upload_failure_count = models.SmallIntegerField(
        help_text="Number of times the upload to the Internet Archive failed.",
        null=True,
        blank=True,
    )
    ia_needs_upload = models.BooleanField(
        help_text=(
            "Does this item need to be uploaded to the Internet "
            "Archive? I.e., has it changed? This field is important "
            "because it keeps track of the status of all the related "
            "objects to the docket. For example, if a related docket "
            "entry changes, we need to upload the item to IA, but we "
            "can't easily check that."
        ),
        blank=True,
        null=True,
    )
    ia_date_first_change = models.DateTimeField(
        help_text=(
            "The moment when this item first changed and was marked as "
            "needing an upload. Used for determining when to upload an "
            "item."
        ),
        null=True,
        blank=True,
    )
    view_count = models.IntegerField(
        help_text="The number of times the docket has been seen.", default=0
    )
    date_blocked = models.DateField(
        help_text=(
            "The date that this opinion was blocked from indexing by "
            "search engines"
        ),
        blank=True,
        null=True,
        db_index=True,
    )
    blocked = models.BooleanField(
        help_text=(
            "Whether a document should be blocked from indexing by "
            "search engines"
        ),
        default=False,
    )
    es_pa_field_tracker = FieldTracker(fields=["docket_number", "court_id"])
    es_oa_field_tracker = FieldTracker(
        fields=[
            "date_argued",
            "date_reargued",
            "date_reargument_denied",
            "docket_number",
            "slug",
        ]
    )
    es_rd_field_tracker = FieldTracker(
        fields=[
            "docket_number",
            "case_name",
            "case_name_short",
            "case_name_full",
            "nature_of_suit",
            "cause",
            "jury_demand",
            "jurisdiction_type",
            "date_argued",
            "date_filed",
            "date_terminated",
            "assigned_to_id",
            "assigned_to_str",
            "referred_to_id",
            "referred_to_str",
            "slug",
            "pacer_case_id",
            "source",
        ]
    )
    es_o_field_tracker = FieldTracker(
        fields=[
            "court_id",
            "docket_number",
            "date_argued",
            "date_reargued",
            "date_reargument_denied",
        ]
    )
    docket_number_raw_tracker = FieldTracker(fields=["docket_number_raw"])

    class Meta:
        constraints = [
            models.UniqueConstraint(
                MD5("docket_number"),
                "pacer_case_id",
                "court_id",
                name="unique_docket_per_court",
            ),
        ]
        indexes = [
            models.Index(fields=["court_id", "id"]),
            models.Index(
                fields=["court_id", "docket_number_core", "pacer_case_id"],
                name="district_court_docket_lookup_idx",
            ),
            HashIndex("docket_number", name="hash_docket_number_lookup_idx"),
        ]

    def __str__(self) -> str:
        if self.case_name:
            return force_str(f"{self.pk}: {self.case_name}")
        else:
            return f"{self.pk}"

    def save(self, update_fields=None, *args, **kwargs):
        self.slug = slugify(trunc(best_case_name(self), 75))
<<<<<<< HEAD
        if self.docket_number_raw and not self.docket_number_core:
            self.docket_number_core = make_docket_number_core(
                self.docket_number_raw
=======
        if self.docket_number and not self.docket_number_core:
            self.docket_number_core = (
                make_scotus_docket_number_core(self.docket_number)
                if self.court_id == "scotus"
                else make_docket_number_core(self.docket_number)
>>>>>>> 44f8d300
            )

        if self.source in self.RECAP_SOURCES():
            for field in ["pacer_case_id", "docket_number_raw"]:
                if (
                    field == "pacer_case_id"
                    and getattr(self, "court", None)
                    and self.court.jurisdiction == Court.FEDERAL_APPELLATE
                ):
                    continue
                if not getattr(self, field, None):
                    raise ValidationError(
                        f"'{field}' cannot be Null or empty in RECAP dockets."
                    )

        if update_fields is not None:
            update_fields = {"slug", "docket_number_core"}.union(update_fields)

        try:
            # Without a transaction wrapper, a failure will invalidate outer transactions
            with transaction.atomic():
                super().save(update_fields=update_fields, *args, **kwargs)
        except IntegrityError:
            # Temporary patch while we solve #3359
            # If the error is not related to `date_modified` it will raise again
            self.date_modified = timezone.now()
            super().save(update_fields=update_fields, *args, **kwargs)

    def get_absolute_url(self) -> str:
        return reverse("view_docket", args=[self.pk, self.slug])

    def add_recap_source(self):
        if self.source == self.DEFAULT:
            self.source = self.RECAP_AND_SCRAPER
        elif self.source in self.NON_RECAP_SOURCES():
            # Simply add the RECAP value to the other value.
            self.source = self.source + self.RECAP

    def add_opinions_source(self, scraper_source: int):
        match scraper_source:
            case self.COLUMBIA:
                non_source_list = self.NON_COLUMBIA_SOURCES()
            case self.SCRAPER:
                non_source_list = self.NON_SCRAPER_SOURCES()
            case self.HARVARD:
                non_source_list = self.NON_HARVARD_SOURCES()
            case _:
                return

        if self.source in non_source_list:
            # Simply add the new source value to the other value.
            self.source = self.source + scraper_source

    @property
    def authorities(self):
        """Returns a queryset that can be used for querying and caching
        authorities.
        """
        return OpinionsCitedByRECAPDocument.objects.filter(
            citing_document__docket_entry__docket_id=self.pk
        )

    async def ahas_authorities(self):
        return await self.authorities.aexists()

    @property
    def authority_count(self):
        return self.authorities.count()

    @property
    def authorities_with_data(self):
        """Returns a queryset of this document's authorities for
        eventual injection into a view template.

        The returned queryset is sorted by the depth field.
        """
        return build_authorities_query(self.authorities)

    @property
    def authority_opinions(self):
        """Return a queryset of Opinions cited by this docket's RDs.

        This is similar to the authorities property, but instead of
        listing OpinionsCitedByRECAPDocuments, it lists Opinions.

        The returned queryset is annotated with the number of filings
        and the total depth across references, and optimized by prefetching
        related data.
        """
        opinions = Opinion.objects.filter(
            citing_documents__citing_document__docket_entry__docket_id=self.pk
        )
        return build_authority_opinions_query(opinions)

    def add_idb_source(self):
        if self.source in self.NON_IDB_SOURCES():
            self.source = self.source + self.IDB

    def add_anon_2020_source(self) -> None:
        if self.source in self.NON_ANON_2020_SOURCES():
            self.source = self.source + self.ANON_2020

    @property
    def pacer_court_id(self):
        if hasattr(self, "_pacer_court_id"):
            return self._pacer_court_id

        from cl.lib.pacer import map_cl_to_pacer_id

        pacer_court_id = map_cl_to_pacer_id(self.court.pk)
        self._pacer_court_id = pacer_court_id
        return pacer_court_id

    def pacer_district_url(self, path):
        if not self.pacer_case_id or (
            self.court.jurisdiction == Court.FEDERAL_APPELLATE
        ):
            return None
        return f"https://ecf.{self.pacer_court_id}.uscourts.gov/cgi-bin/{path}?{self.pacer_case_id}"

    def pacer_appellate_url_with_caseId(self, path):
        return (
            f"https://ecf.{self.pacer_court_id}.uscourts.gov"
            f"{path}"
            "servlet=CaseSummary.jsp&"
            f"caseId={self.pacer_case_id}&"
            "incOrigDkt=Y&"
            "incDktEntries=Y"
        )

    def pacer_appellate_url_with_caseNum(self, path):
        return (
            f"https://ecf.{self.pacer_court_id}.uscourts.gov"
            f"{path}"
            "servlet=CaseSummary.jsp&"
            f"caseNum={self.docket_number_raw}&"
            "incOrigDkt=Y&"
            "incDktEntries=Y"
        )

    def pacer_acms_url(self):
        return (
            f"https://{self.pacer_court_id}-showdoc.azurewebsites.us/"
            f"{self.docket_number_raw}"
        )

    @property
    def pacer_docket_url(self):
        if self.court.jurisdiction == Court.FEDERAL_APPELLATE:
            if self.court.pk in ["ca5", "ca7", "ca11"]:
                path = "/cmecf/servlet/TransportRoom?"
            else:
                path = "/n/beam/servlet/TransportRoom?"

            if not self.pacer_case_id:
                return self.pacer_appellate_url_with_caseNum(path)
            elif self.pacer_case_id.count("-") > 1:
                return self.pacer_acms_url()
            else:
                return self.pacer_appellate_url_with_caseId(path)
        else:
            return self.pacer_district_url("DktRpt.pl")

    @property
    def pacer_alias_url(self):
        return self.pacer_district_url("qryAlias.pl")

    @property
    def pacer_associated_cases_url(self):
        return self.pacer_district_url("qryAscCases.pl")

    @property
    def pacer_attorney_url(self):
        return self.pacer_district_url("qryAttorneys.pl")

    @property
    def pacer_case_file_location_url(self):
        return self.pacer_district_url("QryRMSLocation.pl")

    @property
    def pacer_summary_url(self):
        return self.pacer_district_url("qrySummary.pl")

    @property
    def pacer_deadlines_and_hearings_url(self):
        return self.pacer_district_url("SchedQry.pl")

    @property
    def pacer_filers_url(self):
        return self.pacer_district_url("FilerQry.pl")

    @property
    def pacer_history_and_documents_url(self):
        return self.pacer_district_url("HistDocQry.pl")

    @property
    def pacer_party_url(self):
        return self.pacer_district_url("qryParties.pl")

    @property
    def pacer_related_transactions_url(self):
        return self.pacer_district_url("RelTransactQry.pl")

    @property
    def pacer_status_url(self):
        return self.pacer_district_url("StatusQry.pl")

    @property
    def pacer_view_doc_url(self):
        return self.pacer_district_url("qryDocument.pl")

    def reprocess_recap_content(self, do_original_xml: bool = False) -> None:
        """Go over any associated RECAP files and reprocess them.

        Start with the XML, then do them in the order they were received since
        that should correspond to the history of the docket itself.

        :param do_original_xml: Whether to do the original XML file as received
        from Internet Archive.
        """
        if self.source not in self.RECAP_SOURCES():
            return

        from cl.lib.pacer import process_docket_data

        # Start with the XML if we've got it.
        if do_original_xml and self.filepath_local:
            from cl.recap.models import UPLOAD_TYPE

            process_docket_data(self, UPLOAD_TYPE.IA_XML_FILE)

        # Then layer the uploads on top of that.
        for html in self.html_documents.order_by("date_created"):
            process_docket_data(
                self, html.upload_type, filepath=html.filepath.path
            )


@pghistory.track(
    pghistory.InsertEvent(), pghistory.DeleteEvent(), obj_field=None
)
class DocketTags(Docket.tags.through):
    """A model class to track docket tags m2m relation"""

    class Meta:
        proxy = True


@pghistory.track(
    pghistory.InsertEvent(), pghistory.DeleteEvent(), obj_field=None
)
class DocketPanel(Docket.panel.through):
    """A model class to track docket panel m2m relation"""

    class Meta:
        proxy = True


@pghistory.track()
class DocketEntry(AbstractDateTimeModel, CSVExportMixin):
    docket = models.ForeignKey(
        Docket,
        help_text=(
            "Foreign key as a relation to the corresponding Docket "
            "object. Specifies which docket the docket entry "
            "belongs to."
        ),
        related_name="docket_entries",
        on_delete=models.CASCADE,
    )
    tags = models.ManyToManyField(
        "search.Tag",
        help_text="The tags associated with the docket entry.",
        related_name="docket_entries",
        blank=True,
    )
    html_documents = GenericRelation(
        "recap.PacerHtmlFiles",
        help_text="HTML attachment files collected from PACER.",
        related_query_name="docket_entries",
        null=True,
        blank=True,
    )
    date_filed = models.DateField(
        help_text=(
            "The created date of the Docket Entry according to the "
            "court timezone."
        ),
        null=True,
        blank=True,
    )
    time_filed = models.TimeField(
        help_text=(
            "The created time of the Docket Entry according to the court "
            "timezone, null if no time data is available."
        ),
        null=True,
        blank=True,
    )
    entry_number = models.BigIntegerField(
        help_text=(
            "# on the PACER docket page. For appellate cases, this may "
            "be the internal PACER ID for the document, when an entry "
            "ID is otherwise unavailable."
        ),
        null=True,
        blank=True,
    )
    recap_sequence_number = models.CharField(
        help_text=(
            "A field used for ordering the docket entries on a docket. "
            'You might wonder, "Why not use the docket entry '
            "numbers?\" That's a reasonable question, and prior to late "
            "2018, this was the method we used. However, dockets often "
            'have "unnumbered" docket entries, and so knowing where '
            "to put those was only possible if you had another "
            "sequencing field, since they lacked an entry number. This "
            "field is populated by a combination of the date for the "
            "entry and a sequence number indicating the order that the "
            "unnumbered entries occur."
        ),
        max_length=50,
        blank=True,
    )
    pacer_sequence_number = models.IntegerField(
        help_text=(
            "The de_seqno value pulled out of dockets, RSS feeds, and "
            "sundry other pages in PACER. The place to find this is "
            "currently in the onclick attribute of the links in PACER. "
            "Because we do not have this value for all items in the DB, "
            "we do not use this value for anything. Still, we collect "
            "it for good measure."
        ),
        null=True,
        blank=True,
    )
    description = models.TextField(
        help_text=(
            "The text content of the docket entry that appears in the "
            "PACER docket page."
        ),
        blank=True,
    )
    es_rd_field_tracker = FieldTracker(
        fields=[
            "description",
            "entry_number",
            "date_filed",
        ]
    )

    class Meta:
        verbose_name_plural = "Docket Entries"
        indexes = [
            models.Index(
                fields=["docket_id", "entry_number"],
                name="entry_number_idx",
                condition=Q(entry_number=1),
            ),
            models.Index(
                fields=["recap_sequence_number", "entry_number"],
                name="search_docketentry_recap_sequence_number_1c82e51988e2d89f_idx",
            ),
        ]
        ordering = ("recap_sequence_number", "entry_number")
        permissions = (("has_recap_api_access", "Can work with RECAP API"),)

    def __str__(self) -> str:
        return f"{self.pk} ---> {trunc(self.description, 50, ellipsis='...')}"

    @property
    def datetime_filed(self) -> datetime | None:
        if self.time_filed:
            from cl.recap.constants import COURT_TIMEZONES

            local_timezone = pytz.timezone(
                COURT_TIMEZONES.get(self.docket.court.id, "US/Eastern")
            )
            return local_timezone.localize(
                datetime.combine(self.date_filed, self.time_filed)
            )
        return None

    def get_csv_columns(self, get_column_name=False):
        columns = [
            "id",
            "entry_number",
            "date_filed",
            "time_filed",
            "pacer_sequence_number",
            "recap_sequence_number",
            "description",
        ]
        if get_column_name:
            columns = [self.add_class_name(col) for col in columns]
        return columns

    def get_column_function(self):
        """Get dict of attrs: fucntion to apply on field value if it needs
        to be pre-processed before being add to csv

        returns: dict -- > {attr1: function}"""
        return {}


@pghistory.track(
    pghistory.InsertEvent(), pghistory.DeleteEvent(), obj_field=None
)
class DocketEntryTags(DocketEntry.tags.through):
    """A model class to track docket entry tags m2m relation"""

    class Meta:
        proxy = True


class AbstractPacerDocument(models.Model):
    date_upload = models.DateTimeField(
        help_text=(
            "upload_date in RECAP. The date the file was uploaded to "
            "RECAP. This information is provided by RECAP."
        ),
        blank=True,
        null=True,
    )
    document_number = models.CharField(
        help_text=(
            "If the file is a document, the number is the "
            "document_number in RECAP docket."
        ),
        max_length=32,
        db_index=True,
        blank=True,  # To support unnumbered minute entries
    )
    attachment_number = models.SmallIntegerField(
        help_text=(
            "If the file is an attachment, the number is the attachment "
            "number in RECAP docket."
        ),
        blank=True,
        null=True,
    )
    pacer_doc_id = models.CharField(
        help_text="The ID of the document in PACER.",
        max_length=64,  # Increased to support storing docketEntryId from ACMS.
        blank=True,
    )
    is_available = models.BooleanField(
        help_text="True if the item is available in RECAP",
        blank=True,
        null=True,
        default=False,
    )
    is_free_on_pacer = models.BooleanField(
        help_text="Is this item freely available as an opinion on PACER?",
        db_index=True,
        null=True,
    )
    is_sealed = models.BooleanField(
        help_text="Is this item sealed or otherwise unavailable on PACER?",
        null=True,
    )

    class Meta:
        abstract = True


@pghistory.track()
class RECAPDocument(
    AbstractPacerDocument, AbstractPDF, AbstractDateTimeModel, CSVExportMixin
):
    """The model for Docket Documents and Attachments."""

    PACER_DOCUMENT = 1
    ATTACHMENT = 2
    DOCUMENT_TYPES = (
        (PACER_DOCUMENT, "PACER Document"),
        (ATTACHMENT, "Attachment"),
    )
    docket_entry = models.ForeignKey(
        DocketEntry,
        help_text=(
            "Foreign Key to the DocketEntry object to which it belongs. "
            "Multiple documents can belong to a DocketEntry. "
            "(Attachments and Documents together)"
        ),
        related_name="recap_documents",
        on_delete=models.CASCADE,
    )
    tags = models.ManyToManyField(
        "search.Tag",
        help_text="The tags associated with the document.",
        related_name="recap_documents",
        blank=True,
    )
    document_type = models.IntegerField(
        help_text="Whether this is a regular document or an attachment.",
        choices=DOCUMENT_TYPES,
    )
    description = models.TextField(
        help_text=(
            "The short description of the docket entry that appears on "
            "the attachments page."
        ),
        blank=True,
    )
    acms_document_guid = models.CharField(
        help_text="The GUID of the document in ACMS.",
        max_length=64,
        blank=True,
    )

    es_rd_field_tracker = FieldTracker(
        fields=[
            "docket_entry_id",
            "document_type",
            "document_number",
            "description",
            "pacer_doc_id",
            "plain_text",
            "attachment_number",
            "is_available",
            "page_count",
            "filepath_local",
        ]
    )

    class Meta:
        unique_together = (
            "docket_entry",
            "document_number",
            "attachment_number",
        )
        ordering = ("document_type", "document_number", "attachment_number")
        indexes = [
            models.Index(
                fields=[
                    "document_type",
                    "document_number",
                    "attachment_number",
                ],
                name="search_recapdocument_document_type_303cccac79571217_idx",
            ),
            models.Index(
                fields=["filepath_local"],
                name="search_recapdocument_filepath_local_7dc6b0e53ccf753_uniq",
            ),
            models.Index(
                fields=["pacer_doc_id"],
                name="pacer_doc_id_idx",
                condition=~Q(pacer_doc_id=""),
            ),
        ]
        permissions = (("has_recap_api_access", "Can work with RECAP API"),)

    def __str__(self) -> str:
        return f"{self.pk}: Docket_{self.docket_entry.docket.docket_number} , document_number_{self.document_number} , attachment_number_{self.attachment_number}"

    def get_absolute_url(self) -> str:
        if not self.document_number:
            # Numberless entries don't get URLs
            return ""
        if self.document_type == self.PACER_DOCUMENT:
            return reverse(
                "view_recap_document",
                kwargs={
                    "docket_id": self.docket_entry.docket.pk,
                    "doc_num": self.document_number,
                    "slug": self.docket_entry.docket.slug,
                },
            )
        elif self.document_type == self.ATTACHMENT:
            return reverse(
                "view_recap_attachment",
                kwargs={
                    "docket_id": self.docket_entry.docket.pk,
                    "doc_num": self.document_number,
                    "att_num": self.attachment_number,
                    "slug": self.docket_entry.docket.slug,
                },
            )

    def get_authorities_url(self) -> str:
        if self.document_type == self.ATTACHMENT:
            return reverse(
                "view_attachment_authorities",
                kwargs={
                    "docket_id": self.docket_entry.docket.pk,
                    "doc_num": self.document_number,
                    "att_num": self.attachment_number,
                    "slug": self.docket_entry.docket.slug,
                },
            )
        else:
            return reverse(
                "view_document_authorities",
                kwargs={
                    "docket_id": self.docket_entry.docket.pk,
                    "doc_num": self.document_number,
                    "slug": self.docket_entry.docket.slug,
                },
            )

    def is_acms_document(self) -> bool:
        """
        Checks if the document is from ACMS based on the presence of hyphens
        in the pacer_doc_id.

        ACMS documents are currently the only ones using hyphens in their
        doc_id.

        :return: True if the doc_id contains more than one hyphen, False
            otherwise.
        """
        return self.pacer_doc_id.count("-") > 1

    @property
    def pacer_url(self) -> str | None:
        """Construct a doc1 URL for any item, if we can. Else, return None."""
        from cl.lib.pacer import map_cl_to_pacer_id

        court = self.docket_entry.docket.court
        court_id = map_cl_to_pacer_id(court.pk)
        if self.pacer_doc_id:
            if self.is_acms_document():
                return (
                    f"https://{court_id}-showdoc.azurewebsites.us/docs/"
                    f"{self.docket_entry.docket.pacer_case_id}/"
                    f"{self.pacer_doc_id}"
                )
            elif court.jurisdiction == Court.FEDERAL_APPELLATE:
                template = "https://ecf.%s.uscourts.gov/docs1/%s?caseId=%s"
            else:
                template = "https://ecf.%s.uscourts.gov/doc1/%s?caseid=%s"
            return template % (
                court_id,
                self.pacer_doc_id,
                self.docket_entry.docket.pacer_case_id,
            )
        else:
            if court.jurisdiction == Court.FEDERAL_APPELLATE:
                return ""
            else:
                attachment_number = self.attachment_number or ""
                return (
                    "https://ecf.{court_id}.uscourts.gov/cgi-bin/"
                    "show_case_doc?"
                    "{document_number},"
                    "{pacer_case_id},"
                    "{attachment_number},"
                    "{magic_number},".format(
                        court_id=court_id,
                        document_number=self.document_number,
                        pacer_case_id=self.docket_entry.docket.pacer_case_id,
                        attachment_number=attachment_number,
                        magic_number="",  # For future use.
                    )
                )

    @property
    def has_valid_pdf(self) -> bool:
        return self.is_available and self.filepath_local

    @property
    def needs_extraction(self):
        """Does the item need extraction and does it have all the right
        fields? Items needing OCR still need extraction.
        """
        return all(
            [
                self.ocr_status is None or self.ocr_status == self.OCR_NEEDED,
                self.has_valid_pdf,
            ]
        )

    @property
    def authority_count(self):
        return self.cited_opinions.count()

    @property
    def authorities_with_data(self):
        """Returns a queryset of this document's authorities for
        eventual injection into a view template.

        The returned queryset is sorted by the depth field.
        """
        return build_authorities_query(self.cited_opinions)

    def save(
        self,
        update_fields=None,
        do_extraction=False,
        index=False,
        *args,
        **kwargs,
    ):
        self.clean()

        if self.pacer_doc_id is None:
            # Juriscraper returns these as null values. Instead we want blanks.
            self.pacer_doc_id = ""

        if self.attachment_number is None:
            # Validate that we don't already have such an entry. This is needed
            # because None values in SQL are all considered different.
            others = RECAPDocument.objects.exclude(pk=self.pk).filter(
                document_number=self.document_number,
                attachment_number=self.attachment_number,
                docket_entry=self.docket_entry,
            )
            if others.exists():
                # Keep only the better item. This situation occurs during race
                # conditions since the check we do here doesn't have the kinds
                # of database guarantees we would like. Items are duplicates if
                # they have the same pacer_doc_id. The worse one is the one
                # that is *not* being updated here.
                if others.count() > 1:
                    raise ValidationError(
                        "Multiple duplicate values violate save constraint "
                        "and we are unable to fix it automatically for "
                        f"rd: {self.pk}"
                    )
                # Only one duplicate. Attempt auto-resolution.
                other = others[0]
                if other.pacer_doc_id == self.pacer_doc_id:
                    # Delete "other"; the new one probably has better data.
                    # Lots of code could be written here to merge "other" into
                    # self, but it's nasty stuff because it happens when saving
                    # new data and requires merging a lot of fields. This
                    # situation only occurs rarely, so just delete "other" and
                    # hope that "self" has the best, latest data.
                    other.delete()
                else:
                    raise ValidationError(
                        "Duplicate values violate save constraint and we are "
                        "unable to fix it because the items have different "
                        f"pacer_doc_id values. The rds are {self.pk} and {other.pk} "
                    )

        if update_fields is not None:
            update_fields = {"pacer_doc_id"}.union(update_fields)

        super().save(update_fields=update_fields, *args, **kwargs)
        tasks = []
        if do_extraction and self.needs_extraction:
            # Context extraction not done and is requested.
            from cl.scrapers.tasks import extract_recap_pdf

            tasks.append(extract_recap_pdf.si(self.pk))

        if len(tasks) > 0:
            chain(*tasks)()

    async def asave(
        self,
        update_fields=None,
        do_extraction=False,
        index=False,
        *args,
        **kwargs,
    ):
        return await sync_to_async(self.save)(
            update_fields=update_fields,
            do_extraction=do_extraction,
            index=index,
            *args,
            **kwargs,
        )

    def clean(self):
        """
        Validate that:
        - Attachments must have an attachment_number.
        - Main PACER documents must not have an attachment_number.
        """
        super().clean()
        is_attachment = self.document_type == self.ATTACHMENT
        has_attachment_number = self.attachment_number is not None
        missing_attachment_number = is_attachment and not has_attachment_number
        wrongly_added_att_num = not is_attachment and has_attachment_number
        if missing_attachment_number or wrongly_added_att_num:
            msg = (
                "attachment_number cannot be null for an attachment."
                if missing_attachment_number
                else "attachment_number must be null for a main PACER document."
            )
            logger.error(msg)
            raise ValidationError({"attachment_number": msg})

    def get_csv_columns(self, get_column_name=False):
        columns = [
            "id",
            "document_type",
            "description",
            "acms_document_guid",
            "date_upload",
            "document_number",
            "attachment_number",
            "pacer_doc_id",
            "is_free_on_pacer",
            "is_available",
            "is_sealed",
            "sha1",
            "page_count",
            "file_size",
            "filepath_local",
            "filepath_ia",
            "ocr_status",
        ]
        if get_column_name:
            columns = [self.add_class_name(col) for col in columns]
        return columns

    def _get_readable_document_type(self, *args, **kwargs):
        return self.get_document_type_display()

    def _get_readable_ocr_status(self, *args, **kwargs):
        return self.get_ocr_status_display()

    def _get_full_filepath_local(self, *args, **kwargs):
        if self.filepath_local:
            return f"https://storage.courtlistener.com/{self.filepath_local}"
        return ""

    def get_column_function(self):
        """Get dict of attrs: function to apply on field value if it needs
        to be pre-processed before being add to csv
        If not functions returns empty dict

        returns: dict -- > {attr1: function}"""
        return {
            "document_type": self._get_readable_document_type,
            "ocr_status": self._get_readable_ocr_status,
            "filepath_local": self._get_full_filepath_local,
        }


@pghistory.track(
    pghistory.InsertEvent(), pghistory.DeleteEvent(), obj_field=None
)
class RECAPDocumentTags(RECAPDocument.tags.through):
    """A model class to track recap document tags m2m relation"""

    class Meta:
        proxy = True


@pghistory.track()
class BankruptcyInformation(AbstractDateTimeModel):
    docket = models.OneToOneField(
        Docket,
        help_text="The docket that the bankruptcy info is associated with.",
        on_delete=models.CASCADE,
        related_name="bankruptcy_information",
    )
    date_converted = models.DateTimeField(
        help_text=(
            "The date when the bankruptcy was converted from one "
            "chapter to another."
        ),
        blank=True,
        null=True,
    )
    date_last_to_file_claims = models.DateTimeField(
        help_text="The last date for filing claims.", blank=True, null=True
    )
    date_last_to_file_govt = models.DateTimeField(
        help_text="The last date for the government to file claims.",
        blank=True,
        null=True,
    )
    date_debtor_dismissed = models.DateTimeField(
        help_text="The date the debtor was dismissed.", blank=True, null=True
    )
    chapter = models.CharField(
        help_text="The chapter the bankruptcy is currently filed under.",
        max_length=10,
        blank=True,
    )
    trustee_str = models.TextField(
        help_text="The name of the trustee handling the case.", blank=True
    )
    es_rd_field_tracker = FieldTracker(
        fields=[
            "chapter",
            "trustee_str",
        ]
    )

    class Meta:
        verbose_name_plural = "Bankruptcy Information"

    def __str__(self) -> str:
        return f"Bankruptcy Info for docket {self.docket_id}"


@pghistory.track()
class Claim(AbstractDateTimeModel):
    docket = models.ForeignKey(
        Docket,
        help_text="The docket that the claim is associated with.",
        related_name="claims",
        on_delete=models.CASCADE,
    )
    tags = models.ManyToManyField(
        "search.Tag",
        help_text="The tags associated with the document.",
        related_name="claims",
        blank=True,
    )
    date_claim_modified = models.DateTimeField(
        help_text="Date the claim was last modified to our knowledge.",
        blank=True,
        null=True,
    )
    date_original_entered = models.DateTimeField(
        help_text="Date the claim was originally entered.",
        blank=True,
        null=True,
    )
    date_original_filed = models.DateTimeField(
        help_text="Date the claim was originally filed.",
        blank=True,
        null=True,
    )
    date_last_amendment_entered = models.DateTimeField(
        help_text="Date the last amendment was entered.",
        blank=True,
        null=True,
    )
    date_last_amendment_filed = models.DateTimeField(
        help_text="Date the last amendment was filed.", blank=True, null=True
    )
    claim_number = models.CharField(
        help_text="The number of the claim.",
        max_length=10,
        blank=True,
        db_index=True,
    )
    creditor_details = models.TextField(
        help_text=(
            "The details of the creditor from the claims register; "
            "typically their address."
        ),
        blank=True,
    )
    creditor_id = models.CharField(
        help_text=(
            "The ID of the creditor from the claims register; "
            "typically a seven digit number"
        ),
        max_length=50,
        blank=True,
    )
    status = models.CharField(
        help_text="The status of the claim.", max_length=1000, blank=True
    )
    entered_by = models.CharField(
        help_text="The person that entered the claim.",
        max_length=1000,
        blank=True,
    )
    filed_by = models.CharField(
        help_text="The person that filed the claim.",
        max_length=1000,
        blank=True,
    )
    # An additional field, admin_claimed, should be added here eventually too.
    # It's ready in Juriscraper, but rarely used and skipped for the moment.
    amount_claimed = models.CharField(
        help_text="The amount claimed, usually in dollars.",
        max_length=100,
        blank=True,
    )
    unsecured_claimed = models.CharField(
        help_text="The unsecured claimed, usually in dollars.",
        max_length=100,
        blank=True,
    )
    secured_claimed = models.CharField(
        help_text="The secured claimed, usually in dollars.",
        max_length=100,
        blank=True,
    )
    priority_claimed = models.CharField(
        help_text="The priority claimed, usually in dollars.",
        max_length=100,
        blank=True,
    )
    description = models.TextField(
        help_text=(
            "The description of the claim that appears on the claim register."
        ),
        blank=True,
    )
    remarks = models.TextField(
        help_text=(
            "The remarks of the claim that appear on the claim register."
        ),
        blank=True,
    )

    def __str__(self) -> str:
        return f"Claim #{self.claim_number} on docket {self.docket_id} with pk {self.pk}"


@pghistory.track(
    pghistory.InsertEvent(), pghistory.DeleteEvent(), obj_field=None
)
class ClaimTags(Claim.tags.through):
    """A model class to track claim tags m2m relation"""

    class Meta:
        proxy = True


@pghistory.track()
class ClaimHistory(AbstractPacerDocument, AbstractPDF, AbstractDateTimeModel):
    DOCKET_ENTRY = 1
    CLAIM_ENTRY = 2
    CLAIM_TYPES = (
        (DOCKET_ENTRY, "A docket entry referenced from the claim register."),
        (CLAIM_ENTRY, "A document only referenced from the claim register"),
    )
    claim = models.ForeignKey(
        Claim,
        help_text="The claim that the history row is associated with.",
        related_name="claim_history_entries",
        on_delete=models.CASCADE,
    )
    date_filed = models.DateField(
        help_text="The created date of the claim.", null=True, blank=True
    )
    claim_document_type = models.IntegerField(
        help_text=(
            "The type of document that is used in the history row for "
            "the claim. One of: {}"
        ).format(", ".join([f"{t[0]} ({t[1]})" for t in CLAIM_TYPES])),
        choices=CLAIM_TYPES,
    )
    description = models.TextField(
        help_text=(
            "The text content of the docket entry that appears in the "
            "docket or claims registry page."
        ),
        blank=True,
    )
    # Items should either have a claim_doc_id or a pacer_doc_id, depending on
    # their claim_document_type value.
    claim_doc_id = models.CharField(
        help_text="The ID of a claims registry document.",
        max_length=32,  # Same as in RECAP
        blank=True,
    )
    pacer_dm_id = models.IntegerField(
        help_text=(
            "The dm_id value pulled out of links and possibly other "
            "pages in PACER. Collected but not currently used."
        ),
        null=True,
        blank=True,
    )
    pacer_case_id = models.CharField(
        help_text=(
            "The case ID provided by PACER. Noted in this case on a "
            "per-document-level, since we've learned that some "
            "documents from other cases can appear in curious places."
        ),
        max_length=100,
        blank=True,
    )

    class Meta:
        verbose_name_plural = "Claim History Entries"


class FederalCourtsQuerySet(models.QuerySet):
    def all(self) -> models.QuerySet:
        return self.filter(jurisdiction__in=Court.FEDERAL_JURISDICTIONS)

    def all_pacer_courts(self) -> models.QuerySet:
        return self.filter(
            Q(
                jurisdiction__in=[
                    Court.FEDERAL_DISTRICT,
                    Court.FEDERAL_BANKRUPTCY,
                    Court.FEDERAL_APPELLATE,
                ]
            )
            | Q(pk__in=["cit", "jpml", "uscfc", "cavc"]),
            end_date__isnull=True,
            in_use=True,
        ).exclude(pk="scotus")

    def district_or_bankruptcy_pacer_courts(self) -> models.QuerySet:
        return self.filter(
            Q(
                jurisdiction__in=[
                    Court.FEDERAL_DISTRICT,
                    Court.FEDERAL_BANKRUPTCY,
                ]
            )
            | Q(pk__in=["cit", "jpml", "uscfc"]),
            end_date__isnull=True,
        )

    def appellate_pacer_courts(self) -> models.QuerySet:
        return self.filter(
            Q(jurisdiction=Court.FEDERAL_APPELLATE)
            |
            # Court of Appeals for Veterans Claims uses appellate PACER
            Q(pk__in=["cavc"]),
            end_date__isnull=True,
        ).exclude(pk="scotus")

    def bankruptcy_pacer_courts(self) -> models.QuerySet:
        return self.filter(
            jurisdiction=Court.FEDERAL_BANKRUPTCY, end_date__isnull=True
        )

    def district_courts(self) -> models.QuerySet:
        return self.filter(jurisdiction=Court.FEDERAL_DISTRICT)

    def bankruptcy_courts(self) -> models.QuerySet:
        return self.filter(jurisdictions__in=Court.BANKRUPTCY_JURISDICTIONS)

    def appellate_courts(self) -> models.QuerySet:
        return self.filter(jurisdiction=Court.FEDERAL_APPELLATE)

    def tribal_courts(self) -> models.QuerySet:
        return self.filter(jurisdictions__in=Court.TRIBAL_JURISDICTIONS)

    def territorial_courts(self) -> models.QuerySet:
        return self.filter(jurisdictions__in=Court.TERRITORY_JURISDICTIONS)

    def military_courts(self) -> models.QuerySet:
        return self.filter(jurisdictions__in=Court.MILITARY_JURISDICTIONS)


@pghistory.track()
class Court(models.Model):
    """A class to represent some information about each court, can be extended
    as needed.

    Note that a Courthouse object should be created alongside each new Court.
    Even if this is not enforced by the data model, there is some logic tied
    to that relation. Examples in `find_citations` and `coverage_utils`
    """

    # Note that spaces cannot be used in the keys, or else the SearchForm won't
    # work
    FEDERAL_APPELLATE = "F"
    FEDERAL_DISTRICT = "FD"
    FEDERAL_BANKRUPTCY = "FB"
    FEDERAL_BANKRUPTCY_PANEL = "FBP"
    FEDERAL_SPECIAL = "FS"
    STATE_SUPREME = "S"
    STATE_APPELLATE = "SA"
    STATE_TRIAL = "ST"
    STATE_SPECIAL = "SS"
    STATE_ATTORNEY_GENERAL = "SAG"
    TRIBAL_SUPREME = "TRS"
    TRIBAL_APPELLATE = "TRA"
    TRIBAL_TRIAL = "TRT"
    TRIBAL_SPECIAL = "TRX"
    TERRITORY_SUPREME = "TS"
    TERRITORY_APPELLATE = "TA"
    TERRITORY_TRIAL = "TT"
    TERRITORY_SPECIAL = "TSP"
    MILITARY_APPELLATE = "MA"
    MILITARY_TRIAL = "MT"
    COMMITTEE = "C"
    INTERNATIONAL = "I"
    TESTING_COURT = "T"
    JURISDICTIONS = (
        (FEDERAL_APPELLATE, "Federal Appellate"),
        (FEDERAL_DISTRICT, "Federal District"),
        (FEDERAL_BANKRUPTCY, "Federal Bankruptcy"),
        (FEDERAL_BANKRUPTCY_PANEL, "Federal Bankruptcy Panel"),
        (FEDERAL_SPECIAL, "Federal Special"),
        (STATE_SUPREME, "State Supreme"),
        (STATE_APPELLATE, "State Appellate"),
        (STATE_TRIAL, "State Trial"),
        (STATE_SPECIAL, "State Special"),
        (TRIBAL_SUPREME, "Tribal Supreme"),
        (TRIBAL_APPELLATE, "Tribal Appellate"),
        (TRIBAL_TRIAL, "Tribal Trial"),
        (TRIBAL_SPECIAL, "Tribal Special"),
        (TERRITORY_SUPREME, "Territory Supreme"),
        (TERRITORY_APPELLATE, "Territory Appellate"),
        (TERRITORY_TRIAL, "Territory Trial"),
        (TERRITORY_SPECIAL, "Territory Special"),
        (STATE_ATTORNEY_GENERAL, "State Attorney General"),
        (MILITARY_APPELLATE, "Military Appellate"),
        (MILITARY_TRIAL, "Military Trial"),
        (COMMITTEE, "Committee"),
        (INTERNATIONAL, "International"),
        (TESTING_COURT, "Testing"),
    )
    FEDERAL_JURISDICTIONS = [
        FEDERAL_APPELLATE,
        FEDERAL_DISTRICT,
        FEDERAL_SPECIAL,
        FEDERAL_BANKRUPTCY,
        FEDERAL_BANKRUPTCY_PANEL,
    ]
    STATE_JURISDICTIONS = [
        STATE_SUPREME,
        STATE_APPELLATE,
        STATE_TRIAL,
        STATE_SPECIAL,
        STATE_ATTORNEY_GENERAL,
    ]
    BANKRUPTCY_JURISDICTIONS = [
        FEDERAL_BANKRUPTCY,
        FEDERAL_BANKRUPTCY_PANEL,
    ]
    TRIBAL_JURISDICTIONS = [
        TRIBAL_SUPREME,
        TRIBAL_APPELLATE,
        TRIBAL_TRIAL,
        TRIBAL_SPECIAL,
    ]
    TERRITORY_JURISDICTIONS = [
        TERRITORY_SUPREME,
        TERRITORY_APPELLATE,
        TERRITORY_TRIAL,
        TERRITORY_SPECIAL,
    ]
    MILITARY_JURISDICTIONS = [
        MILITARY_APPELLATE,
        MILITARY_TRIAL,
    ]

    id = models.CharField(
        help_text="a unique ID for each court as used in URLs",
        max_length=15,  # Changes here will require updates in urls.py
        primary_key=True,
    )
    parent_court = models.ForeignKey(
        "self",
        help_text="Parent court for subdivisions",
        on_delete=models.SET_NULL,
        blank=True,
        null=True,
        related_name="child_courts",
    )
    appeals_to = models.ManyToManyField(
        "self",
        help_text="Appellate courts for this court",
        blank=True,
        symmetrical=False,
        related_name="appeals_from",
    )
    # Pacer fields
    pacer_court_id = models.PositiveSmallIntegerField(
        help_text=(
            "The numeric ID for the court in PACER. "
            "This can be found by looking at the first three "
            "digits of any doc1 URL in PACER."
        ),
        null=True,
        blank=True,
    )
    pacer_has_rss_feed = models.BooleanField(
        help_text=(
            "Whether the court has a PACER RSS feed. If null, this "
            "doesn't apply to the given court."
        ),
        blank=True,
        null=True,
    )
    pacer_rss_entry_types = models.TextField(
        help_text="The types of entries provided by the court's RSS feed.",
        blank=True,
    )
    date_last_pacer_contact = models.DateTimeField(
        help_text="The last time the PACER website for the court was "
        "successfully contacted",
        blank=True,
        null=True,
    )

    # Other stuff
    fjc_court_id = models.CharField(
        help_text="The ID used by FJC in the Integrated Database",
        max_length=3,
        blank=True,
    )
    date_modified = models.DateTimeField(
        help_text="The last moment when the item was modified",
        auto_now=True,
        db_index=True,
    )
    in_use = models.BooleanField(
        help_text=(
            "Whether this jurisdiction is in use in CourtListener -- "
            "increasingly True"
        ),
        default=False,
    )
    has_opinion_scraper = models.BooleanField(
        help_text=(
            "Whether the jurisdiction has a scraper that obtains "
            "opinions automatically."
        ),
        default=False,
    )
    has_oral_argument_scraper = models.BooleanField(
        help_text=(
            "Whether the jurisdiction has a scraper that obtains oral "
            "arguments automatically."
        ),
        default=False,
    )
    position = models.FloatField(
        help_text=(
            "A dewey-decimal-style numeral indicating a hierarchical "
            "ordering of jurisdictions"
        ),
        db_index=True,
        unique=True,
    )
    citation_string = models.CharField(
        help_text="the citation abbreviation for the court "
        "as dictated by Blue Book",
        max_length=100,
        blank=True,
    )
    short_name = models.CharField(
        help_text="a short name of the court", max_length=100, blank=False
    )
    full_name = models.CharField(
        help_text="the full name of the court", max_length=200, blank=False
    )
    url = models.URLField(
        help_text="the homepage for each court or the closest thing thereto",
        max_length=500,
        blank=True,
    )
    start_date = models.DateField(
        help_text="the date the court was established, if known",
        blank=True,
        null=True,
    )
    end_date = models.DateField(
        help_text="the date the court was abolished, if known",
        blank=True,
        null=True,
    )
    jurisdiction = models.CharField(
        help_text="the jurisdiction of the court, one of: {}".format(
            ", ".join(f"{t[0]} ({t[1]})" for t in JURISDICTIONS)
        ),
        max_length=3,
        choices=JURISDICTIONS,
    )
    notes = models.TextField(
        help_text="any notes about coverage or anything else (currently very "
        "raw)",
        blank=True,
    )

    objects = models.Manager()
    federal_courts = FederalCourtsQuerySet.as_manager()

    def __str__(self) -> str:
        return f"{self.full_name}"

    @property
    def is_terminated(self):
        if self.end_date:
            return True
        return False

    class Meta:
        ordering = ["position"]


@pghistory.track(
    pghistory.InsertEvent(), pghistory.DeleteEvent(), obj_field=None
)
class CourtAppealsTo(Court.appeals_to.through):
    """A model class to track court appeals_to m2m relation"""

    class Meta:
        proxy = True


@pghistory.track()
class Courthouse(models.Model):
    """A class to represent the physical location of a court."""

    COUNTRY_CHOICES = (("GB", "United Kingdom"), ("US", "United States"))

    court = models.ForeignKey(
        Court,
        help_text="The court object associated with this courthouse.",
        related_name="courthouses",
        on_delete=models.CASCADE,
    )
    court_seat = models.BooleanField(
        help_text="Is this the seat of the Court?",
        default=False,
        null=True,
    )
    building_name = models.TextField(
        help_text="Ex. John Adams Courthouse.",
        blank=True,
    )
    address1 = models.TextField(
        help_text="The normalized address1 of the courthouse.",
        blank=True,
    )
    address2 = models.TextField(
        help_text="The normalized address2 of the courthouse.",
        blank=True,
    )
    city = models.TextField(
        help_text="The normalized city of the courthouse.",
        blank=True,
    )
    county = models.TextField(
        help_text="The county, if any, where the courthouse resides.",
        blank=True,
    )
    state = USPostalCodeField(
        help_text="The two-letter USPS postal abbreviation for the "
        "organization w/ obsolete state options.",
        choices=USPS_CHOICES + OBSOLETE_STATES,
        blank=True,
    )
    zip_code = USZipCodeField(
        help_text="The zip code for the organization, XXXXX or XXXXX-XXXX "
        "work.",
        blank=True,
    )
    country_code = models.TextField(
        help_text="The two letter country code.",
        choices=COUNTRY_CHOICES,
        default="US",
    )

    def __str__(self):
        return f"{self.court.short_name} Courthouse"

    class Meta:
        verbose_name_plural = "Courthouses"


class ClusterCitationQuerySet(models.query.QuerySet):
    """Add filtering on citation strings.

    Historically we had citations in the db as strings like, "22 U.S. 44". The
    nice thing about that was that it was fairly easy to look them up. The new
    way breaks citations into volume-reporter-page tuples. That's great for
    granularity, but it makes it harder to look things up.

    This class attempts to fix that by overriding the usual filter, adding an
    additional kwarg that can be provided:

        Citation.object.filter(citation='22 U.S. 44')

    That makes it a lot easier to do the kinds of filtering we're used to.
    """

    def filter(self, *args, **kwargs):
        clone = self._clone()
        citation_str = kwargs.pop("citation", None)
        if citation_str:
            try:
                c = get_citations(
                    citation_str,
                    remove_ambiguous=False,
                    tokenizer=HYPERSCAN_TOKENIZER,
                )[0]
            except IndexError:
                raise ValueError(f"Unable to parse citation '{citation_str}'")
            else:
                clone.query.add_q(
                    Q(
                        citations__volume=c.groups["volume"],
                        citations__reporter=c.corrected_reporter(),
                        citations__page=c.groups["page"],
                    )
                )

        # Add the rest of the args & kwargs
        clone.query.add_q(Q(*args, **kwargs))
        return clone


@pghistory.track()
class OpinionCluster(AbstractDateTimeModel):
    """A class representing a cluster of court opinions."""

    SCDB_DECISION_DIRECTIONS = (
        (1, "Conservative"),
        (2, "Liberal"),
        (3, "Unspecifiable"),
    )
    docket = models.ForeignKey(
        Docket,
        help_text="The docket that the opinion cluster is a part of",
        related_name="clusters",
        on_delete=models.CASCADE,
    )
    panel = models.ManyToManyField(
        "people_db.Person",
        help_text="The judges that participated in the opinion",
        related_name="opinion_clusters_participating_judges",
        blank=True,
    )
    non_participating_judges = models.ManyToManyField(
        "people_db.Person",
        help_text="The judges that heard the case, but did not participate in "
        "the opinion",
        related_name="opinion_clusters_non_participating_judges",
        blank=True,
    )
    judges = models.TextField(
        help_text=(
            "The judges that participated in the opinion as a simple "
            "text string. This field is used when normalized judges "
            "cannot be placed into the panel field."
        ),
        blank=True,
    )
    date_filed = models.DateField(
        help_text="The date the cluster of opinions was filed by the court",
        db_index=True,
    )
    date_filed_is_approximate = models.BooleanField(
        help_text=(
            "For a variety of opinions getting the correct date filed is"
            "very difficult. For these, we have used heuristics to "
            "approximate the date."
        ),
        default=False,
    )
    slug = models.SlugField(
        help_text="URL that the document should map to (the slug)",
        max_length=75,
        db_index=False,
        null=True,
    )
    case_name_short = models.TextField(
        help_text="The abridged name of the case, often a single word, e.g. "
        "'Marsh'",
        blank=True,
    )
    case_name = models.TextField(
        help_text="The shortened name of the case", blank=True
    )
    case_name_full = models.TextField(
        help_text="The full name of the case", blank=True
    )
    scdb_id = models.CharField(
        help_text="The ID of the item in the Supreme Court Database",
        max_length=10,
        db_index=True,
        blank=True,
    )
    scdb_decision_direction = models.IntegerField(
        help_text=(
            'the ideological "direction" of a decision in the Supreme '
            "Court database. More details at: http://scdb.wustl.edu/"
            "documentation.php?var=decisionDirection"
        ),
        choices=SCDB_DECISION_DIRECTIONS,
        blank=True,
        null=True,
    )
    scdb_votes_majority = models.IntegerField(
        help_text=(
            "the number of justices voting in the majority in a Supreme "
            "Court decision. More details at: http://scdb.wustl.edu/"
            "documentation.php?var=majVotes"
        ),
        blank=True,
        null=True,
    )
    scdb_votes_minority = models.IntegerField(
        help_text=(
            "the number of justices voting in the minority in a Supreme "
            "Court decision. More details at: http://scdb.wustl.edu/"
            "documentation.php?var=minVotes"
        ),
        blank=True,
        null=True,
    )
    source = models.CharField(
        help_text="the source of the cluster, one of: {}".format(
            ", ".join(f"{t[0]} ({t[1]})" for t in SOURCES.NAMES)
        ),
        max_length=10,
        choices=SOURCES.NAMES,
        blank=True,
    )
    procedural_history = models.TextField(
        help_text="The history of the case as it jumped from court to court",
        blank=True,
    )
    attorneys = models.TextField(
        help_text="The attorneys that argued the case, as free text",
        blank=True,
    )
    nature_of_suit = models.TextField(
        help_text=(
            "The nature of the suit. For the moment can be codes or "
            "laws or whatever"
        ),
        blank=True,
    )
    posture = models.TextField(
        help_text="The procedural posture of the case.", blank=True
    )
    syllabus = models.TextField(
        help_text=(
            "A summary of the issues presented in the case and the outcome."
        ),
        blank=True,
    )
    headnotes = models.TextField(
        help_text=(
            "Headnotes are summary descriptions of the legal "
            "issues discussed by the court in the particular case. "
            "They appear at the beginning of each case just after "
            "the summary and disposition. "
            "They are short paragraphs with a heading in bold face type."
            " From Wikipedia - A headnote is a brief summary of a "
            "particular point of law that is added to the text of a court"
            "decision to aid readers in locating discussion of a legal"
            "issue in an opinion. As the term implies, headnotes appear"
            "at the beginning of the published opinion. Frequently, "
            "headnotes are value-added components appended to "
            "decisions by the publisher who compiles the "
            "decisions of a court for resale. As handed down by "
            "the court, a decision or written opinion does not contain "
            "headnotes. These are added later by an editor not "
            "connected to the court, but who instead works for a "
            "legal publishing house."
        ),
        blank=True,
    )
    summary = models.TextField(
        help_text=(
            "A summary of what happened in the case. "
            "Appears at the beginning of the case just "
            "after the title of the case and court "
            "information."
        ),
        blank=True,
    )
    disposition = models.TextField(
        help_text=(
            "Description of the procedural outcome of the case, "
            "e.g. Reversed, dismissed etc. "
            "Generally a short paragraph that appears "
            "just after the summary or synopsis"
        ),
        blank=True,
    )
    history = models.TextField(
        help_text=(
            "History of the case (similar to the summary, "
            "but focused on past events related to this case). "
            "Appears at the beginning of the case just after "
            "the title of the case and court information"
        ),
        blank=True,
    )
    other_dates = models.TextField(
        help_text=(
            "Other date(s) as specified in the text "
            "(case header). This may include follow-up dates."
        ),
        blank=True,
    )
    cross_reference = models.TextField(
        help_text=(
            "Cross-reference citation "
            "(often to a past or future similar case). "
            "It does NOT identify this case."
        ),
        blank=True,
    )
    correction = models.TextField(
        help_text=(
            "Publisher's correction to the case text. "
            "Example: Replace last paragraph on page 476 "
            "with this text: blah blah blah. This is basically an"
            " unstructured text that can be used to manually "
            "correct case content according to publisher's "
            "instructions. No footnotes is expected within it."
        ),
        blank=True,
    )
    citation_count = models.IntegerField(
        help_text=(
            "The number of times this document is cited by other opinion"
        ),
        default=0,
        db_index=True,
    )
    precedential_status = models.CharField(
        help_text="The precedential status of document, one of: {}".format(
            ", ".join([t[0] for t in PRECEDENTIAL_STATUS.NAMES])
        ),
        max_length=50,
        blank=True,
        choices=PRECEDENTIAL_STATUS.NAMES,
        db_index=True,
    )
    date_blocked = models.DateField(
        help_text=(
            "The date that this opinion was blocked from indexing by "
            "search engines"
        ),
        blank=True,
        null=True,
        db_index=True,
    )
    blocked = models.BooleanField(
        help_text=(
            "Whether a document should be blocked from indexing by "
            "search engines"
        ),
        db_index=True,
        default=False,
    )
    filepath_json_harvard = models.FileField(
        help_text=(
            "Path to local storage of JSON collected from Harvard Case "
            "Law project containing available metadata, opinion "
            "and opinion cluster."
        ),
        max_length=1000,
        blank=True,
        db_index=True,
    )
    filepath_pdf_harvard = models.FileField(
        help_text="The case PDF from the Caselaw Access Project for this cluster",
        upload_to=make_upload_path,
        storage=IncrementingAWSMediaStorage(),
        blank=True,
    )
    arguments = models.TextField(
        help_text="The attorney(s) and legal arguments presented as HTML text. "
        "This is primarily seen in older opinions and can contain "
        "case law cited and arguments presented to the judges.",
        blank=True,
    )
    headmatter = models.TextField(
        help_text="Headmatter is the content before an opinion in the Harvard "
        "CaseLaw import. This consists of summaries, headnotes, "
        "attorneys etc for the opinion.",
        blank=True,
    )

    objects = ClusterCitationQuerySet.as_manager()
    es_pa_field_tracker = FieldTracker(
        fields=[
            "case_name",
            "citation_count",
            "date_filed",
            "slug",
            "docket_id",
            "judges",
            "nature_of_suit",
            "precedential_status",
        ]
    )
    es_o_field_tracker = FieldTracker(
        fields=[
            "docket_id",
            "case_name",
            "case_name_short",
            "case_name_full",
            "date_filed",
            "judges",
            "attorneys",
            "nature_of_suit",
            "attorneys",
            "precedential_status",
            "procedural_history",
            "posture",
            "syllabus",
            "scdb_id",
            "citation_count",
            "slug",
            "source",
        ]
    )

    async def acaption(self):
        """Make a proper caption

        This selects the best case name, then combines it with the best one or
        two citations we have in our system. Finally, if it's not a SCOTUS
        opinion, it adds the court abbreviation to the end. The result is
        something like:

            Plessy v. Ferguson, 410 U.S. 113

        or

            Lenore Foman v. Elvira A. Davis (1st Cir. 1961)

        Note that nbsp; are used liberally to prevent the end from getting
        broken up across lines.
        """
        caption = best_case_name(self)
        citation_list = [citation async for citation in self.citations.all()]
        citations = sorted(citation_list, key=sort_cites)
        if not citations:
            docket = await Docket.objects.aget(id=self.docket_id)
            if docket.docket_number:
                caption += f", {docket.docket_number}"
        else:
            if citations[0].type == Citation.NEUTRAL:
                caption += f", {citations[0]}"
                # neutral cites lack the parentheses, so we're done here.
                return caption
            elif (
                len(citations) >= 2
                and citations[0].type == Citation.WEST
                and citations[1].type == Citation.LEXIS
            ):
                caption += f", {citations[0]}, {citations[1]}"
            else:
                caption += f", {citations[0]}"

        docket = await sync_to_async(lambda: self.docket)()
        court = await sync_to_async(lambda: docket.court)()
        if docket.court_id != "scotus":
            court = re.sub(" ", "&nbsp;", court.citation_string)
            # Strftime fails before 1900. Do it this way instead.
            year = self.date_filed.isoformat().split("-")[0]
            caption += f"&nbsp;({court}&nbsp;{year})"
        return caption

    @property
    def caption(self):
        """Make a proper caption

        This selects the best case name, then combines it with the best one or
        two citations we have in our system. Finally, if it's not a SCOTUS
        opinion, it adds the court abbreviation to the end. The result is
        something like:

            Plessy v. Ferguson, 410 U.S. 113

        or

            Lenore Foman v. Elvira A. Davis (1st Cir. 1961)

        Note that nbsp; are used liberally to prevent the end from getting
        broken up across lines.
        """
        caption = best_case_name(self)
        citations = sorted(self.citations.all(), key=sort_cites)
        if not citations:
            if self.docket.docket_number:
                caption += f", {self.docket.docket_number}"
        else:
            if citations[0].type == Citation.NEUTRAL:
                caption += f", {citations[0]}"
                # neutral cites lack the parentheses, so we're done here.
                return caption
            elif (
                len(citations) >= 2
                and citations[0].type == Citation.WEST
                and citations[1].type == Citation.LEXIS
            ):
                caption += f", {citations[0]}, {citations[1]}"
            else:
                caption += f", {citations[0]}"

        if self.docket.court_id != "scotus":
            court = re.sub(" ", "&nbsp;", self.docket.court.citation_string)
            # Strftime fails before 1900. Do it this way instead.
            year = self.date_filed.isoformat().split("-")[0]
            caption += f"&nbsp;({court}&nbsp;{year})"
        return caption

    @property
    def display_citation(self):
        """Find favorite citation to display

        Identify the proper or favorite citation(s) to display on the front end
        but don't wrap it together with a title
        :return: The citation if applicable
        """
        citation_list = [citation for citation in self.citations.all()]
        citations = sorted(citation_list, key=sort_cites)
        if not citations:
            citation = ""
        elif citations[0].type == Citation.NEUTRAL:
            citation = citations[0]
        elif (
            len(citations) >= 2
            and citations[0].type == Citation.WEST
            and citations[1].type == Citation.LEXIS
        ):
            citation = f"{citations[0]}, {citations[1]}"
        else:
            citation = citations[0]
        return citation

    @property
    def citation_string(self):
        """Make a citation string, joined by commas"""
        citations = sorted(self.citations.all(), key=sort_cites)
        return ", ".join(str(c) for c in citations)

    async def acitation_string(self):
        """Make a citation string, joined by commas"""
        result = [citation async for citation in self.citations.all()]
        citations = sorted(result, key=sort_cites)
        return ", ".join(str(c) for c in citations)

    @property
    def authorities(self):
        """Returns a queryset that can be used for querying and caching
        authorities.
        """
        # All clusters that have sub_opinions cited by the sub_opinions of
        # the current cluster, ordered by citation count, descending.
        # Note that:
        #  - sum()'ing an empty list with a nested one, flattens the nested
        #    list.
        #  - QuerySets are lazy by default, so we need to call list() on the
        #    queryset object to evaluate it here and now.
        #  - We explicitly exclude self (self.pk) from the results to avoid
        #    a cluster being listed as its own authority.
        return (
            OpinionCluster.objects.filter(
                sub_opinions__in=sum(
                    [
                        list(sub_opinion.opinions_cited.all().only("pk"))
                        for sub_opinion in self.sub_opinions.all()
                    ],
                    [],
                )
            )
            .exclude(pk=self.pk)
            .order_by("-citation_count", "-date_filed")
        )

    async def aauthorities(self):
        """Returns a queryset that can be used for querying and caching
        authorities.
        """
        # All clusters that have sub_opinions cited by the sub_opinions of
        # the current cluster, ordered by citation count, descending.
        # Note that:
        #  - sum()'ing an empty list with a nested one, flattens the nested
        #    list.
        #  - QuerySets are lazy by default, so we need to call list() on the
        #    queryset object to evaluate it here and now.
        #  - We explicitly exclude self (self.pk) from the results to avoid
        #    a cluster being listed as its own authority.
        return (
            OpinionCluster.objects.filter(
                sub_opinions__in=sum(
                    [
                        [
                            i
                            async for i in sub_opinion.opinions_cited.all().only(
                                "pk"
                            )
                        ]
                        async for sub_opinion in self.sub_opinions.all()
                    ],
                    [],
                )
            )
            .exclude(pk=self.pk)
            .order_by("-citation_count", "-date_filed")
        )

    @property
    def parentheticals(self):
        return Parenthetical.objects.filter(
            described_opinion_id__in=self.sub_opinions.values_list(
                "pk", flat=True
            )
        ).order_by("-score")

    @property
    def parenthetical_groups(self):
        return ParentheticalGroup.objects.filter(
            opinion__in=self.sub_opinions.values_list("pk", flat=True)
        ).order_by("-score")

    @property
    def authority_count(self):
        return self.authorities.count()

    async def aauthority_count(self):
        authorities = await self.aauthorities()
        return await authorities.acount()

    @property
    def has_private_authority(self):
        if not hasattr(self, "_has_private_authority"):
            # Calculate it, then cache it.
            private = False
            for authority in self.authorities:
                if authority.blocked:
                    private = True
                    break
            self._has_private_authority = private
        return self._has_private_authority

    async def ahas_private_authority(self):
        if not hasattr(self, "_has_private_authority"):
            # Calculate it, then cache it.
            private = False
            async for authority in await self.aauthorities():
                if authority.blocked:
                    private = True
                    break
            self._has_private_authority = private
        return self._has_private_authority

    async def aauthorities_with_data(self):
        """Returns a list of this cluster's authorities with an extra field
        appended related to citation counts, for eventual injection into a
        view template.
        The returned list is sorted by that citation count field.
        """
        authorities_with_data = []
        authorities_base = await self.aauthorities()
        authorities_qs = (
            authorities_base.prefetch_related("citations")
            .select_related("docket__court")
            .order_by("-citation_count", "-date_filed")
        )
        async for authority in authorities_qs:
            authority.citation_depth = (
                await get_citation_depth_between_clusters(
                    citing_cluster_pk=self.pk, cited_cluster_pk=authority.pk
                )
            )
            authorities_with_data.append(authority)

        authorities_with_data.sort(
            key=lambda x: x.citation_depth, reverse=True
        )
        return authorities_with_data

    def top_visualizations(self):
        return self.visualizations.filter(
            published=True, deleted=False
        ).order_by("-view_count")

    def __str__(self) -> str:
        if self.case_name:
            return f"{self.pk}: {self.case_name}"
        else:
            return f"{self.pk}"

    def get_absolute_url(self) -> str:
        return reverse("view_case", args=[self.pk, self.slug])

    @cached_property
    def ordered_opinions(self):
        # Fetch all sub-opinions ordered by ordering_key
        sub_opinions = self.sub_opinions.all().order_by("ordering_key")
        if self.sub_opinions.filter(main_version__isnull=False).exists():
            sub_opinions = sub_opinions.filter(main_version__isnull=True)

        # Check if there is more than one sub-opinion
        if sub_opinions.count() > 1:
            # Return only sub-opinions with an ordering key
            return sub_opinions.exclude(ordering_key__isnull=True)

        # If there's only one or no sub-opinions, return the main opinion
        return sub_opinions

    def save(
        self,
        update_fields=None,
        *args,
        **kwargs,
    ):
        self.slug = slugify(trunc(best_case_name(self), 75))
        if update_fields is not None:
            update_fields = {"slug"}.union(update_fields)
        super().save(update_fields=update_fields, *args, **kwargs)

    async def asave(
        self,
        update_fields=None,
        *args,
        **kwargs,
    ):
        return await sync_to_async(self.save)(
            update_fields=update_fields,
            *args,
            **kwargs,
        )


@pghistory.track(
    pghistory.InsertEvent(), pghistory.DeleteEvent(), obj_field=None
)
class OpinionClusterPanel(OpinionCluster.panel.through):
    """A model class to track opinion cluster panel m2m relation"""

    class Meta:
        proxy = True


@pghistory.track(
    pghistory.InsertEvent(), pghistory.DeleteEvent(), obj_field=None
)
class OpinionClusterNonParticipatingJudges(
    OpinionCluster.non_participating_judges.through
):
    """A model class to track opinion cluster non_participating_judges m2m
    relation"""

    class Meta:
        proxy = True


class BaseCitation(models.Model):
    """A simple class to hold citations."""

    FEDERAL = 1
    STATE = 2
    STATE_REGIONAL = 3
    SPECIALTY = 4
    SCOTUS_EARLY = 5
    LEXIS = 6
    WEST = 7
    NEUTRAL = 8
    JOURNAL = 9
    CITATION_TYPES = (
        (FEDERAL, "A federal reporter citation (e.g. 5 F. 55)"),
        (
            STATE,
            "A citation in a state-based reporter (e.g. Alabama Reports)",
        ),
        (
            STATE_REGIONAL,
            "A citation in a regional reporter (e.g. Atlantic Reporter)",
        ),
        (
            SPECIALTY,
            "A citation in a specialty reporter (e.g. Lawyers' Edition)",
        ),
        (
            SCOTUS_EARLY,
            "A citation in an early SCOTUS reporter (e.g. 5 Black. 55)",
        ),
        (LEXIS, "A citation in the Lexis system (e.g. 5 LEXIS 55)"),
        (WEST, "A citation in the WestLaw system (e.g. 5 WL 55)"),
        (NEUTRAL, "A vendor neutral citation (e.g. 2013 FL 1)"),
        (
            JOURNAL,
            "A law journal citation within a scholarly or professional "
            "legal periodical (e.g. 95 Yale L.J. 5; "
            "72 Soc.Sec.Rep.Serv. 318)",
        ),
    )
    volume = models.TextField(help_text="The volume of the reporter")
    reporter = models.TextField(
        help_text="The abbreviation for the reporter",
        # To generate lists of volumes for a reporter we need everything in a
        # reporter. This answers, "Which volumes do we have for F. 2d?"
        db_index=True,
    )
    page = models.TextField(
        help_text=(
            "The 'page' of the citation in the reporter. Unfortunately, "
            "this is not an integer, but is a string-type because "
            "several jurisdictions do funny things with the so-called "
            "'page'. For example, we have seen Roman numerals in "
            "Nebraska, 13301-M in Connecticut, and 144M in Montana."
        ),
    )
    type = models.SmallIntegerField(
        help_text="The type of citation that this is.", choices=CITATION_TYPES
    )

    class Meta:
        abstract = True

    def __str__(self) -> str:
        # Note this representation is used in the front end.
        return "{volume} {reporter} {page}".format(**self.__dict__)


@pghistory.track()
class Citation(BaseCitation, AbstractDateTimeModel):
    """A citation to an OpinionCluster"""

    cluster = models.ForeignKey(
        OpinionCluster,
        help_text="The cluster that the citation applies to",
        related_name="citations",
        on_delete=models.CASCADE,
    )

    def get_absolute_url(self) -> str:
        return self.cluster.get_absolute_url()

    class Meta:
        indexes = [
            # To look up individual citations
            models.Index(
                fields=["volume", "reporter", "page"],
                name="search_citation_volume_ae340b5b02e8912_idx",
            ),
            # To generate reporter volume lists
            models.Index(
                fields=["volume", "reporter"],
                name="search_citation_volume_251bc1d270a8abee_idx",
            ),
        ]
        unique_together = (("cluster", "volume", "reporter", "page"),)


def sort_cites(c):
    """Sort a list or QuerySet of citations according to BlueBook ordering.

    This is intended as a parameter to the 'key' argument of a sorting method
    like `sort` or `sorted`. It intends to take a single citation and give it a
    numeric score as to where it should occur in a list of other citations.

    For example:

        cs = Citation.objects.filter(cluser_id=222)
        cs = sorted(cs, key=sort_cites)

    That'd give you the list of the Citation items sorted by their priority.

    :param c: A Citation object to score.
    :return: A score for the Citation passed in.
    """
    if c.type == Citation.NEUTRAL:
        return 0
    if c.type == Citation.FEDERAL:
        if c.reporter == "U.S.":
            return 1.1
        elif c.reporter == "S. Ct.":
            return 1.2
        elif "L. Ed." in c.reporter:
            return 1.3
        else:
            return 1.4
    elif c.type == Citation.SCOTUS_EARLY:
        return 2
    elif c.type == Citation.SPECIALTY:
        return 3
    elif c.type == Citation.STATE_REGIONAL:
        return 4
    elif c.type == Citation.STATE:
        return 5
    elif c.type == Citation.WEST:
        return 6
    elif c.type == Citation.LEXIS:
        return 7
    else:
        return 8


OPINION_TEXT_SOURCE_FIELDS = [
    "html_with_citations",
    "xml_harvard",
    "html_columbia",
    "html_lawbox",
    "html_anon_2020",
    "html",
]


class OpinionQuerySet(models.QuerySet):
    def with_best_text(self):
        """Annotates an Opinion QuerySet with best_text and best_text_source.

        To determine the best text, we get the first non-empty value from
        various source fields, prioritizing HTML formats with citations
        over plain text.

        The best_text_source is a CharField that indicates
        the name of the field from which the best_text was retrieved.

        The supported source fields are:
            - html_with_citations (preferred)
            - xml_harvard
            - html_columbia
            - html_lawbox
            - html_anon_2020
            - html
        """
        source_fields = OPINION_TEXT_SOURCE_FIELDS
        # To populate best_text we get the first non-empty value
        # from the list of possible text sources:
        coalesce_args = [
            NullIf(F(field), Value("")) for field in source_fields
        ]
        # And we fall back to plain_text if all of the above are empty:
        coalesce_args.append(F("plain_text"))

        # We use When clauses to determine the name of the field that was used
        # as the source for the best text:
        when_clauses = [
            When(
                Q(**{f"{field}__isnull": False}) & ~Q(**{field: ""}),
                then=Value(field),
            )
            for field in source_fields
        ]

        deferred_fields = source_fields + ["plain_text"]

        return self.defer(*deferred_fields).annotate(
            best_text=Coalesce(*coalesce_args, output_field=CharField()),
            best_text_source=Case(
                *when_clauses,
                default=Value("plain_text"),
                output_field=CharField(),
            ),
        )


@pghistory.track(exclude=["html_with_citations"])
class Opinion(AbstractDateTimeModel):
    COMBINED = "010combined"
    UNANIMOUS = "015unamimous"
    LEAD = "020lead"
    PLURALITY = "025plurality"
    CONCURRENCE = "030concurrence"
    CONCUR_IN_PART = "035concurrenceinpart"
    DISSENT = "040dissent"
    ADDENDUM = "050addendum"
    REMITTUR = "060remittitur"
    REHEARING = "070rehearing"
    ON_THE_MERITS = "080onthemerits"
    ON_MOTION_TO_STRIKE = "090onmotiontostrike"
    TRIAL_COURT = "100trialcourt"
    OPINION_TYPES = (
        (COMBINED, "Combined Opinion"),
        (UNANIMOUS, "Unanimous Opinion"),
        (LEAD, "Lead Opinion"),
        (PLURALITY, "Plurality Opinion"),
        (CONCURRENCE, "Concurrence Opinion"),
        (CONCUR_IN_PART, "In Part Opinion"),
        (DISSENT, "Dissent"),
        (ADDENDUM, "Addendum"),
        (REMITTUR, "Remittitur"),
        (REHEARING, "Rehearing"),
        (ON_THE_MERITS, "On the Merits"),
        (ON_MOTION_TO_STRIKE, "On Motion to Strike Cost Bill"),
        (TRIAL_COURT, "Trial Court Document"),
    )
    cluster = models.ForeignKey(
        OpinionCluster,
        help_text="The cluster that the opinion is a part of",
        related_name="sub_opinions",
        on_delete=models.CASCADE,
    )
    opinions_cited = models.ManyToManyField(
        "self",
        help_text="Opinions cited by this opinion",
        through="OpinionsCited",
        through_fields=("citing_opinion", "cited_opinion"),
        symmetrical=False,
        related_name="opinions_citing",
        blank=True,
    )
    author = models.ForeignKey(
        "people_db.Person",
        help_text="The primary author of this opinion as a normalized field",
        related_name="opinions_written",
        on_delete=models.RESTRICT,
        blank=True,
        null=True,
    )
    author_str = models.TextField(
        help_text=(
            "The primary author of this opinion, as a simple text "
            "string. This field is used when normalized judges cannot "
            "be placed into the author field."
        ),
        blank=True,
    )
    per_curiam = models.BooleanField(
        help_text="Is this opinion per curiam, without a single author?",
        default=False,
    )
    joined_by = models.ManyToManyField(
        "people_db.Person",
        related_name="opinions_joined",
        help_text=(
            "Other judges that joined the primary author in this opinion"
        ),
        blank=True,
    )
    joined_by_str = models.TextField(
        help_text=(
            "Other judges that joined the primary author in this opinion str"
        ),
        blank=True,
    )
    type = models.CharField(max_length=20, choices=OPINION_TYPES)
    sha1 = models.CharField(
        help_text=(
            "unique ID for the document, as generated via SHA1 of the "
            "binary file or text data"
        ),
        max_length=40,
        db_index=True,
        blank=True,
    )
    page_count = models.IntegerField(
        help_text="The number of pages in the document, if known",
        blank=True,
        null=True,
    )
    download_url = models.URLField(
        help_text=(
            "The URL where the item was originally scraped. Note that "
            "these URLs may often be dead due to the court or the bulk "
            "provider changing their website. We keep the original link "
            "here given that it often contains valuable metadata."
        ),
        max_length=500,
        db_index=True,
        null=True,
        blank=True,
    )
    local_path = models.FileField(
        help_text=(
            "The location in AWS S3 where the original opinion file is "
            f"stored. {s3_warning_note}"
        ),
        upload_to=make_upload_path,
        storage=IncrementingAWSMediaStorage(),
        blank=True,
        db_index=True,
    )
    plain_text = models.TextField(
        help_text=(
            "Plain text of the document after extraction using "
            "pdftotext, wpd2txt, etc."
        ),
        blank=True,
    )
    html = models.TextField(
        help_text="HTML of the document, if available in the original",
        blank=True,
    )
    html_lawbox = models.TextField(
        help_text="HTML of Lawbox documents", blank=True
    )
    html_columbia = models.TextField(
        help_text="HTML of Columbia archive", blank=True
    )
    html_anon_2020 = models.TextField(
        help_text="HTML of 2020 anonymous archive",
        blank=True,
    )
    xml_harvard = models.TextField(
        help_text="XML of Harvard CaseLaw Access Project opinion", blank=True
    )
    html_with_citations = models.TextField(
        help_text=(
            "HTML of the document with citation links and other "
            "post-processed markup added"
        ),
        blank=True,
    )
    extracted_by_ocr = models.BooleanField(
        help_text="Whether OCR was used to get this document content",
        default=False,
        db_index=True,
    )
    es_pa_field_tracker = FieldTracker(
        fields=["extracted_by_ocr", "cluster_id", "author_id"]
    )
    es_o_field_tracker = FieldTracker(
        fields=[
            "cluster_id",
            "author_id",
            "type",
            "per_curiam",
            "download_url",
            "local_path",
            "html_columbia",
            "html_lawbox",
            "xml_harvard",
            "html_anon_2020",
            "html",
            "plain_text",
            "html_with_citations",
            "sha1",
            "ordering_key",
        ]
    )
    ordering_key = models.IntegerField(null=True, blank=True)
    main_version = models.ForeignKey(
        "self",
        help_text="The id of another Opinion which is the updated or final version of this opinion",
        null=True,
        on_delete=models.SET_NULL,
        related_name="versions",
    )

    objects = OpinionQuerySet.as_manager()

    class Meta:
        constraints = [
            models.UniqueConstraint(
                fields=["cluster_id", "ordering_key"],
                name="unique_opinion_ordering_key",
            )
        ]

    @property
    def siblings(self) -> QuerySet:
        # These are other sub-opinions of the current cluster.
        return self.cluster.sub_opinions

    @property
    def clean_text(self) -> str:
        """
        Returns the cleaned opinion text by using the annotated `best_text`
        if it exists; otherwise, it falls back to computing the value in Python.

        The retrieved text is then cleaned using the `nh3.clean`. This cleaning
        process removes all HTML tags while preserving the content.

        The annotated field `best_text` is added when calling the QuerySet
        using with_best_text like so:
        Opinion.objects.filter(something_here=foo).with_best_text()
        """
        if hasattr(self, "best_text"):
            return nh3.clean(self.best_text, tags=set())

        for field in OPINION_TEXT_SOURCE_FIELDS:
            value = getattr(self, field, None)
            if value and value.strip():
                return nh3.clean(value, tags=set())

        return nh3.clean(self.plain_text, tags=set())

    @property
    def token_count(self) -> int:
        """Returns the number of tokens in this opinion text."""
        return get_token_count_from_string(self.clean_text)

    def __str__(self) -> str:
        try:
            return f"{getattr(self, 'pk', None)} - {self.cluster.case_name}"
        except AttributeError:
            return f"Orphan opinion with ID: {self.pk}"

    def get_absolute_url(self) -> str:
        return reverse("view_case", args=[self.cluster.pk, self.cluster.slug])

    def clean(self) -> None:
        if self.type == "":
            raise ValidationError("'type' is a required field.")
        if isinstance(self.ordering_key, int) and self.ordering_key < 1:
            raise ValidationError(
                {"ordering_key": "Ordering key cannot be zero or negative"}
            )

    def save(
        self,
        *args: list,
        **kwargs: dict,
    ) -> None:
        self.clean()
        super().save(*args, **kwargs)


@pghistory.track(
    pghistory.InsertEvent(), pghistory.DeleteEvent(), obj_field=None
)
class OpinionJoinedBy(Opinion.joined_by.through):
    """A model class to track opinion joined_by m2m relation"""

    class Meta:
        proxy = True


class OpinionsCited(models.Model):
    citing_opinion = models.ForeignKey(
        Opinion, related_name="cited_opinions", on_delete=models.CASCADE
    )
    cited_opinion = models.ForeignKey(
        Opinion, related_name="citing_opinions", on_delete=models.CASCADE
    )
    depth = models.IntegerField(
        help_text="The number of times the cited opinion was cited "
        "in the citing opinion",
        default=1,
        db_index=True,
    )

    #  quoted = models.BooleanField(
    #      help_text='Equals true if previous case was quoted directly',
    #      default=False,
    #      db_index=True,
    #  )
    # treatment: positive, negative, etc.
    #

    def __str__(self) -> str:
        return f"{self.citing_opinion.id} ⤜--cites⟶  {self.cited_opinion.id}"

    class Meta:
        verbose_name_plural = "Opinions cited"
        unique_together = ("citing_opinion", "cited_opinion")


class OpinionsCitedByRECAPDocument(models.Model):
    citing_document = models.ForeignKey(
        RECAPDocument, related_name="cited_opinions", on_delete=models.CASCADE
    )
    cited_opinion = models.ForeignKey(
        Opinion, related_name="citing_documents", on_delete=models.CASCADE
    )
    depth = models.IntegerField(
        help_text="The number of times the cited opinion was cited "
        "in the citing document",
        default=1,
    )

    def __str__(self) -> str:
        return f"{self.citing_document.id} ⤜--cites⟶  {self.cited_opinion.id}"

    class Meta:
        verbose_name_plural = "Opinions cited by RECAP document"
        unique_together = ("citing_document", "cited_opinion")
        indexes = [models.Index(fields=["depth"])]


def build_authority_opinions_query(
    base_queryset: QuerySet[Opinion],
) -> QuerySet[Opinion]:
    """Annotates a queryset of Opinions and optimizes related queries.

    The annotated queryset includes the number of filings (total number of
    RECAPDocuments that cite each opinion) and the total depth (total
    number of references across documents).
    """
    return (
        base_queryset.select_related("cluster__docket__court")
        .prefetch_related(
            "cluster__citations",
            "citing_documents",
            Prefetch(
                "cluster__sub_opinions",
                queryset=Opinion.objects.only("pk", "cluster_id"),
            ),
        )
        .annotate(
            num_filings=Count(
                "citing_documents__citing_document", distinct=True
            ),
            total_depth=Sum("citing_documents__depth"),
        )
        .only(
            "cluster__id",
            "cluster__blocked",
            "cluster__case_name",
            "cluster__case_name_full",
            "cluster__case_name_short",
            "cluster__docket_id",
            "cluster__docket__court__full_name",
            "cluster__docket__docket_number",
            "cluster__docket__court_id",
            "cluster__docket__court__citation_string",
            "cluster__slug",
            "cluster__citation_count",
            "cluster__docket_id",
            "cluster__date_filed",
        )
        .order_by("-num_filings", "-total_depth")
    )


def build_authorities_query(
    base_queryset: QuerySet[OpinionsCitedByRECAPDocument],
) -> QuerySet[OpinionsCitedByRECAPDocument]:
    """
    Optimizes the authorities query by applying select_related, prefetch_related,
    and selecting only the relevant fields to display the list of citations

    Args:
        base_queryset (QuerySet[OpinionsCitedByRECAPDocument]): The queryset to optimize
    """
    return (
        base_queryset.select_related("cited_opinion__cluster__docket__court")
        .prefetch_related(
            "cited_opinion__cluster__citations",
        )
        .only(
            "depth",
            "citing_document_id",
            "cited_opinion__cluster__slug",
            "cited_opinion__cluster__case_name",
            "cited_opinion__cluster__case_name_full",
            "cited_opinion__cluster__case_name_short",
            "cited_opinion__cluster__citation_count",
            "cited_opinion__cluster__docket_id",
            "cited_opinion__cluster__date_filed",
            "cited_opinion__cluster__docket__docket_number",
            "cited_opinion__cluster__docket__court_id",
            "cited_opinion__cluster__docket__court__citation_string",
            "cited_opinion__cluster__docket__court__full_name",
        )
        .order_by("-depth")
    )


class Parenthetical(models.Model):
    describing_opinion = models.ForeignKey(
        Opinion,
        related_name="authored_parentheticals",
        on_delete=models.CASCADE,
    )
    described_opinion = models.ForeignKey(
        Opinion, related_name="parentheticals", on_delete=models.CASCADE
    )
    group = models.ForeignKey(
        "ParentheticalGroup",
        related_name="parentheticals",
        on_delete=models.SET_NULL,
        blank=True,
        null=True,
    )
    text = models.TextField(
        help_text="The text of the description as written in the describing "
        "opinion",
    )
    score = models.FloatField(
        db_index=True,
        default=0.0,
        help_text="A score between 0 and 1 representing how descriptive the "
        "parenthetical is",
    )
    es_pa_field_tracker = FieldTracker(fields=["score", "text"])

    def __str__(self) -> str:
        return (
            f"{self.describing_opinion.id} description of "
            f"{self.described_opinion.id} (score {self.score}): {self.text}"
        )

    def get_absolute_url(self) -> str:
        cluster = self.described_opinion.cluster
        return reverse("view_summaries", args=[cluster.pk, cluster.slug])

    class Meta:
        verbose_name_plural = "Opinion parentheticals"


class ParentheticalGroup(models.Model):
    opinion = models.ForeignKey(
        Opinion,
        related_name="parenthetical_groups",
        on_delete=models.CASCADE,
        help_text="The opinion that the parentheticals in the group describe",
    )
    representative = models.ForeignKey(
        Parenthetical,
        related_name="represented_group",
        on_delete=models.CASCADE,
        help_text="The representative (i.e. high-ranked and similar to the "
        "cluster as a whole) parenthetical for the group",
    )
    score = models.FloatField(
        default=0.0,
        help_text="A score between 0 and 1 representing the quality of the "
        "parenthetical group",
    )
    size = models.IntegerField(
        help_text="The number of parentheticals that belong to the group"
    )

    es_pa_field_tracker = FieldTracker(
        fields=["opinion_id", "representative_id"]
    )

    def __str__(self) -> str:
        return (
            f"Parenthetical group for opinion {self.opinion_id} "
            f"(score {self.score})"
        )

    def get_absolute_url(self) -> str:
        return self.representative.get_absolute_url()

    class Meta:
        verbose_name_plural = "Parenthetical groups"
        indexes = [models.Index(fields=["score"])]


TaggableType = TypeVar("TaggableType", Docket, DocketEntry, RECAPDocument)


@pghistory.track()
class Tag(AbstractDateTimeModel):
    name = models.CharField(
        help_text="The name of the tag.",
        max_length=50,
        db_index=True,
        unique=True,
    )

    def __str__(self) -> str:
        return f"{self.pk}: {self.name}"

    def tag_object(self, thing: TaggableType) -> tuple["Tag", bool]:
        """Atomically add a tag to an item.

        Django has a system for adding to a m2m relationship like the ones
        between tags and other objects. Normally, you can just use:

            some_thing.add(tag)

        Alas, that's not atomic and if you have multiple processes or threads
        running — as you would in a Celery queue — you will get
        IntegrityErrors. So...this function does the same thing by using the
        tag through tables, as described here:

            https://stackoverflow.com/a/37968648/64911

        By using get_or_create calls, we make it atomic, fixing the problem.

        :param thing: Either a Docket, DocketEntry, or RECAPDocument that you
        wish to tag.
        :return: A tuple with the tag and whether a new item was created
        """
        if isinstance(thing, Docket):
            return self.dockets.through.objects.get_or_create(
                docket_id=thing.pk, tag_id=self.pk
            )
        elif isinstance(thing, DocketEntry):
            return self.docket_entries.through.objects.get_or_create(
                docketentry_id=thing.pk, tag_id=self.pk
            )
        elif isinstance(thing, RECAPDocument):
            return self.recap_documents.through.objects.get_or_create(
                recapdocument_id=thing.pk, tag_id=self.pk
            )
        elif isinstance(thing, Claim):
            return self.claims.through.objects.get_or_create(
                claim_id=thing.pk, tag_id=self.pk
            )
        else:
            raise NotImplementedError("Object type not supported for tagging.")


# class AppellateReview(models.Model):
#     REVIEW_STANDARDS = (
#         ('d', 'Discretionary'),
#         ('m', 'Mandatory'),
#         ('s', 'Special or Mixed'),
#     )
#     upper_court = models.ForeignKey(
#         Court,
#         related_name='lower_courts_reviewed',
#         on_delete=models.RESTRICT,
#     )
#     lower_court = models.ForeignKey(
#         Court,
#         related_name='reviewed_by',
#         on_delete=models.RESTRICT,
#     )
#     date_start = models.DateTimeField(
#         help_text="The date this appellate review relationship began",
#         db_index=True,
#         null=True
#     )
#     date_end = models.DateTimeField(
#         help_text="The date this appellate review relationship ended",
#         db_index=True,
#         null=True
#     )
#     review_standard =  models.CharField(
#         max_length=1,
#         choices=REVIEW_STANDARDS,
#     )
#     def __str__(self) -> str:
#         return u'%s ⤜--reviewed by⟶  %s' % (self.lower_court.id,
#                                         self.upper_court.id)
#
#     class Meta:
#         unique_together = ("upper_court", "lower_court")
class SEARCH_TYPES:
    OPINION = "o"
    RECAP = "r"
    DOCKETS = "d"
    RECAP_DOCUMENT = "rd"
    ORAL_ARGUMENT = "oa"
    PEOPLE = "p"
    PARENTHETICAL = "pa"
    NAMES = (
        (OPINION, "Opinions"),
        (RECAP, "RECAP"),
        (DOCKETS, "RECAP Dockets"),
        (RECAP_DOCUMENT, "RECAP Documents"),
        (ORAL_ARGUMENT, "Oral Arguments"),
        (PEOPLE, "People"),
        (PARENTHETICAL, "Parenthetical"),
    )
    ALL_TYPES = [OPINION, RECAP, ORAL_ARGUMENT, PEOPLE]
    SUPPORTED_ALERT_TYPES = (
        (OPINION, "Opinions"),
        (RECAP, "RECAP"),
        (DOCKETS, "RECAP Dockets"),
        (ORAL_ARGUMENT, "Oral Arguments"),
    )
    RECAP_ALERT_TYPES = (
        (RECAP, "RECAP"),
        (DOCKETS, "RECAP Dockets"),
    )


class SearchQuery(models.Model):
    WEBSITE = 1
    API = 2
    SOURCES = (
        (WEBSITE, "Website"),
        (API, "API request"),
    )
    ELASTICSEARCH = 1
    SOLR = 2
    ENGINES = (
        (ELASTICSEARCH, "Elasticsearch"),
        (SOLR, "Solr"),
    )
    KEYWORD = 1
    SEMANTIC = 2
    QUERY_MODES = (
        (KEYWORD, "Keyword"),
        (SEMANTIC, "Semantic"),
    )
    user = models.ForeignKey(
        User,
        help_text="The user who performed this search query.",
        related_name="search_queries",
        on_delete=models.CASCADE,
        null=True,
        blank=True,
    )
    source = models.SmallIntegerField(
        help_text="The interface used to perform the query.", choices=SOURCES
    )
    get_params = models.TextField(
        help_text="The GET parameters of the search query."
    )
    query_time_ms = models.IntegerField(
        help_text="The milliseconds to execute the query, as returned in "
        "the ElasticSearch or Solr response.",
        null=True,
    )
    hit_cache = models.BooleanField(
        help_text="Whether the query hit the cache or not."
    )
    failed = models.BooleanField(
        help_text="True if there was an error executing the query."
    )
    engine = models.SmallIntegerField(
        help_text="The engine that executed the search", choices=ENGINES
    )
    query_mode = models.SmallIntegerField(
        help_text="Whether the query used keyword or semantic search.",
        choices=QUERY_MODES,
        default=KEYWORD,
    )
    date_created = models.DateTimeField(
        help_text="Datetime when the record was created.",
        auto_now_add=True,
    )

    class Meta:
        indexes = [
            models.Index(fields=["date_created"]),
        ]
        verbose_name_plural = "Search Queries"


class ClusterRedirection(models.Model):
    """Model to prevent dead /opinion/ links"""

    VERSION = 1
    DUPLICATE = 2
    CONSOLIDATION = 3
    SEALED = 4
    REDIRECTION_REASON = (
        (
            VERSION,
            "Cluster replaced by a newer version of the same opinion",
        ),
        (DUPLICATE, "Cluster removed as a duplicate"),
        (
            CONSOLIDATION,
            "Spread opinions were consolidated in a single cluster (e.g., a dissent opinion added to a cluster containing the majority opinion)",
        ),
        (SEALED, "Cluster removed by court order"),
    )
    date_created = models.DateTimeField(
        help_text="Datetime when the record was created.",
        auto_now_add=True,
    )
    deleted_cluster_id = models.IntegerField(unique=True)
    cluster = models.ForeignKey(
        OpinionCluster,
        help_text="The existing cluster the deleted clusters now point to",
        related_name="merged_clusters",
        # if a cluster with `merged_cluster` is to be deleted, it will raise
        # an IntegrityError. User should assign a different cluster before
        # deleting the current cluster
        on_delete=models.DO_NOTHING,
        # need null values for SEALED opinions
        null=True,
    )
    reason = models.SmallIntegerField(
        help_text="The reason why the old cluster was deleted",
        choices=REDIRECTION_REASON,
    )

    @classmethod
    def create_from_clusters(
        cls,
        cluster_to_keep: OpinionCluster,
        cluster_to_delete: OpinionCluster,
        reason: int,
    ):
        """Create a ClusterRedirection entry from two OpinionCluster objects

        Accounts for redirections pointing to the cluster to delete
        Deletion of the `cluster_to_delete` is left to the caller

        :param cluster_to_keep: the redirection will point to this cluster
        :param cluster_to_delete: this id will go into deleted_cluster_id
        :param reason: one of ClusterRedirection.REDIRECTION_REASON
        """
        if reason not in [i[0] for i in cls.REDIRECTION_REASON]:
            raise ValueError("Invalid value for `ClusterRedirection.reason`")

        with transaction.atomic():
            # the cluster to delete has ClusterRedirection entries pointing to
            # it, make them point to the new cluster to keep
            if cluster_to_delete.merged_clusters.exists():
                cluster_to_delete.merged_clusters.update(
                    cluster=cluster_to_keep
                )

            ClusterRedirection.objects.get_or_create(
                deleted_cluster_id=cluster_to_delete.id,
                cluster=cluster_to_keep,
                reason=reason,
            )


@pghistory.track()
class ScotusDocketMetadata(AbstractDateTimeModel):
    """Supreme Court-specific metadata associated with a docket.

    These fields capture information that only applies to SCOTUS cases, so we
    keep them in a separate model instead of adding them directly to the Docket
    namespace.
    """

    docket = models.OneToOneField(
        "search.Docket",
        help_text="The docket this SCOTUS metadata applies to.",
        related_name="scotus_metadata",
        on_delete=models.CASCADE,
    )
    capital_case = models.BooleanField(
        help_text="Whether this SCOTUS case is a capital case.",
        default=False,
    )
    date_discretionary_court_decision = models.DateField(
        help_text="The date of the Court's discretionary decision.",
        blank=True,
        null=True,
    )
    linked_with = models.CharField(
        help_text=(
            "Field describing any other docket(s) this case is "
            "linked with, as shown on the SCOTUS docket."
        ),
        max_length=1000,
        blank=True,
    )
    questions_presented_url = models.CharField(
        help_text="URL to the 'Questions Presented' page or document, if available.",
        max_length=1000,
        blank=True,
    )
    questions_presented_file = models.FileField(
        help_text="A local copy of the 'Questions Presented' document."
        "The path is AWS S3 where the file is saved.",
        upload_to=make_pdf_path,
        storage=IncrementingAWSMediaStorage(),
        max_length=1000,
        blank=True,
    )

    def __str__(self) -> str:
        return f"SCOTUS metadata for docket {self.docket_id}"

    class Meta:
        verbose_name = "SCOTUS Docket Metadata"
        verbose_name_plural = "SCOTUS Docket Metadata"<|MERGE_RESOLUTION|>--- conflicted
+++ resolved
@@ -833,17 +833,11 @@
 
     def save(self, update_fields=None, *args, **kwargs):
         self.slug = slugify(trunc(best_case_name(self), 75))
-<<<<<<< HEAD
-        if self.docket_number_raw and not self.docket_number_core:
-            self.docket_number_core = make_docket_number_core(
-                self.docket_number_raw
-=======
         if self.docket_number and not self.docket_number_core:
             self.docket_number_core = (
                 make_scotus_docket_number_core(self.docket_number)
                 if self.court_id == "scotus"
                 else make_docket_number_core(self.docket_number)
->>>>>>> 44f8d300
             )
 
         if self.source in self.RECAP_SOURCES():

import re
from datetime import datetime
from typing import Any, Dict, List, Tuple, TypeVar

import pghistory
import pytz
from celery.canvas import chain
from django.contrib.contenttypes.fields import GenericRelation
from django.core.exceptions import ValidationError
from django.db import models
from django.db.models import Prefetch, Q, QuerySet
from django.template import loader
from django.urls import NoReverseMatch, reverse
from django.utils.encoding import force_str
from django.utils.text import slugify
from eyecite import get_citations

from cl.citations.utils import get_citation_depth_between_clusters
from cl.custom_filters.templatetags.text_filters import best_case_name
from cl.lib import fields
from cl.lib.date_time import midnight_pst
from cl.lib.model_helpers import (
    make_docket_number_core,
    make_recap_path,
    make_upload_path,
)
from cl.lib.models import AbstractDateTimeModel, AbstractPDF, s3_warning_note
from cl.lib.search_index_utils import (
    InvalidDocumentError,
    normalize_search_dicts,
    null_map,
)
from cl.lib.storage import IncrementingAWSMediaStorage
from cl.lib.string_utils import trunc
from cl.lib.utils import deepgetattr


class PRECEDENTIAL_STATUS:
    PUBLISHED = "Published"
    UNPUBLISHED = "Unpublished"
    ERRATA = "Errata"
    SEPARATE = "Separate"
    IN_CHAMBERS = "In-chambers"
    RELATING_TO = "Relating-to"
    UNKNOWN = "Unknown"

    NAMES = (
        (PUBLISHED, "Precedential"),
        (UNPUBLISHED, "Non-Precedential"),
        (ERRATA, "Errata"),
        (SEPARATE, "Separate Opinion"),
        (IN_CHAMBERS, "In-chambers"),
        (RELATING_TO, "Relating-to orders"),
        (UNKNOWN, "Unknown Status"),
    )


SOURCES = (
    ("C", "court website"),
    ("R", "public.resource.org"),
    ("CR", "court website merged with resource.org"),
    ("L", "lawbox"),
    ("LC", "lawbox merged with court"),
    ("LR", "lawbox merged with resource.org"),
    ("LCR", "lawbox merged with court and resource.org"),
    ("M", "manual input"),
    ("A", "internet archive"),
    ("H", "brad heath archive"),
    ("Z", "columbia archive"),
    ("ZC", "columbia merged with court"),
    ("ZLC", "columbia merged with lawbox and court"),
    ("ZLR", "columbia merged with lawbox and resource.org"),
    ("ZLCR", "columbia merged with lawbox, court, and resource.org"),
    ("ZR", "columbia merged with resource.org"),
    ("ZCR", "columbia merged with court and resource.org"),
    ("ZL", "columbia merged with lawbox"),
    ("U", "Harvard, Library Innovation Lab Case Law Access Project"),
    ("CU", "court website merged with Harvard"),
    ("D", "direct court input"),
)


@pghistory.track(
    pghistory.Snapshot(),
)
class OriginatingCourtInformation(AbstractDateTimeModel):
    """Lower court metadata to associate with appellate cases.

    For example, if you appeal from a district court to a circuit court, the
    district court information would be in here. You may wonder, "Why do we
    duplicate this information?" Well:

        1. We don't want to update the lower court case based on information
           we learn in the upper court. Say they have a conflict? Which do we
           trust?

        2. We may have the docket from the upper court without ever getting
           docket information for the lower court. If that happens, would we
           create a docket for the lower court using only the info in the
           upper court. That seems bad.

    The other thought you might have is, "Why not just associate this directly
    with the docket object —-- why do we have a 1to1 join between them?" This
    was a difficult data modelling decision. There are a few answers:

        1. Most cases in the RECAP Archive are not appellate cases. For those
           cases, the extra fields for this information would just pollute the
           Docket namespace.

        2. In general, we prefer to have Docket.originating_court_data.field
           than, Docket.ogc_field.
    """

    docket_number = models.TextField(
        help_text="The docket number in the lower court.", blank=True
    )
    assigned_to = models.ForeignKey(
        "people_db.Person",
        help_text="The judge the case was assigned to.",
        related_name="original_court_info",
        on_delete=models.RESTRICT,
        null=True,
        blank=True,
    )
    assigned_to_str = models.TextField(
        help_text="The judge that the case was assigned to, as a string.",
        blank=True,
    )
    ordering_judge = models.ForeignKey(
        "people_db.Person",
        related_name="+",
        help_text="The judge that issued the final order in the case.",
        on_delete=models.RESTRICT,
        null=True,
        blank=True,
    )
    ordering_judge_str = models.TextField(
        help_text=(
            "The judge that issued the final order in the case, as a "
            "string."
        ),
        blank=True,
    )
    court_reporter = models.TextField(
        help_text="The court reporter responsible for the case.", blank=True
    )
    date_disposed = models.DateField(
        help_text="The date the case was disposed at the lower court.",
        blank=True,
        null=True,
    )
    date_filed = models.DateField(
        help_text="The date the case was filed in the lower court.",
        blank=True,
        null=True,
    )
    date_judgment = models.DateField(
        help_text="The date of the order or judgment in the lower court.",
        blank=True,
        null=True,
    )
    date_judgment_eod = models.DateField(
        help_text=(
            "The date the judgment was Entered On the Docket at the "
            "lower court."
        ),
        blank=True,
        null=True,
    )
    date_filed_noa = models.DateField(
        help_text="The date the notice of appeal was filed for the case.",
        blank=True,
        null=True,
    )
    date_received_coa = models.DateField(
        help_text="The date the case was received at the court of appeals.",
        blank=True,
        null=True,
    )

    def get_absolute_url(self) -> str:
        return self.docket.get_absolute_url()

    class Meta:
        verbose_name_plural = "Originating Court Information"


@pghistory.track(
    pghistory.Snapshot(),
    exclude=["view_count"],
)
class Docket(AbstractDateTimeModel):
    """A class to sit above OpinionClusters, Audio files, and Docket Entries,
    and link them together.
    """

    # The source values are additive. That is, if you get content from a new
    # source, you can add it to the previous one, and have a combined value.
    # For example, if you start with a RECAP docket (1), then add scraped
    # content (2), you can arrive at a combined docket (3) because 1 + 2 = 3.
    # Put another way, this is a bitmask. We should eventually re-do it as a
    # bitfield using, e.g. https://github.com/disqus/django-bitfield
    DEFAULT = 0
    RECAP = 1
    SCRAPER = 2
    RECAP_AND_SCRAPER = 3
    COLUMBIA = 4
    COLUMBIA_AND_RECAP = 5
    COLUMBIA_AND_SCRAPER = 6
    COLUMBIA_AND_RECAP_AND_SCRAPER = 7
    IDB = 8
    RECAP_AND_IDB = 9
    SCRAPER_AND_IDB = 10
    RECAP_AND_SCRAPER_AND_IDB = 11
    COLUMBIA_AND_IDB = 12
    COLUMBIA_AND_RECAP_AND_IDB = 13
    COLUMBIA_AND_SCRAPER_AND_IDB = 14
    COLUMBIA_AND_RECAP_AND_SCRAPER_AND_IDB = 15
    HARVARD = 16
    HARVARD_AND_RECAP = 17
    SCRAPER_AND_HARVARD = 18
    DIRECT_INPUT = 32
    ANON_2020 = 64
    ANON_2020_AND_SCRAPER = 66
    ANON_2020_AND_HARVARD = 80
    ANON_2020_AND_SCRAPER_AND_HARVARD = 82
    SOURCE_CHOICES = (
        (DEFAULT, "Default"),
        (RECAP, "RECAP"),
        (SCRAPER, "Scraper"),
        (RECAP_AND_SCRAPER, "RECAP and Scraper"),
        (COLUMBIA, "Columbia"),
        (COLUMBIA_AND_SCRAPER, "Columbia and Scraper"),
        (COLUMBIA_AND_RECAP, "Columbia and RECAP"),
        (COLUMBIA_AND_RECAP_AND_SCRAPER, "Columbia, RECAP, and Scraper"),
        (IDB, "Integrated Database"),
        (RECAP_AND_IDB, "RECAP and IDB"),
        (SCRAPER_AND_IDB, "Scraper and IDB"),
        (RECAP_AND_SCRAPER_AND_IDB, "RECAP, Scraper, and IDB"),
        (COLUMBIA_AND_IDB, "Columbia and IDB"),
        (COLUMBIA_AND_RECAP_AND_IDB, "Columbia, RECAP, and IDB"),
        (COLUMBIA_AND_SCRAPER_AND_IDB, "Columbia, Scraper, and IDB"),
        (
            COLUMBIA_AND_RECAP_AND_SCRAPER_AND_IDB,
            "Columbia, RECAP, Scraper, and IDB",
        ),
        (HARVARD, "Harvard"),
        (HARVARD_AND_RECAP, "Harvard and RECAP"),
        (SCRAPER_AND_HARVARD, "Scraper and Harvard"),
        (DIRECT_INPUT, "Direct court input"),
        (ANON_2020, "2020 anonymous database"),
        (ANON_2020_AND_SCRAPER, "2020 anonymous database and Scraper"),
        (ANON_2020_AND_HARVARD, "2020 anonymous database and Harvard"),
        (
            ANON_2020_AND_SCRAPER_AND_HARVARD,
            "2020 anonymous database, Scraper, and Harvard",
        ),
    )
    RECAP_SOURCES = [
        RECAP,
        RECAP_AND_SCRAPER,
        COLUMBIA_AND_RECAP,
        COLUMBIA_AND_RECAP_AND_SCRAPER,
        RECAP_AND_IDB,
        RECAP_AND_SCRAPER_AND_IDB,
        COLUMBIA_AND_RECAP_AND_IDB,
        COLUMBIA_AND_RECAP_AND_SCRAPER_AND_IDB,
    ]
    IDB_SOURCES = [
        IDB,
        RECAP_AND_IDB,
        SCRAPER_AND_IDB,
        RECAP_AND_SCRAPER_AND_IDB,
        COLUMBIA_AND_IDB,
        COLUMBIA_AND_RECAP_AND_IDB,
        COLUMBIA_AND_SCRAPER_AND_IDB,
        COLUMBIA_AND_RECAP_AND_SCRAPER_AND_IDB,
    ]

    source = models.SmallIntegerField(
        help_text="contains the source of the Docket.", choices=SOURCE_CHOICES
    )
    court = models.ForeignKey(
        "Court",
        help_text="The court where the docket was filed",
        on_delete=models.RESTRICT,
        db_index=True,
        related_name="dockets",
    )
    appeal_from = models.ForeignKey(
        "Court",
        help_text=(
            "In appellate cases, this is the lower court or "
            "administrative body where this case was originally heard. "
            "This field is frequently blank due to it not being "
            "populated historically or due to our inability to "
            "normalize the value in appeal_from_str."
        ),
        related_name="+",
        on_delete=models.RESTRICT,
        blank=True,
        null=True,
    )
    appeal_from_str = models.TextField(
        help_text=(
            "In appellate cases, this is the lower court or "
            "administrative body where this case was originally heard. "
            "This field is frequently blank due to it not being "
            "populated historically. This field may have values when "
            "the appeal_from field does not. That can happen if we are "
            "unable to normalize the value in this field."
        ),
        blank=True,
    )
    originating_court_information = models.OneToOneField(
        OriginatingCourtInformation,
        help_text="Lower court information for appellate dockets",
        related_name="docket",
        on_delete=models.SET_NULL,
        blank=True,
        null=True,
    )
    idb_data = models.OneToOneField(
        "recap.FjcIntegratedDatabase",
        help_text=(
            "Data from the FJC Integrated Database associated with this "
            "case."
        ),
        related_name="docket",
        on_delete=models.SET_NULL,
        blank=True,
        null=True,
    )
    tags = models.ManyToManyField(
        "search.Tag",
        help_text="The tags associated with the docket.",
        related_name="dockets",
        blank=True,
    )
    html_documents = GenericRelation(
        "recap.PacerHtmlFiles",
        help_text="Original HTML files collected from PACER.",
        related_query_name="dockets",
        null=True,
        blank=True,
    )
    assigned_to = models.ForeignKey(
        "people_db.Person",
        related_name="assigning",
        help_text="The judge the case was assigned to.",
        on_delete=models.RESTRICT,
        null=True,
        blank=True,
    )
    assigned_to_str = models.TextField(
        help_text="The judge that the case was assigned to, as a string.",
        blank=True,
    )
    referred_to = models.ForeignKey(
        "people_db.Person",
        related_name="referring",
        help_text="The judge to whom the 'assigned_to' judge is delegated.",
        on_delete=models.RESTRICT,
        null=True,
        blank=True,
    )
    referred_to_str = models.TextField(
        help_text="The judge that the case was referred to, as a string.",
        blank=True,
    )
    panel = models.ManyToManyField(
        "people_db.Person",
        help_text=(
            "The empaneled judges for the case. Currently an unused "
            "field but planned to be used in conjunction with the "
            "panel_str field."
        ),
        related_name="empanelled_dockets",
        blank=True,
    )
    panel_str = models.TextField(
        help_text=(
            "The initials of the judges on the panel that heard this "
            "case. This field is similar to the 'judges' field on "
            "the cluster, but contains initials instead of full judge "
            "names, and applies to the case on the whole instead of "
            "only to a specific decision."
        ),
        blank=True,
    )
    parties = models.ManyToManyField(
        "people_db.Party",
        help_text="The parties involved in the docket",
        related_name="dockets",
        through="people_db.PartyType",
        blank=True,
    )
    date_last_index = models.DateTimeField(
        help_text="The last moment that the item was indexed in Solr.",
        null=True,
        blank=True,
    )
    date_cert_granted = models.DateField(
        help_text="date cert was granted for this case, if applicable",
        blank=True,
        null=True,
    )
    date_cert_denied = models.DateField(
        help_text="the date cert was denied for this case, if applicable",
        blank=True,
        null=True,
    )
    date_argued = models.DateField(
        help_text="the date the case was argued",
        blank=True,
        null=True,
    )
    date_reargued = models.DateField(
        help_text="the date the case was reargued",
        blank=True,
        null=True,
    )
    date_reargument_denied = models.DateField(
        help_text="the date the reargument was denied",
        blank=True,
        null=True,
    )
    date_filed = models.DateField(
        help_text="The date the case was filed.", blank=True, null=True
    )
    date_terminated = models.DateField(
        help_text="The date the case was terminated.", blank=True, null=True
    )
    date_last_filing = models.DateField(
        help_text=(
            "The date the case was last updated in the docket, as shown "
            "in PACER's Docket History report or iquery page."
        ),
        blank=True,
        null=True,
    )
    case_name_short = models.TextField(
        help_text="The abridged name of the case, often a single word, e.g. "
        "'Marsh'",
        blank=True,
    )
    case_name = models.TextField(
        help_text="The standard name of the case", blank=True
    )
    case_name_full = models.TextField(
        help_text="The full name of the case", blank=True
    )
    slug = models.SlugField(
        help_text="URL that the document should map to (the slug)",
        max_length=75,
        db_index=False,
        blank=True,
    )
    docket_number = models.TextField(  # nosemgrep
        help_text="The docket numbers of a case, can be consolidated and "
        "quite long. In some instances they are too long to be "
        "indexed by postgres and we store the full docket in "
        "the correction field on the Opinion Cluster.",
        blank=True,
        null=True,
        db_index=True,
    )
    docket_number_core = models.CharField(
        help_text=(
            "For federal district court dockets, this is the most "
            "distilled docket number available. In this field, the "
            "docket number is stripped down to only the year and serial "
            "digits, eliminating the office at the beginning, letters "
            "in the middle, and the judge at the end. Thus, a docket "
            "number like 2:07-cv-34911-MJL becomes simply 0734911. This "
            "is the format that is provided by the IDB and is useful "
            "for de-duplication types of activities which otherwise get "
            "messy. We use a char field here to preserve leading zeros."
        ),
        # PACER doesn't do consolidated case numbers, so this can be small.
        max_length=20,
        blank=True,
        db_index=True,
    )
    # Nullable for unique constraint requirements.
    pacer_case_id = fields.CharNullField(
        help_text="The cased ID provided by PACER.",
        max_length=100,
        blank=True,
        null=True,
        db_index=True,
    )
    cause = models.CharField(
        help_text="The cause for the case.",
        max_length=2000,  # Was 200, 500, 1000
        blank=True,
    )
    nature_of_suit = models.CharField(
        help_text="The nature of suit code from PACER.",
        max_length=1000,  # Was 100, 500
        blank=True,
    )
    jury_demand = models.CharField(
        help_text="The compensation demand.", max_length=500, blank=True
    )
    jurisdiction_type = models.CharField(
        help_text=(
            "Stands for jurisdiction in RECAP XML docket. For example, "
            "'Diversity', 'U.S. Government Defendant'."
        ),
        max_length=100,
        blank=True,
    )
    appellate_fee_status = models.TextField(
        help_text=(
            "The status of the fee in the appellate court. Can be used "
            "as a hint as to whether the government is the appellant "
            "(in which case the fee is waived)."
        ),
        blank=True,
    )
    appellate_case_type_information = models.TextField(
        help_text=(
            "Information about a case from the appellate docket in "
            "PACER. For example, 'civil, private, bankruptcy'."
        ),
        blank=True,
    )
    mdl_status = models.CharField(
        help_text="The MDL status of a case before the Judicial Panel for "
        "Multidistrict Litigation",
        max_length=100,
        blank=True,
    )
    filepath_local = models.FileField(
        help_text=f"Path to RECAP's Docket XML page as provided by the "
        f"original RECAP architecture. These fields are for backup purposes "
        f"only. {s3_warning_note}",
        upload_to=make_recap_path,
        storage=IncrementingAWSMediaStorage(),
        max_length=1000,
        blank=True,
    )
    filepath_ia = models.CharField(
        help_text="Path to the Docket XML page in The Internet Archive",
        max_length=1000,
        blank=True,
    )
    filepath_ia_json = models.CharField(
        help_text="Path to the docket JSON page in the Internet Archive",
        max_length=1000,
        blank=True,
    )
    ia_upload_failure_count = models.SmallIntegerField(
        help_text="Number of times the upload to the Internet Archive failed.",
        null=True,
        blank=True,
    )
    ia_needs_upload = models.BooleanField(
        help_text=(
            "Does this item need to be uploaded to the Internet "
            "Archive? I.e., has it changed? This field is important "
            "because it keeps track of the status of all the related "
            "objects to the docket. For example, if a related docket "
            "entry changes, we need to upload the item to IA, but we "
            "can't easily check that."
        ),
        blank=True,
        null=True,
    )
    ia_date_first_change = models.DateTimeField(
        help_text=(
            "The moment when this item first changed and was marked as "
            "needing an upload. Used for determining when to upload an "
            "item."
        ),
        null=True,
        blank=True,
    )
    view_count = models.IntegerField(
        help_text="The number of times the docket has been seen.", default=0
    )
    date_blocked = models.DateField(
        help_text=(
            "The date that this opinion was blocked from indexing by "
            "search engines"
        ),
        blank=True,
        null=True,
        db_index=True,
    )
    blocked = models.BooleanField(
        help_text=(
            "Whether a document should be blocked from indexing by "
            "search engines"
        ),
        default=False,
    )

    class Meta:
        unique_together = ("docket_number", "pacer_case_id", "court")
        indexes = [
            models.Index(fields=["court_id", "id"]),
            models.Index(
                fields=["court_id", "docket_number_core", "pacer_case_id"],
                name="district_court_docket_lookup_idx",
            ),
        ]

    def __str__(self) -> str:
        if self.case_name:
            return force_str(f"{self.pk}: {self.case_name}")
        else:
            return f"{self.pk}"

    def save(self, *args, **kwargs):
        self.slug = slugify(trunc(best_case_name(self), 75))
        if self.docket_number and not self.docket_number_core:
            self.docket_number_core = make_docket_number_core(
                self.docket_number
            )

        if self.source in self.RECAP_SOURCES:
            for field in ["pacer_case_id", "docket_number"]:
                if (
                    field == "pacer_case_id"
                    and getattr(self, "court", None)
                    and self.court.jurisdiction == Court.FEDERAL_APPELLATE
                ):
                    continue
                if not getattr(self, field, None):
                    raise ValidationError(
                        f"'{field}' cannot be Null or empty in RECAP dockets."
                    )

        super(Docket, self).save(*args, **kwargs)

    def get_absolute_url(self) -> str:
        return reverse("view_docket", args=[self.pk, self.slug])

    def add_recap_source(self):
        if self.source == self.DEFAULT:
            self.source = self.RECAP_AND_SCRAPER
        elif self.source in [
            self.SCRAPER,
            self.COLUMBIA,
            self.COLUMBIA_AND_SCRAPER,
            self.IDB,
            self.SCRAPER_AND_IDB,
            self.COLUMBIA_AND_IDB,
            self.COLUMBIA_AND_SCRAPER_AND_IDB,
            self.HARVARD,
        ]:
            # Simply add the RECAP value to the other value.
            self.source = self.source + self.RECAP

    def add_idb_source(self):
        if self.source == self.DEFAULT:
            self.source = self.IDB
        elif self.source in [
            self.RECAP,
            self.SCRAPER,
            self.RECAP_AND_SCRAPER,
            self.COLUMBIA,
            self.COLUMBIA_AND_RECAP,
            self.COLUMBIA_AND_SCRAPER,
            self.COLUMBIA_AND_RECAP_AND_SCRAPER,
        ]:
            self.source = self.source + self.IDB

    def add_anon_2020_source(self) -> None:
        if self.source not in [
            self.ANON_2020,
            self.ANON_2020_AND_HARVARD,
            self.ANON_2020_AND_SCRAPER,
            self.ANON_2020_AND_SCRAPER_AND_HARVARD,
        ]:
            self.source = self.source + self.ANON_2020

    @property
    def pacer_court_id(self):
        if hasattr(self, "_pacer_court_id"):
            return self._pacer_court_id

        from cl.lib.pacer import map_cl_to_pacer_id

        pacer_court_id = map_cl_to_pacer_id(self.court.pk)
        self._pacer_court_id = pacer_court_id
        return pacer_court_id

    def pacer_district_url(self, path):
        if not self.pacer_case_id or (
            self.court.jurisdiction == Court.FEDERAL_APPELLATE
        ):
            return None
        return "https://ecf.%s.uscourts.gov/cgi-bin/%s?%s" % (
            self.pacer_court_id,
            path,
            self.pacer_case_id,
        )

    def pacer_appellate_url_with_caseId(self, path):
        return (
            f"https://ecf.{self.pacer_court_id}.uscourts.gov"
            f"{path}"
            f"servlet=CaseSummary.jsp&"
            f"caseId={self.pacer_case_id}&"
            f"incOrigDkt=Y&"
            f"incDktEntries=Y"
        )

    def pacer_appellate_url_with_caseNum(self, path):
        return (
            f"https://ecf.{self.pacer_court_id}.uscourts.gov"
            f"{path}"
            f"servlet=CaseSummary.jsp&"
            f"caseNum={self.docket_number}&"
            f"incOrigDkt=Y&"
            f"incDktEntries=Y"
        )

    @property
    def pacer_docket_url(self):
        if self.court.jurisdiction == Court.FEDERAL_APPELLATE:
            if self.court.pk in ["ca5", "ca7", "ca11"]:
                path = "/cmecf/servlet/TransportRoom?"
            else:
                path = "/n/beam/servlet/TransportRoom?"

            if not self.pacer_case_id:
                return self.pacer_appellate_url_with_caseNum(path)
            else:
                return self.pacer_appellate_url_with_caseId(path)
        else:
            return self.pacer_district_url("DktRpt.pl")

    @property
    def pacer_alias_url(self):
        return self.pacer_district_url("qryAlias.pl")

    @property
    def pacer_associated_cases_url(self):
        return self.pacer_district_url("qryAscCases.pl")

    @property
    def pacer_attorney_url(self):
        return self.pacer_district_url("qryAttorneys.pl")

    @property
    def pacer_case_file_location_url(self):
        return self.pacer_district_url("QryRMSLocation.pl")

    @property
    def pacer_summary_url(self):
        return self.pacer_district_url("qrySummary.pl")

    @property
    def pacer_deadlines_and_hearings_url(self):
        return self.pacer_district_url("SchedQry.pl")

    @property
    def pacer_filers_url(self):
        return self.pacer_district_url("FilerQry.pl")

    @property
    def pacer_history_and_documents_url(self):
        return self.pacer_district_url("HistDocQry.pl")

    @property
    def pacer_party_url(self):
        return self.pacer_district_url("qryParties.pl")

    @property
    def pacer_related_transactions_url(self):
        return self.pacer_district_url("RelTransactQry.pl")

    @property
    def pacer_status_url(self):
        return self.pacer_district_url("StatusQry.pl")

    @property
    def pacer_view_doc_url(self):
        return self.pacer_district_url("qryDocument.pl")

    @property
    def prefetched_parties(self):
        """Prefetch the attorneys and firms associated with a docket and put
        those values into the `attys_in_docket` and `firms_in_docket`
        attributes.

        :return: A parties queryset with the correct values prefetched.
        """
        from cl.people_db.models import Attorney, AttorneyOrganization

        return self.parties.prefetch_related(
            Prefetch(
                "attorneys",
                queryset=Attorney.objects.filter(roles__docket=self)
                .distinct()
                .only("pk", "name"),
                to_attr="attys_in_docket",
            ),
            Prefetch(
                "attys_in_docket__organizations",
                queryset=AttorneyOrganization.objects.filter(
                    attorney_organization_associations__docket=self
                )
                .distinct()
                .only("pk", "name"),
                to_attr="firms_in_docket",
            ),
        )

    def as_search_list(self):
        """Create list of search dicts from a single docket. This should be
        faster than creating a search dict per document on the docket.
        """
        search_list = []

        # Docket
        out = {
            "docketNumber": self.docket_number,
            "caseName": best_case_name(self),
            "suitNature": self.nature_of_suit,
            "cause": self.cause,
            "juryDemand": self.jury_demand,
            "jurisdictionType": self.jurisdiction_type,
        }
        if self.date_argued is not None:
            out["dateArgued"] = midnight_pst(self.date_argued)
        if self.date_filed is not None:
            out["dateFiled"] = midnight_pst(self.date_filed)
        if self.date_terminated is not None:
            out["dateTerminated"] = midnight_pst(self.date_terminated)
        try:
            out["docket_absolute_url"] = self.get_absolute_url()
        except NoReverseMatch:
            raise InvalidDocumentError(
                f"Unable to save to index due to missing absolute_url: {self.pk}"
            )

        # Judges
        if self.assigned_to is not None:
            out["assignedTo"] = self.assigned_to.name_full
        elif self.assigned_to_str:
            out["assignedTo"] = self.assigned_to_str
        if self.referred_to is not None:
            out["referredTo"] = self.referred_to.name_full
        elif self.referred_to_str:
            out["referredTo"] = self.referred_to_str

        # Court
        out.update(
            {
                "court": self.court.full_name,
                "court_exact": self.court_id,  # For faceting
                "court_citation_string": self.court.citation_string,
            }
        )

        # Parties, attorneys, firms
        out.update(
            {
                "party_id": set(),
                "party": set(),
                "attorney_id": set(),
                "attorney": set(),
                "firm_id": set(),
                "firm": set(),
            }
        )
        for p in self.prefetched_parties:
            out["party_id"].add(p.pk)
            out["party"].add(p.name)
            for a in p.attys_in_docket:
                out["attorney_id"].add(a.pk)
                out["attorney"].add(a.name)
                for f in a.firms_in_docket:
                    out["firm_id"].add(f.pk)
                    out["firm"].add(f.name)

        # Do RECAPDocument and Docket Entries in a nested loop
        for de in self.docket_entries.all().iterator():
            # Docket Entry
            de_out = {
                "description": de.description,
            }
            if de.entry_number is not None:
                de_out["entry_number"] = de.entry_number
            if de.date_filed is not None:
                de_out["entry_date_filed"] = midnight_pst(de.date_filed)
            rds = de.recap_documents.all()

            if len(rds) == 0:
                # Minute entry or other entry that lacks docs.
                # For now, we punt.
                # https://github.com/freelawproject/courtlistener/issues/784
                continue

            for rd in rds:
                # IDs
                rd_out = {
                    "id": rd.pk,
                    "docket_entry_id": de.pk,
                    "docket_id": self.pk,
                    "court_id": self.court.pk,
                    "assigned_to_id": getattr(self.assigned_to, "pk", None),
                    "referred_to_id": getattr(self.referred_to, "pk", None),
                }

                # RECAPDocument
                rd_out.update(
                    {
                        "short_description": rd.description,
                        "document_type": rd.get_document_type_display(),
                        "document_number": rd.document_number or None,
                        "attachment_number": rd.attachment_number,
                        "is_available": rd.is_available,
                        "page_count": rd.page_count,
                    }
                )
                if rd.filepath_local:
                    rd_out["filepath_local"] = rd.filepath_local.name
                try:
                    rd_out["absolute_url"] = rd.get_absolute_url()
                except NoReverseMatch:
                    raise InvalidDocumentError(
                        "Unable to save to index due to missing absolute_url: "
                        "%s" % self.pk
                    )

                text_template = loader.get_template("indexes/dockets_text.txt")
                rd_out["text"] = text_template.render({"item": rd}).translate(
                    null_map
                )

                # Ensure that loops to bleed into each other
                out_copy = out.copy()
                out_copy.update(rd_out)
                out_copy.update(de_out)

                search_list.append(normalize_search_dicts(out_copy))

        return search_list

    def reprocess_recap_content(self, do_original_xml: bool = False) -> None:
        """Go over any associated RECAP files and reprocess them.

        Start with the XML, then do them in the order they were received since
        that should correspond to the history of the docket itself.

        :param do_original_xml: Whether to do the original XML file as received
        from Internet Archive.
        """
        if self.source not in self.RECAP_SOURCES:
            return

        from cl.lib.pacer import process_docket_data

        # Start with the XML if we've got it.
        if do_original_xml and self.filepath_local:
            from cl.recap.models import UPLOAD_TYPE

            process_docket_data(self, UPLOAD_TYPE.IA_XML_FILE)

        # Then layer the uploads on top of that.
        for html in self.html_documents.order_by("date_created"):
            process_docket_data(
                self, html.upload_type, filepath=html.filepath.path
            )


<<<<<<< HEAD
=======
@pghistory.track(
    pghistory.Snapshot(),
    obj_field=None,
)
class DocketTags(Docket.tags.through):
    """A model class to track docket tags m2m relation"""

    class Meta:
        proxy = True


@pghistory.track(
    pghistory.Snapshot(),
    obj_field=None,
)
class DocketPanel(Docket.panel.through):
    """A model class to track docket panel m2m relation"""

    class Meta:
        proxy = True


@pghistory.track(
    pghistory.Snapshot(),
)
>>>>>>> f759b260
class DocketEntry(AbstractDateTimeModel):
    docket = models.ForeignKey(
        Docket,
        help_text=(
            "Foreign key as a relation to the corresponding Docket "
            "object. Specifies which docket the docket entry "
            "belongs to."
        ),
        related_name="docket_entries",
        on_delete=models.CASCADE,
    )
    tags = models.ManyToManyField(
        "search.Tag",
        help_text="The tags associated with the docket entry.",
        related_name="docket_entries",
        blank=True,
    )
    html_documents = GenericRelation(
        "recap.PacerHtmlFiles",
        help_text="HTML attachment files collected from PACER.",
        related_query_name="docket_entries",
        null=True,
        blank=True,
    )
    date_filed = models.DateField(
        help_text=(
            "The created date of the Docket Entry according to the "
            "court timezone."
        ),
        null=True,
        blank=True,
    )
    time_filed = models.TimeField(
        help_text=(
            "The created time of the Docket Entry according to the court "
            "timezone, null if no time data is available."
        ),
        null=True,
        blank=True,
    )
    entry_number = models.BigIntegerField(
        help_text=(
            "# on the PACER docket page. For appellate cases, this may "
            "be the internal PACER ID for the document, when an entry "
            "ID is otherwise unavailable."
        ),
        null=True,
        blank=True,
    )
    recap_sequence_number = models.CharField(
        help_text=(
            "A field used for ordering the docket entries on a docket. "
            'You might wonder, "Why not use the docket entry '
            "numbers?\" That's a reasonable question, and prior to late "
            "2018, this was the method we used. However, dockets often "
            'have "unnumbered" docket entries, and so knowing where '
            "to put those was only possible if you had another "
            "sequencing field, since they lacked an entry number. This "
            "field is populated by a combination of the date for the "
            "entry and a sequence number indicating the order that the "
            "unnumbered entries occur."
        ),
        max_length=50,
        blank=True,
    )
    pacer_sequence_number = models.IntegerField(
        help_text=(
            "The de_seqno value pulled out of dockets, RSS feeds, and "
            "sundry other pages in PACER. The place to find this is "
            "currently in the onclick attribute of the links in PACER. "
            "Because we do not have this value for all items in the DB, "
            "we do not use this value for anything. Still, we collect "
            "it for good measure."
        ),
        null=True,
        blank=True,
    )
    description = models.TextField(
        help_text=(
            "The text content of the docket entry that appears in the "
            "PACER docket page."
        ),
        blank=True,
    )

    class Meta:
        verbose_name_plural = "Docket Entries"
        index_together = ("recap_sequence_number", "entry_number")
        ordering = ("recap_sequence_number", "entry_number")
        permissions = (("has_recap_api_access", "Can work with RECAP API"),)

    def __str__(self) -> str:
        return f"{self.pk} ---> {trunc(self.description, 50, ellipsis='...')}"

    @property
    def datetime_filed(self) -> datetime | None:
        if self.time_filed:
            from cl.recap.constants import COURT_TIMEZONES

            local_timezone = pytz.timezone(
                COURT_TIMEZONES.get(self.docket.court.id, "US/Eastern")
            )
            return local_timezone.localize(
                datetime.combine(self.date_filed, self.time_filed)
            )
        return None


@pghistory.track(
    pghistory.Snapshot(),
    obj_field=None,
)
class DocketEntryTags(DocketEntry.tags.through):
    """A model class to track docket entry tags m2m relation"""

    class Meta:
        proxy = True


class AbstractPacerDocument(models.Model):
    date_upload = models.DateTimeField(
        help_text=(
            "upload_date in RECAP. The date the file was uploaded to "
            "RECAP. This information is provided by RECAP."
        ),
        blank=True,
        null=True,
    )
    document_number = models.CharField(
        help_text=(
            "If the file is a document, the number is the "
            "document_number in RECAP docket."
        ),
        max_length=32,
        db_index=True,
        blank=True,  # To support unnumbered minute entries
    )
    attachment_number = models.SmallIntegerField(
        help_text=(
            "If the file is an attachment, the number is the attachment "
            "number in RECAP docket."
        ),
        blank=True,
        null=True,
    )
    pacer_doc_id = models.CharField(
        help_text=(
            "The ID of the document in PACER. This information is "
            "provided by RECAP."
        ),
        max_length=32,  # Same as in RECAP
        blank=True,
    )
    is_available = models.BooleanField(
        help_text="True if the item is available in RECAP",
        blank=True,
        null=True,
        default=False,
    )
    is_free_on_pacer = models.BooleanField(
        help_text="Is this item freely available as an opinion on PACER?",
        db_index=True,
        null=True,
    )
    is_sealed = models.BooleanField(
        help_text="Is this item sealed or otherwise unavailable on PACER?",
        null=True,
    )

    class Meta:
        abstract = True


@pghistory.track(
    pghistory.Snapshot(),
)
class RECAPDocument(AbstractPacerDocument, AbstractPDF, AbstractDateTimeModel):
    """The model for Docket Documents and Attachments."""

    PACER_DOCUMENT = 1
    ATTACHMENT = 2
    DOCUMENT_TYPES = (
        (PACER_DOCUMENT, "PACER Document"),
        (ATTACHMENT, "Attachment"),
    )
    docket_entry = models.ForeignKey(
        DocketEntry,
        help_text=(
            "Foreign Key to the DocketEntry object to which it belongs. "
            "Multiple documents can belong to a DocketEntry. "
            "(Attachments and Documents together)"
        ),
        related_name="recap_documents",
        on_delete=models.CASCADE,
    )
    tags = models.ManyToManyField(
        "search.Tag",
        help_text="The tags associated with the document.",
        related_name="recap_documents",
        blank=True,
    )
    document_type = models.IntegerField(
        help_text="Whether this is a regular document or an attachment.",
        choices=DOCUMENT_TYPES,
    )
    description = models.TextField(
        help_text=(
            "The short description of the docket entry that appears on "
            "the attachments page."
        ),
        blank=True,
    )

    class Meta:
        unique_together = (
            "docket_entry",
            "document_number",
            "attachment_number",
        )
        ordering = ("document_type", "document_number", "attachment_number")
        index_together = [
            ["document_type", "document_number", "attachment_number"],
        ]
        indexes = [
            models.Index(
                fields=["filepath_local"],
                name="search_recapdocument_filepath_local_7dc6b0e53ccf753_uniq",
            ),
        ]
        permissions = (("has_recap_api_access", "Can work with RECAP API"),)

    def __str__(self) -> str:
        return "%s: Docket_%s , document_number_%s , attachment_number_%s" % (
            self.pk,
            self.docket_entry.docket.docket_number,
            self.document_number,
            self.attachment_number,
        )

    def get_absolute_url(self) -> str:
        if not self.document_number:
            # Numberless entries don't get URLs
            return ""
        if self.document_type == self.PACER_DOCUMENT:
            return reverse(
                "view_recap_document",
                kwargs={
                    "docket_id": self.docket_entry.docket.pk,
                    "doc_num": self.document_number,
                    "slug": self.docket_entry.docket.slug,
                },
            )
        elif self.document_type == self.ATTACHMENT:
            return reverse(
                "view_recap_attachment",
                kwargs={
                    "docket_id": self.docket_entry.docket.pk,
                    "doc_num": self.document_number,
                    "att_num": self.attachment_number,
                    "slug": self.docket_entry.docket.slug,
                },
            )

    @property
    def pacer_url(self) -> str | None:
        """Construct a doc1 URL for any item, if we can. Else, return None."""
        from cl.lib.pacer import map_cl_to_pacer_id

        court = self.docket_entry.docket.court
        court_id = map_cl_to_pacer_id(court.pk)
        if self.pacer_doc_id:
            if court.jurisdiction == Court.FEDERAL_APPELLATE:
                template = "https://ecf.%s.uscourts.gov/docs1/%s?caseId=%s"
            else:
                template = "https://ecf.%s.uscourts.gov/doc1/%s?caseid=%s"
            return template % (
                court_id,
                self.pacer_doc_id,
                self.docket_entry.docket.pacer_case_id,
            )
        else:
            if court.jurisdiction == Court.FEDERAL_APPELLATE:
                return ""
            else:
                attachment_number = self.attachment_number or ""
                return (
                    "https://ecf.{court_id}.uscourts.gov/cgi-bin/"
                    "show_case_doc?"
                    "{document_number},"
                    "{pacer_case_id},"
                    "{attachment_number},"
                    "{magic_number},".format(
                        court_id=court_id,
                        document_number=self.document_number,
                        pacer_case_id=self.docket_entry.docket.pacer_case_id,
                        attachment_number=attachment_number,
                        magic_number="",  # For future use.
                    )
                )

    @property
    def has_valid_pdf(self) -> bool:
        return self.is_available and self.filepath_local

    @property
    def needs_extraction(self):
        """Does the item need extraction and does it have all the right
        fields? Items needing OCR still need extraction.
        """
        return all(
            [
                self.ocr_status is None or self.ocr_status == self.OCR_NEEDED,
                self.has_valid_pdf,
            ]
        )

    def save(self, do_extraction=False, index=False, *args, **kwargs):
        if self.document_type == self.ATTACHMENT:
            if self.attachment_number is None:
                raise ValidationError(
                    "attachment_number cannot be null for an attachment."
                )

        if self.pacer_doc_id is None:
            # Juriscraper returns these as null values. Instead we want blanks.
            self.pacer_doc_id = ""

        if self.attachment_number is None:
            # Validate that we don't already have such an entry. This is needed
            # because None values in SQL are all considered different.
            others = RECAPDocument.objects.exclude(pk=self.pk).filter(
                document_number=self.document_number,
                attachment_number=self.attachment_number,
                docket_entry=self.docket_entry,
            )
            if others.exists():
                # Keep only the better item. This situation occurs during race
                # conditions since the check we do here doesn't have the kinds
                # of database guarantees we would like. Items are duplicates if
                # they have the same pacer_doc_id. The worse one is the one
                # that is *not* being updated here.
                if others.count() > 1:
                    raise ValidationError(
                        "Multiple duplicate values violate save constraint "
                        "and we are unable to fix it automatically for "
                        "rd: %s" % self.pk
                    )
                else:
                    # Only one duplicate. Attempt auto-resolution.
                    other = others[0]
                if other.pacer_doc_id == self.pacer_doc_id:
                    # Delete "other"; the new one probably has better data.
                    # Lots of code could be written here to merge "other" into
                    # self, but it's nasty stuff because it happens when saving
                    # new data and requires merging a lot of fields. This
                    # situation only occurs rarely, so just delete "other" and
                    # hope that "self" has the best, latest data.
                    other.delete()
                else:
                    raise ValidationError(
                        "Duplicate values violate save constraint and we are "
                        "unable to fix it because the items have different "
                        "pacer_doc_id values. The rds are %s and %s "
                        % (self.pk, other.pk)
                    )

        super(RECAPDocument, self).save(*args, **kwargs)
        tasks = []
        if do_extraction and self.needs_extraction:
            # Context extraction not done and is requested.
            from cl.scrapers.tasks import extract_recap_pdf

            tasks.append(extract_recap_pdf.si(self.pk))
        if index:
            from cl.search.tasks import add_items_to_solr

            tasks.append(
                add_items_to_solr.si([self.pk], "search.RECAPDocument")
            )
        if len(tasks) > 0:
            chain(*tasks)()

    def delete(self, *args, **kwargs):
        """
        Note that this doesn't get called when an entire queryset
        is deleted, but that should be OK.
        """
        id_cache = self.pk
        super(RECAPDocument, self).delete(*args, **kwargs)
        from cl.search.tasks import delete_items

        delete_items.delay([id_cache], "search.RECAPDocument")

    def get_docket_metadata(self):
        """The metadata for the item that comes from the Docket."""
        docket = self.docket_entry.docket
        # IDs
        out = {
            "docket_id": docket.pk,
            "court_id": docket.court.pk,
            "assigned_to_id": getattr(docket.assigned_to, "pk", None),
            "referred_to_id": getattr(docket.referred_to, "pk", None),
        }

        # Docket
        out.update(
            {
                "docketNumber": docket.docket_number,
                "caseName": best_case_name(docket),
                "suitNature": docket.nature_of_suit,
                "cause": docket.cause,
                "juryDemand": docket.jury_demand,
                "jurisdictionType": docket.jurisdiction_type,
            }
        )
        if docket.date_argued is not None:
            out["dateArgued"] = midnight_pst(docket.date_argued)
        if docket.date_filed is not None:
            out["dateFiled"] = midnight_pst(docket.date_filed)
        if docket.date_terminated is not None:
            out["dateTerminated"] = midnight_pst(docket.date_terminated)
        try:
            out["docket_absolute_url"] = docket.get_absolute_url()
        except NoReverseMatch:
            raise InvalidDocumentError(
                f"Unable to save to index due to missing absolute_url: {self.pk}"
            )

        # Judges
        if docket.assigned_to is not None:
            out["assignedTo"] = docket.assigned_to.name_full
        elif docket.assigned_to_str:
            out["assignedTo"] = docket.assigned_to_str
        if docket.referred_to is not None:
            out["referredTo"] = docket.referred_to.name_full
        elif docket.referred_to_str:
            out["referredTo"] = docket.referred_to_str

        # Court
        out.update(
            {
                "court": docket.court.full_name,
                "court_exact": docket.court_id,  # For faceting
                "court_citation_string": docket.court.citation_string,
            }
        )

        # Parties, Attorneys, Firms
        out.update(
            {
                "party_id": set(),
                "party": set(),
                "attorney_id": set(),
                "attorney": set(),
                "firm_id": set(),
                "firm": set(),
            }
        )
        for p in docket.prefetched_parties:
            out["party_id"].add(p.pk)
            out["party"].add(p.name)
            for a in p.attys_in_docket:
                out["attorney_id"].add(a.pk)
                out["attorney"].add(a.name)
                for f in a.firms_in_docket:
                    out["firm_id"].add(f.pk)
                    out["firm"].add(f.name)

        return out

    def as_search_dict(self, docket_metadata=None):
        """Create a dict that can be ingested by Solr.

        Search results are presented as Dockets, but they're indexed as
        RECAPDocument's, which are then grouped back together in search results
        to form Dockets.

        Since it's common to update an entire docket, there's a shortcut,
        get_docket_metadata that lets you query that information first and then
        pass it in as an argument so that it doesn't have to be queried for
        every RECAPDocument on the docket. This can provide big performance
        boosts.
        """
        out = docket_metadata or self.get_docket_metadata()

        # IDs
        out.update({"id": self.pk, "docket_entry_id": self.docket_entry.pk})

        # RECAPDocument
        out.update(
            {
                "short_description": self.description,
                "document_type": self.get_document_type_display(),
                "document_number": self.document_number or None,
                "attachment_number": self.attachment_number,
                "is_available": self.is_available,
                "page_count": self.page_count,
            }
        )
        if self.filepath_local:
            out["filepath_local"] = self.filepath_local.name

        try:
            out["absolute_url"] = self.get_absolute_url()
        except NoReverseMatch:
            raise InvalidDocumentError(
                f"Unable to save to index due to missing absolute_url: {self.pk}"
            )

        # Docket Entry
        out["description"] = self.docket_entry.description
        if self.docket_entry.entry_number is not None:
            out["entry_number"] = self.docket_entry.entry_number
        if self.docket_entry.date_filed is not None:
            out["entry_date_filed"] = midnight_pst(
                self.docket_entry.date_filed
            )

        text_template = loader.get_template("indexes/dockets_text.txt")
        out["text"] = text_template.render({"item": self}).translate(null_map)

        return normalize_search_dicts(out)


@pghistory.track(
    pghistory.Snapshot(),
    obj_field=None,
)
class RECAPDocumentTags(RECAPDocument.tags.through):
    """A model class to track recap document tags m2m relation"""

    class Meta:
        proxy = True


@pghistory.track(
    pghistory.Snapshot(),
)
class BankruptcyInformation(AbstractDateTimeModel):
    docket = models.OneToOneField(
        Docket,
        help_text="The docket that the bankruptcy info is associated with.",
        on_delete=models.CASCADE,
        related_name="bankruptcy_information",
    )
    date_converted = models.DateTimeField(
        help_text=(
            "The date when the bankruptcy was converted from one "
            "chapter to another."
        ),
        blank=True,
        null=True,
    )
    date_last_to_file_claims = models.DateTimeField(
        help_text="The last date for filing claims.", blank=True, null=True
    )
    date_last_to_file_govt = models.DateTimeField(
        help_text="The last date for the government to file claims.",
        blank=True,
        null=True,
    )
    date_debtor_dismissed = models.DateTimeField(
        help_text="The date the debtor was dismissed.", blank=True, null=True
    )
    chapter = models.CharField(
        help_text="The chapter the bankruptcy is currently filed under.",
        max_length=10,
        blank=True,
    )
    trustee_str = models.TextField(
        help_text="The name of the trustee handling the case.", blank=True
    )

    class Meta:
        verbose_name_plural = "Bankruptcy Information"

    def __str__(self) -> str:
        return f"Bankruptcy Info for docket {self.docket_id}"


@pghistory.track(
    pghistory.Snapshot(),
)
class Claim(AbstractDateTimeModel):
    docket = models.ForeignKey(
        Docket,
        help_text="The docket that the claim is associated with.",
        related_name="claims",
        on_delete=models.CASCADE,
    )
    tags = models.ManyToManyField(
        "search.Tag",
        help_text="The tags associated with the document.",
        related_name="claims",
        blank=True,
    )
    date_claim_modified = models.DateTimeField(
        help_text="Date the claim was last modified to our knowledge.",
        blank=True,
        null=True,
    )
    date_original_entered = models.DateTimeField(
        help_text="Date the claim was originally entered.",
        blank=True,
        null=True,
    )
    date_original_filed = models.DateTimeField(
        help_text="Date the claim was originally filed.",
        blank=True,
        null=True,
    )
    date_last_amendment_entered = models.DateTimeField(
        help_text="Date the last amendment was entered.",
        blank=True,
        null=True,
    )
    date_last_amendment_filed = models.DateTimeField(
        help_text="Date the last amendment was filed.", blank=True, null=True
    )
    claim_number = models.CharField(
        help_text="The number of the claim.",
        max_length=10,
        blank=True,
        db_index=True,
    )
    creditor_details = models.TextField(
        help_text=(
            "The details of the creditor from the claims register; "
            "typically their address."
        ),
        blank=True,
    )
    creditor_id = models.CharField(
        help_text=(
            "The ID of the creditor from the claims register; "
            "typically a seven digit number"
        ),
        max_length=50,
        blank=True,
    )
    status = models.CharField(
        help_text="The status of the claim.", max_length=1000, blank=True
    )
    entered_by = models.CharField(
        help_text="The person that entered the claim.",
        max_length=1000,
        blank=True,
    )
    filed_by = models.CharField(
        help_text="The person that filed the claim.",
        max_length=1000,
        blank=True,
    )
    # An additional field, admin_claimed, should be added here eventually too.
    # It's ready in Juriscraper, but rarely used and skipped for the moment.
    amount_claimed = models.CharField(
        help_text="The amount claimed, usually in dollars.",
        max_length=100,
        blank=True,
    )
    unsecured_claimed = models.CharField(
        help_text="The unsecured claimed, usually in dollars.",
        max_length=100,
        blank=True,
    )
    secured_claimed = models.CharField(
        help_text="The secured claimed, usually in dollars.",
        max_length=100,
        blank=True,
    )
    priority_claimed = models.CharField(
        help_text="The priority claimed, usually in dollars.",
        max_length=100,
        blank=True,
    )
    description = models.TextField(
        help_text=(
            "The description of the claim that appears on the claim "
            "register."
        ),
        blank=True,
    )
    remarks = models.TextField(
        help_text=(
            "The remarks of the claim that appear on the claim " "register."
        ),
        blank=True,
    )

    def __str__(self) -> str:
        return "Claim #%s on docket %s with pk %s" % (
            self.claim_number,
            self.docket_id,
            self.pk,
        )


@pghistory.track(
    pghistory.Snapshot(),
    obj_field=None,
)
class ClaimTags(Claim.tags.through):
    """A model class to track claim tags m2m relation"""

    class Meta:
        proxy = True


@pghistory.track(
    pghistory.Snapshot(),
)
class ClaimHistory(AbstractPacerDocument, AbstractPDF, AbstractDateTimeModel):
    DOCKET_ENTRY = 1
    CLAIM_ENTRY = 2
    CLAIM_TYPES = (
        (DOCKET_ENTRY, "A docket entry referenced from the claim register."),
        (CLAIM_ENTRY, "A document only referenced from the claim register"),
    )
    claim = models.ForeignKey(
        Claim,
        help_text="The claim that the history row is associated with.",
        related_name="claim_history_entries",
        on_delete=models.CASCADE,
    )
    date_filed = models.DateField(
        help_text="The created date of the claim.", null=True, blank=True
    )
    claim_document_type = models.IntegerField(
        help_text=(
            "The type of document that is used in the history row for "
            "the claim. One of: %s"
        )
        % ", ".join([f"{t[0]} ({t[1]})" for t in CLAIM_TYPES]),
        choices=CLAIM_TYPES,
    )
    description = models.TextField(
        help_text=(
            "The text content of the docket entry that appears in the "
            "docket or claims registry page."
        ),
        blank=True,
    )
    # Items should either have a claim_doc_id or a pacer_doc_id, depending on
    # their claim_document_type value.
    claim_doc_id = models.CharField(
        help_text="The ID of a claims registry document.",
        max_length=32,  # Same as in RECAP
        blank=True,
    )
    pacer_dm_id = models.IntegerField(
        help_text=(
            "The dm_id value pulled out of links and possibly other "
            "pages in PACER. Collected but not currently used."
        ),
        null=True,
        blank=True,
    )
    pacer_case_id = models.CharField(
        help_text=(
            "The cased ID provided by PACER. Noted in this case on a "
            "per-document-level, since we've learned that some "
            "documents from other cases can appear in curious places."
        ),
        max_length=100,
        blank=True,
    )

    class Meta:
        verbose_name_plural = "Claim History Entries"


class FederalCourtsQuerySet(models.QuerySet):
    def all(self) -> models.QuerySet:
        return self.filter(jurisdiction__in=Court.FEDERAL_JURISDICTIONS)

    def all_pacer_courts(self) -> models.QuerySet:
        return self.filter(
            Q(
                jurisdiction__in=[
                    Court.FEDERAL_DISTRICT,
                    Court.FEDERAL_BANKRUPTCY,
                    Court.FEDERAL_APPELLATE,
                ]
            )
            | Q(pk__in=["cit", "jpml", "uscfc", "cavc"]),
            end_date__isnull=True,
        ).exclude(pk="scotus")

    def district_pacer_courts(self) -> models.QuerySet:
        return self.filter(
            Q(
                jurisdiction__in=[
                    Court.FEDERAL_DISTRICT,
                    Court.FEDERAL_BANKRUPTCY,
                ]
            )
            | Q(pk__in=["cit", "jpml", "uscfc"]),
            end_date__isnull=True,
        )

    def appellate_pacer_courts(self) -> models.QuerySet:
        return self.filter(
            Q(jurisdiction=Court.FEDERAL_APPELLATE) |
            # Court of Appeals for Veterans Claims uses appellate PACER
            Q(pk__in=["cavc"]),
            end_date__isnull=True,
        ).exclude(pk="scotus")

    def bankruptcy_pacer_courts(self) -> models.QuerySet:
        return self.filter(
            jurisdiction=Court.FEDERAL_BANKRUPTCY, end_date__isnull=True
        )

    def district_courts(self) -> models.QuerySet:
        return self.filter(jurisdiction=Court.FEDERAL_DISTRICT)

    def bankruptcy_courts(self) -> models.QuerySet:
        return self.filter(jurisdictions__in=Court.BANKRUPTCY_JURISDICTIONS)

    def appellate_courts(self) -> models.QuerySet:
        return self.filter(jurisdiction=Court.FEDERAL_APPELLATE)

    def tribal_courts(self) -> models.QuerySet:
        return self.filter(jurisdictions__in=Court.TRIBAL_JURISDICTIONS)

    def territorial_courts(self) -> models.QuerySet:
        return self.filter(jurisdictions__in=Court.TERRITORY_JURISDICTIONS)


@pghistory.track(
    pghistory.Snapshot(),
)
class Court(models.Model):
    """A class to represent some information about each court, can be extended
    as needed."""

    # Note that spaces cannot be used in the keys, or else the SearchForm won't
    # work
    FEDERAL_APPELLATE = "F"
    FEDERAL_DISTRICT = "FD"
    FEDERAL_BANKRUPTCY = "FB"
    FEDERAL_BANKRUPTCY_PANEL = "FBP"
    FEDERAL_SPECIAL = "FS"
    STATE_SUPREME = "S"
    STATE_APPELLATE = "SA"
    STATE_TRIAL = "ST"
    STATE_SPECIAL = "SS"
    STATE_ATTORNEY_GENERAL = "SAG"
    TRIBAL_SUPREME = "TRS"
    TRIBAL_APPELLATE = "TRA"
    TRIBAL_TRIAL = "TRT"
    TRIBAL_SPECIAL = "TRX"
    TERRITORY_SUPREME = "TS"
    TERRITORY_APPELLATE = "TA"
    TERRITORY_TRIAL = "TT"
    TERRITORY_SPECIAL = "TSP"
    COMMITTEE = "C"
    INTERNATIONAL = "I"
    TESTING_COURT = "T"
    JURISDICTIONS = (
        (FEDERAL_APPELLATE, "Federal Appellate"),
        (FEDERAL_DISTRICT, "Federal District"),
        (FEDERAL_BANKRUPTCY, "Federal Bankruptcy"),
        (FEDERAL_BANKRUPTCY_PANEL, "Federal Bankruptcy Panel"),
        (FEDERAL_SPECIAL, "Federal Special"),
        (STATE_SUPREME, "State Supreme"),
        (STATE_APPELLATE, "State Appellate"),
        (STATE_TRIAL, "State Trial"),
        (STATE_SPECIAL, "State Special"),
        (TRIBAL_SUPREME, "Tribal Supreme"),
        (TRIBAL_APPELLATE, "Tribal Appellate"),
        (TRIBAL_TRIAL, "Tribal Trial"),
        (TRIBAL_SPECIAL, "Tribal Special"),
        (TERRITORY_SUPREME, "Territory Supreme"),
        (TERRITORY_APPELLATE, "Territory Appellate"),
        (TERRITORY_TRIAL, "Territory Trial"),
        (TERRITORY_SPECIAL, "Territory Special"),
        (STATE_ATTORNEY_GENERAL, "State Attorney General"),
        (COMMITTEE, "Committee"),
        (INTERNATIONAL, "International"),
        (TESTING_COURT, "Testing"),
    )
    FEDERAL_JURISDICTIONS = [
        FEDERAL_APPELLATE,
        FEDERAL_DISTRICT,
        FEDERAL_SPECIAL,
        FEDERAL_BANKRUPTCY,
        FEDERAL_BANKRUPTCY_PANEL,
    ]
    STATE_JURISDICTIONS = [
        STATE_SUPREME,
        STATE_APPELLATE,
        STATE_TRIAL,
        STATE_SPECIAL,
        STATE_ATTORNEY_GENERAL,
    ]
    BANKRUPTCY_JURISDICTIONS = [
        FEDERAL_BANKRUPTCY,
        FEDERAL_BANKRUPTCY_PANEL,
    ]
    TRIBAL_JURISDICTIONS = [
        TRIBAL_SUPREME,
        TRIBAL_APPELLATE,
        TRIBAL_TRIAL,
        TRIBAL_SPECIAL,
    ]
    TERRITORY_JURISDICTIONS = [
        TERRITORY_SUPREME,
        TERRITORY_APPELLATE,
        TERRITORY_TRIAL,
        TERRITORY_SPECIAL,
    ]

    id = models.CharField(
        help_text="a unique ID for each court as used in URLs",
        max_length=15,  # Changes here will require updates in urls.py
        primary_key=True,
    )

    # Pacer fields
    pacer_court_id = models.PositiveSmallIntegerField(
        help_text=(
            "The numeric ID for the court in PACER. "
            "This can be found by looking at the first three "
            "digits of any doc1 URL in PACER."
        ),
        null=True,
        blank=True,
    )
    pacer_has_rss_feed = models.BooleanField(
        help_text=(
            "Whether the court has a PACER RSS feed. If null, this "
            "doesn't apply to the given court."
        ),
        blank=True,
        null=True,
    )
    pacer_rss_entry_types = models.TextField(
        help_text="The types of entries provided by the court's RSS feed.",
        blank=True,
    )
    date_last_pacer_contact = models.DateTimeField(
        help_text="The last time the PACER website for the court was "
        "successfully contacted",
        blank=True,
        null=True,
    )

    # Other stuff
    fjc_court_id = models.CharField(
        help_text="The ID used by FJC in the Integrated Database",
        max_length=3,
        blank=True,
    )
    date_modified = models.DateTimeField(
        help_text="The last moment when the item was modified",
        auto_now=True,
        db_index=True,
    )
    in_use = models.BooleanField(
        help_text=(
            "Whether this jurisdiction is in use in CourtListener -- "
            "increasingly True"
        ),
        default=False,
    )
    has_opinion_scraper = models.BooleanField(
        help_text=(
            "Whether the jurisdiction has a scraper that obtains "
            "opinions automatically."
        ),
        default=False,
    )
    has_oral_argument_scraper = models.BooleanField(
        help_text=(
            "Whether the jurisdiction has a scraper that obtains oral "
            "arguments automatically."
        ),
        default=False,
    )
    position = models.FloatField(
        help_text=(
            "A dewey-decimal-style numeral indicating a hierarchical "
            "ordering of jurisdictions"
        ),
        db_index=True,
        unique=True,
    )
    citation_string = models.CharField(
        help_text="the citation abbreviation for the court "
        "as dictated by Blue Book",
        max_length=100,
        blank=True,
    )
    short_name = models.CharField(
        help_text="a short name of the court", max_length=100, blank=False
    )
    full_name = models.CharField(
        help_text="the full name of the court", max_length=200, blank=False
    )
    url = models.URLField(
        help_text="the homepage for each court or the closest thing thereto",
        max_length=500,
        blank=True,
    )
    start_date = models.DateField(
        help_text="the date the court was established, if known",
        blank=True,
        null=True,
    )
    end_date = models.DateField(
        help_text="the date the court was abolished, if known",
        blank=True,
        null=True,
    )
    jurisdiction = models.CharField(
        help_text="the jurisdiction of the court, one of: %s"
        % ", ".join(["%s (%s)" % (t[0], t[1]) for t in JURISDICTIONS]),
        max_length=3,
        choices=JURISDICTIONS,
    )
    notes = models.TextField(
        help_text="any notes about coverage or anything else (currently very "
        "raw)",
        blank=True,
    )

    objects = models.Manager()
    federal_courts = FederalCourtsQuerySet.as_manager()

    def __str__(self) -> str:
        return f"{self.full_name}"

    @property
    def is_terminated(self):
        if self.end_date:
            return True
        return False

    class Meta:
        ordering = ["position"]


class ClusterCitationQuerySet(models.query.QuerySet):
    """Add filtering on citation strings.

    Historically we had citations in the db as strings like, "22 U.S. 44". The
    nice thing about that was that it was fairly easy to look them up. The new
    way breaks citations into volume-reporter-page tuples. That's great for
    granularity, but it makes it harder to look things up.

    This class attempts to fix that by overriding the usual filter, adding an
    additional kwarg that can be provided:

        Citation.object.filter(citation='22 U.S. 44')

    That makes it a lot easier to do the kinds of filtering we're used to.
    """

    def filter(self, *args, **kwargs):
        clone = self._clone()
        citation_str = kwargs.pop("citation", None)
        if citation_str:
            try:
                c = get_citations(
                    citation_str,
                    remove_ambiguous=False,
                )[0]
            except IndexError:
                raise ValueError(f"Unable to parse citation '{citation_str}'")
            else:
                clone.query.add_q(
                    Q(
                        citations__volume=c.groups["volume"],
                        citations__reporter=c.corrected_reporter(),
                        citations__page=c.groups["page"],
                    )
                )

        # Add the rest of the args & kwargs
        clone.query.add_q(Q(*args, **kwargs))
        return clone


@pghistory.track(
    pghistory.Snapshot(),
)
class OpinionCluster(AbstractDateTimeModel):
    """A class representing a cluster of court opinions."""

    SCDB_DECISION_DIRECTIONS = (
        (1, "Conservative"),
        (2, "Liberal"),
        (3, "Unspecifiable"),
    )
    docket = models.ForeignKey(
        Docket,
        help_text="The docket that the opinion cluster is a part of",
        related_name="clusters",
        on_delete=models.CASCADE,
    )
    panel = models.ManyToManyField(
        "people_db.Person",
        help_text="The judges that participated in the opinion",
        related_name="opinion_clusters_participating_judges",
        blank=True,
    )
    non_participating_judges = models.ManyToManyField(
        "people_db.Person",
        help_text="The judges that heard the case, but did not participate in "
        "the opinion",
        related_name="opinion_clusters_non_participating_judges",
        blank=True,
    )
    judges = models.TextField(
        help_text=(
            "The judges that participated in the opinion as a simple "
            "text string. This field is used when normalized judges "
            "cannot be placed into the panel field."
        ),
        blank=True,
    )
    date_filed = models.DateField(
        help_text="The date the cluster of opinions was filed by the court",
        db_index=True,
    )
    date_filed_is_approximate = models.BooleanField(
        help_text=(
            "For a variety of opinions getting the correct date filed is"
            "very difficult. For these, we have used heuristics to "
            "approximate the date."
        ),
        default=False,
    )
    slug = models.SlugField(
        help_text="URL that the document should map to (the slug)",
        max_length=75,
        db_index=False,
        null=True,
    )
    case_name_short = models.TextField(
        help_text="The abridged name of the case, often a single word, e.g. "
        "'Marsh'",
        blank=True,
    )
    case_name = models.TextField(
        help_text="The shortened name of the case", blank=True
    )
    case_name_full = models.TextField(
        help_text="The full name of the case", blank=True
    )
    scdb_id = models.CharField(
        help_text="The ID of the item in the Supreme Court Database",
        max_length=10,
        db_index=True,
        blank=True,
    )
    scdb_decision_direction = models.IntegerField(
        help_text=(
            'the ideological "direction" of a decision in the Supreme '
            "Court database. More details at: http://scdb.wustl.edu/"
            "documentation.php?var=decisionDirection"
        ),
        choices=SCDB_DECISION_DIRECTIONS,
        blank=True,
        null=True,
    )
    scdb_votes_majority = models.IntegerField(
        help_text=(
            "the number of justices voting in the majority in a Supreme "
            "Court decision. More details at: http://scdb.wustl.edu/"
            "documentation.php?var=majVotes"
        ),
        blank=True,
        null=True,
    )
    scdb_votes_minority = models.IntegerField(
        help_text=(
            "the number of justices voting in the minority in a Supreme "
            "Court decision. More details at: http://scdb.wustl.edu/"
            "documentation.php?var=minVotes"
        ),
        blank=True,
        null=True,
    )
    source = models.CharField(
        help_text="the source of the cluster, one of: %s"
        % ", ".join(["%s (%s)" % (t[0], t[1]) for t in SOURCES]),
        max_length=10,
        choices=SOURCES,
        blank=True,
    )
    procedural_history = models.TextField(
        help_text="The history of the case as it jumped from court to court",
        blank=True,
    )
    attorneys = models.TextField(
        help_text="The attorneys that argued the case, as free text",
        blank=True,
    )
    nature_of_suit = models.TextField(
        help_text=(
            "The nature of the suit. For the moment can be codes or "
            "laws or whatever"
        ),
        blank=True,
    )
    posture = models.TextField(
        help_text="The procedural posture of the case.", blank=True
    )
    syllabus = models.TextField(
        help_text=(
            "A summary of the issues presented in the case and the " "outcome."
        ),
        blank=True,
    )
    headnotes = models.TextField(
        help_text=(
            "Headnotes are summary descriptions of the legal "
            "issues discussed by the court in the particular case. "
            "They appear at the beginning of each case just after "
            "the summary and disposition. "
            "They are short paragraphs with a heading in bold face type."
            " From Wikipedia - A headnote is a brief summary of a "
            "particular point of law that is added to the text of a court"
            "decision to aid readers in locating discussion of a legal"
            "issue in an opinion. As the term implies, headnotes appear"
            "at the beginning of the published opinion. Frequently, "
            "headnotes are value-added components appended to "
            "decisions by the publisher who compiles the "
            "decisions of a court for resale. As handed down by "
            "the court, a decision or written opinion does not contain "
            "headnotes. These are added later by an editor not "
            "connected to the court, but who instead works for a "
            "legal publishing house."
        ),
        blank=True,
    )
    summary = models.TextField(
        help_text=(
            "A summary of what happened in the case. "
            "Appears at the beginning of the case just "
            "after the title of the case and court "
            "information."
        ),
        blank=True,
    )
    disposition = models.TextField(
        help_text=(
            "Description of the procedural outcome of the case, "
            "e.g. Reversed, dismissed etc. "
            "Generally a short paragraph that appears "
            "just after the summary or synopsis"
        ),
        blank=True,
    )
    history = models.TextField(
        help_text=(
            "History of the case (similar to the summary, "
            "but focused on past events related to this case). "
            "Appears at the beginning of the case just after "
            "the title of the case and court information"
        ),
        blank=True,
    )
    other_dates = models.TextField(
        help_text=(
            "Other date(s) as specified in the text "
            "(case header). This may include follow-up dates."
        ),
        blank=True,
    )
    cross_reference = models.TextField(
        help_text=(
            "Cross-reference citation "
            "(often to a past or future similar case). "
            "It does NOT identify this case."
        ),
        blank=True,
    )
    correction = models.TextField(
        help_text=(
            "Publisher's correction to the case text. "
            "Example: Replace last paragraph on page 476 "
            "with this text: blah blah blah. This is basically an"
            " unstructured text that can be used to manually "
            "correct case content according to publisher's "
            "instructions. No footnotes is expected within it."
        ),
        blank=True,
    )
    citation_count = models.IntegerField(
        help_text=(
            "The number of times this document is cited by other " "opinion"
        ),
        default=0,
        db_index=True,
    )
    precedential_status = models.CharField(
        help_text="The precedential status of document, one of: "
        "%s" % ", ".join([t[0] for t in PRECEDENTIAL_STATUS.NAMES]),
        max_length=50,
        blank=True,
        choices=PRECEDENTIAL_STATUS.NAMES,
        db_index=True,
    )
    date_blocked = models.DateField(
        help_text=(
            "The date that this opinion was blocked from indexing by "
            "search engines"
        ),
        blank=True,
        null=True,
        db_index=True,
    )
    blocked = models.BooleanField(
        help_text=(
            "Whether a document should be blocked from indexing by "
            "search engines"
        ),
        db_index=True,
        default=False,
    )
    filepath_json_harvard = models.FileField(
        help_text=(
            "Path to local storage of JSON collected from Harvard Case "
            "Law project containing available metadata, opinion "
            "and opinion cluster."
        ),
        max_length=1000,
        blank=True,
        db_index=True,
    )

    objects = ClusterCitationQuerySet.as_manager()

    @property
    def caption(self):
        """Make a proper caption

        This selects the best case name, then combines it with the best one or
        two citations we have in our system. Finally, if it's not a SCOTUS
        opinion, it adds the court abbreviation to the end. The result is
        something like:

            Plessy v. Ferguson, 410 U.S. 113

        or

            Lenore Foman v. Elvira A. Davis (1st Cir. 1961)

        Note that nbsp; are used liberally to prevent the end from getting
        broken up across lines.
        """
        caption = best_case_name(self)
        citations = sorted(self.citations.all(), key=sort_cites)
        if not citations:
            if self.docket.docket_number:
                caption += f", {self.docket.docket_number}"
        else:
            if citations[0].type == Citation.NEUTRAL:
                caption += f", {citations[0]}"
                # neutral cites lack the parentheses, so we're done here.
                return caption
            elif (
                len(citations) >= 2
                and citations[0].type == Citation.WEST
                and citations[1].type == Citation.LEXIS
            ):
                caption += f", {citations[0]}, {citations[1]}"
            else:
                caption += f", {citations[0]}"

        if self.docket.court_id != "scotus":
            court = re.sub(" ", "&nbsp;", self.docket.court.citation_string)
            # Strftime fails before 1900. Do it this way instead.
            year = self.date_filed.isoformat().split("-")[0]
            caption += f"&nbsp;({court}&nbsp;{year})"
        return caption

    @property
    def citation_string(self):
        """Make a citation string, joined by commas"""
        citations = sorted(self.citations.all(), key=sort_cites)
        return ", ".join(str(c) for c in citations)

    @property
    def authorities(self):
        """Returns a queryset that can be used for querying and caching
        authorities.
        """
        # All clusters that have sub_opinions cited by the sub_opinions of
        # the current cluster, ordered by citation count, descending.
        # Note that:
        #  - sum()'ing an empty list with a nested one, flattens the nested
        #    list.
        #  - QuerySets are lazy by default, so we need to call list() on the
        #    queryset object to evaluate it here and now.
        return OpinionCluster.objects.filter(
            sub_opinions__in=sum(
                [
                    list(sub_opinion.opinions_cited.all().only("pk"))
                    for sub_opinion in self.sub_opinions.all()
                ],
                [],
            )
        ).order_by("-citation_count", "-date_filed")

    @property
    def parentheticals(self):
        return Parenthetical.objects.filter(
            described_opinion_id__in=self.sub_opinions.values_list(
                "pk", flat=True
            )
        ).order_by("-score")

    @property
    def parenthetical_groups(self):
        return ParentheticalGroup.objects.filter(
            opinion__in=self.sub_opinions.values_list("pk", flat=True)
        ).order_by("-score")

    @property
    def authority_count(self):
        return self.authorities.count()

    @property
    def has_private_authority(self):
        if not hasattr(self, "_has_private_authority"):
            # Calculate it, then cache it.
            private = False
            for authority in self.authorities:
                if authority.blocked:
                    private = True
                    break
            self._has_private_authority = private
        return self._has_private_authority

    @property
    def authorities_with_data(self):
        """Returns a list of this cluster's authorities with an extra field
        appended related to citation counts, for eventual injection into a
        view template.
        The returned list is sorted by that citation count field.
        """
        authorities_with_data = list(self.authorities)
        for authority in authorities_with_data:
            authority.citation_depth = get_citation_depth_between_clusters(
                citing_cluster_pk=self.pk, cited_cluster_pk=authority.pk
            )

        authorities_with_data.sort(
            key=lambda x: x.citation_depth, reverse=True
        )
        return authorities_with_data

    def top_visualizations(self):
        return self.visualizations.filter(
            published=True, deleted=False
        ).order_by("-view_count")

    def __str__(self) -> str:
        if self.case_name:
            return f"{self.pk}: {self.case_name}"
        else:
            return f"{self.pk}"

    def get_absolute_url(self) -> str:
        return reverse("view_case", args=[self.pk, self.slug])

    def save(self, index=True, force_commit=False, *args, **kwargs):
        self.slug = slugify(trunc(best_case_name(self), 75))
        super(OpinionCluster, self).save(*args, **kwargs)
        if index:
            from cl.search.tasks import add_items_to_solr

            add_items_to_solr.delay(
                [self.pk], "search.OpinionCluster", force_commit
            )

    def delete(self, *args, **kwargs):
        """
        Note that this doesn't get called when an entire queryset
        is deleted, but that should be OK.
        """
        id_cache = self.pk
        super(OpinionCluster, self).delete(*args, **kwargs)
        from cl.search.tasks import delete_items

        delete_items.delay([id_cache], "search.Opinion")

    def as_search_list(self):
        # IDs
        out = {}

        # Court
        court = {
            "court_id": self.docket.court.pk,
            "court": self.docket.court.full_name,
            "court_citation_string": self.docket.court.citation_string,
            "court_exact": self.docket.court_id,
        }
        out.update(court)

        # Docket
        docket = {
            "docket_id": self.docket_id,
            "docketNumber": self.docket.docket_number,
        }
        if self.docket.date_argued is not None:
            docket["dateArgued"] = midnight_pst(self.docket.date_argued)
        if self.docket.date_reargued is not None:
            docket["dateReargued"] = midnight_pst(self.docket.date_reargued)
        if self.docket.date_reargument_denied is not None:
            docket["dateReargumentDenied"] = midnight_pst(
                self.docket.date_reargument_denied
            )
        out.update(docket)

        # Cluster
        out.update(
            {
                "cluster_id": self.pk,
                "caseName": best_case_name(self),
                "caseNameShort": self.case_name_short,
                "panel_ids": [judge.pk for judge in self.panel.all()],
                "non_participating_judge_ids": [
                    judge.pk for judge in self.non_participating_judges.all()
                ],
                "judge": self.judges,
                "citation": [str(cite) for cite in self.citations.all()],
                "scdb_id": self.scdb_id,
                "source": self.source,
                "attorney": self.attorneys,
                "suitNature": self.nature_of_suit,
                "citeCount": self.citation_count,
                "status": self.get_precedential_status_display(),
                "status_exact": self.get_precedential_status_display(),
                "sibling_ids": [
                    sibling.pk for sibling in self.sub_opinions.all()
                ],
            }
        )
        try:
            out["lexisCite"] = str(
                self.citations.filter(type=Citation.LEXIS)[0]
            )
        except IndexError:
            pass
        try:
            out["neutralCite"] = str(
                self.citations.filter(type=Citation.NEUTRAL)[0]
            )
        except IndexError:
            pass

        if self.date_filed is not None:
            out["dateFiled"] = midnight_pst(self.date_filed)
        try:
            out["absolute_url"] = self.get_absolute_url()
        except NoReverseMatch:
            raise InvalidDocumentError(
                "Unable to save to index due to missing absolute_url "
                "(court_id: %s, item.pk: %s). Might the court have in_use set "
                "to False?" % (self.docket.court_id, self.pk)
            )

        # Opinion
        search_list = []
        text_template = loader.get_template("indexes/opinion_text.txt")
        for opinion in self.sub_opinions.all():
            # Always make a copy to get a fresh version above metadata. Failure
            # to do this pushes metadata from previous iterations to objects
            # where it doesn't belong.
            out_copy = out.copy()
            out_copy.update(
                {
                    "id": opinion.pk,
                    "cites": [o.pk for o in opinion.opinions_cited.all()],
                    "author_id": getattr(opinion.author, "pk", None),
                    "joined_by_ids": [j.pk for j in opinion.joined_by.all()],
                    "type": opinion.type,
                    "download_url": opinion.download_url or None,
                    "local_path": deepgetattr(self, "local_path.name", None),
                    "text": text_template.render(
                        {
                            "item": opinion,
                            "citation_string": self.citation_string,
                        }
                    ).translate(null_map),
                }
            )

            search_list.append(normalize_search_dicts(out_copy))

        return search_list


@pghistory.track(
    pghistory.Snapshot(),
    obj_field=None,
)
class OpinionClusterPanel(OpinionCluster.panel.through):
    """A model class to track opinion cluster panel m2m relation"""

    class Meta:
        proxy = True


@pghistory.track(
    pghistory.Snapshot(),
    obj_field=None,
)
class OpinionClusterNonParticipatingJudges(
    OpinionCluster.non_participating_judges.through
):
    """A model class to track opinion cluster non_participating_judges m2m
    relation"""

    class Meta:
        proxy = True


@pghistory.track(
    pghistory.Snapshot(),
)
class Citation(models.Model):
    """A simple class to hold citations."""

    FEDERAL = 1
    STATE = 2
    STATE_REGIONAL = 3
    SPECIALTY = 4
    SCOTUS_EARLY = 5
    LEXIS = 6
    WEST = 7
    NEUTRAL = 8
    CITATION_TYPES = (
        (FEDERAL, "A federal reporter citation (e.g. 5 F. 55)"),
        (
            STATE,
            "A citation in a state-based reporter (e.g. Alabama Reports)",
        ),
        (
            STATE_REGIONAL,
            "A citation in a regional reporter (e.g. Atlantic Reporter)",
        ),
        (
            SPECIALTY,
            "A citation in a specialty reporter (e.g. Lawyers' Edition)",
        ),
        (
            SCOTUS_EARLY,
            "A citation in an early SCOTUS reporter (e.g. 5 Black. 55)",
        ),
        (LEXIS, "A citation in the Lexis system (e.g. 5 LEXIS 55)"),
        (WEST, "A citation in the WestLaw system (e.g. 5 WL 55)"),
        (NEUTRAL, "A vendor neutral citation (e.g. 2013 FL 1)"),
    )
    cluster = models.ForeignKey(
        OpinionCluster,
        help_text="The cluster that the citation applies to",
        related_name="citations",
        on_delete=models.CASCADE,
    )
    volume = models.SmallIntegerField(help_text="The volume of the reporter")
    reporter = models.TextField(
        help_text="The abbreviation for the reporter",
        # To generate lists of volumes for a reporter we need everything in a
        # reporter. This answers, "Which volumes do we have for F. 2d?"
        db_index=True,
    )
    page = models.TextField(
        help_text=(
            "The 'page' of the citation in the reporter. Unfortunately, "
            "this is not an integer, but is a string-type because "
            "several jurisdictions do funny things with the so-called "
            "'page'. For example, we have seen Roman numerals in "
            "Nebraska, 13301-M in Connecticut, and 144M in Montana."
        ),
    )
    type = models.SmallIntegerField(
        help_text="The type of citation that this is.", choices=CITATION_TYPES
    )

    def __str__(self) -> str:
        # Note this representation is used in the front end.
        return "{volume} {reporter} {page}".format(**self.__dict__)

    def get_absolute_url(self) -> str:
        return self.cluster.get_absolute_url()

    class Meta:
        index_together = (
            # To look up individual citations
            ("volume", "reporter", "page"),
            # To generate reporter volume lists
            ("volume", "reporter"),
        )
        unique_together = (("cluster", "volume", "reporter", "page"),)


def sort_cites(c):
    """Sort a list or QuerySet of citations according to BlueBook ordering.

    This is intended as a parameter to the 'key' argument of a sorting method
    like `sort` or `sorted`. It intends to take a single citation and give it a
    numeric score as to where it should occur in a list of other citations.

    For example:

        cs = Citation.objects.filter(cluser_id=222)
        cs = sorted(cs, key=sort_cites)

    That'd give you the list of the Citation items sorted by their priority.

    :param c: A Citation object to score.
    :return: A score for the Citation passed in.
    """
    if c.type == Citation.NEUTRAL:
        return 0
    if c.type == Citation.FEDERAL:
        if c.reporter == "U.S.":
            return 1.1
        elif c.reporter == "S. Ct.":
            return 1.2
        elif "L. Ed." in c.reporter:
            return 1.3
        else:
            return 1.4
    elif c.type == Citation.SCOTUS_EARLY:
        return 2
    elif c.type == Citation.SPECIALTY:
        return 3
    elif c.type == Citation.STATE_REGIONAL:
        return 4
    elif c.type == Citation.STATE:
        return 5
    elif c.type == Citation.WEST:
        return 6
    elif c.type == Citation.LEXIS:
        return 7
    else:
        return 8


@pghistory.track(
    pghistory.Snapshot(),
)
class Opinion(AbstractDateTimeModel):
    COMBINED = "010combined"
    UNANIMOUS = "015unamimous"
    LEAD = "020lead"
    PLURALITY = "025plurality"
    CONCURRENCE = "030concurrence"
    CONCUR_IN_PART = "035concurrenceinpart"
    DISSENT = "040dissent"
    ADDENDUM = "050addendum"
    REMITTUR = "060remittitur"
    REHEARING = "070rehearing"
    ON_THE_MERITS = "080onthemerits"
    ON_MOTION_TO_STRIKE = "090onmotiontostrike"
    OPINION_TYPES = (
        (COMBINED, "Combined Opinion"),
        (UNANIMOUS, "Unanimous Opinion"),
        (LEAD, "Lead Opinion"),
        (PLURALITY, "Plurality Opinion"),
        (CONCURRENCE, "Concurrence Opinion"),
        (CONCUR_IN_PART, "In Part Opinion"),
        (DISSENT, "Dissent"),
        (ADDENDUM, "Addendum"),
        (REMITTUR, "Remittitur"),
        (REHEARING, "Rehearing"),
        (ON_THE_MERITS, "On the Merits"),
        (ON_MOTION_TO_STRIKE, "On Motion to Strike Cost Bill"),
    )
    cluster = models.ForeignKey(
        OpinionCluster,
        help_text="The cluster that the opinion is a part of",
        related_name="sub_opinions",
        on_delete=models.CASCADE,
    )
    opinions_cited = models.ManyToManyField(
        "self",
        help_text="Opinions cited by this opinion",
        through="OpinionsCited",
        through_fields=("citing_opinion", "cited_opinion"),
        symmetrical=False,
        related_name="opinions_citing",
        blank=True,
    )
    author = models.ForeignKey(
        "people_db.Person",
        help_text="The primary author of this opinion as a normalized field",
        related_name="opinions_written",
        on_delete=models.RESTRICT,
        blank=True,
        null=True,
    )
    author_str = models.TextField(
        help_text=(
            "The primary author of this opinion, as a simple text "
            "string. This field is used when normalized judges cannot "
            "be placed into the author field."
        ),
        blank=True,
    )
    per_curiam = models.BooleanField(
        help_text="Is this opinion per curiam, without a single author?",
        default=False,
    )
    joined_by = models.ManyToManyField(
        "people_db.Person",
        related_name="opinions_joined",
        help_text=(
            "Other judges that joined the primary author " "in this opinion"
        ),
        blank=True,
    )
    joined_by_str = models.TextField(
        help_text=(
            "Other judges that joined the primary author "
            "in this opinion str"
        ),
        blank=True,
    )
    type = models.CharField(max_length=20, choices=OPINION_TYPES)
    sha1 = models.CharField(
        help_text=(
            "unique ID for the document, as generated via SHA1 of the "
            "binary file or text data"
        ),
        max_length=40,
        db_index=True,
        blank=True,
    )
    page_count = models.IntegerField(
        help_text="The number of pages in the document, if known",
        blank=True,
        null=True,
    )
    download_url = models.URLField(
        help_text=(
            "The URL where the item was originally scraped. Note that "
            "these URLs may often be dead due to the court or the bulk "
            "provider changing their website. We keep the original link "
            "here given that it often contains valuable metadata."
        ),
        max_length=500,
        db_index=True,
        null=True,
        blank=True,
    )
    local_path = models.FileField(
        help_text=(
            f"The location in AWS S3 where the original opinion file is "
            f"stored. {s3_warning_note}"
        ),
        upload_to=make_upload_path,
        storage=IncrementingAWSMediaStorage(),
        blank=True,
        db_index=True,
    )
    plain_text = models.TextField(
        help_text=(
            "Plain text of the document after extraction using "
            "pdftotext, wpd2txt, etc."
        ),
        blank=True,
    )
    html = models.TextField(
        help_text="HTML of the document, if available in the original",
        blank=True,
    )
    html_lawbox = models.TextField(
        help_text="HTML of Lawbox documents", blank=True
    )
    html_columbia = models.TextField(
        help_text="HTML of Columbia archive", blank=True
    )
    html_anon_2020 = models.TextField(
        help_text="HTML of 2020 anonymous archive",
        blank=True,
    )
    xml_harvard = models.TextField(
        help_text="XML of Harvard CaseLaw Access Project opinion", blank=True
    )
    html_with_citations = models.TextField(
        help_text=(
            "HTML of the document with citation links and other "
            "post-processed markup added"
        ),
        blank=True,
    )
    extracted_by_ocr = models.BooleanField(
        help_text="Whether OCR was used to get this document content",
        default=False,
        db_index=True,
    )

    @property
    def siblings(self) -> QuerySet:
        # These are other sub-opinions of the current cluster.
        return self.cluster.sub_opinions

    def __str__(self) -> str:
        try:
            return f"{getattr(self, 'pk', None)} - {self.cluster.case_name}"
        except AttributeError:
            return f"Orphan opinion with ID: {self.pk}"

    def get_absolute_url(self) -> str:
        return reverse("view_case", args=[self.cluster.pk, self.cluster.slug])

    def clean(self) -> None:
        if self.type == "":
            raise ValidationError("'type' is a required field.")

    def save(
        self,
        index: bool = True,
        force_commit: bool = False,
        *args: List,
        **kwargs: Dict,
    ) -> None:
        super(Opinion, self).save(*args, **kwargs)
        if index:
            from cl.search.tasks import add_items_to_solr

            add_items_to_solr.delay([self.pk], "search.Opinion", force_commit)

    def as_search_dict(self) -> Dict[str, Any]:
        """Create a dict that can be ingested by Solr."""
        # IDs
        out = {
            "id": self.pk,
            "docket_id": self.cluster.docket.pk,
            "cluster_id": self.cluster.pk,
            "court_id": self.cluster.docket.court.pk,
        }

        # Opinion
        out.update(
            {
                "cites": [opinion.pk for opinion in self.opinions_cited.all()],
                "author_id": getattr(self.author, "pk", None),
                # 'per_curiam': self.per_curiam,
                "joined_by_ids": [judge.pk for judge in self.joined_by.all()],
                "type": self.type,
                "download_url": self.download_url or None,
                "local_path": deepgetattr(self, "local_path.name", None),
            }
        )

        # Cluster
        out.update(
            {
                "caseName": best_case_name(self.cluster),
                "caseNameShort": self.cluster.case_name_short,
                "sibling_ids": [sibling.pk for sibling in self.siblings.all()],
                "panel_ids": [judge.pk for judge in self.cluster.panel.all()],
                "non_participating_judge_ids": [
                    judge.pk
                    for judge in self.cluster.non_participating_judges.all()
                ],
                "judge": self.cluster.judges,
                "citation": [
                    str(cite) for cite in self.cluster.citations.all()
                ],
                "scdb_id": self.cluster.scdb_id,
                "source": self.cluster.source,
                "attorney": self.cluster.attorneys,
                "suitNature": self.cluster.nature_of_suit,
                "citeCount": self.cluster.citation_count,
                "status": self.cluster.get_precedential_status_display(),
                "status_exact": self.cluster.get_precedential_status_display(),
            }
        )
        try:
            out["lexisCite"] = str(
                self.cluster.citations.filter(type=Citation.LEXIS)[0]
            )
        except IndexError:
            pass

        try:
            out["neutralCite"] = str(
                self.cluster.citations.filter(type=Citation.NEUTRAL)[0]
            )
        except IndexError:
            pass

        if self.cluster.date_filed is not None:
            out["dateFiled"] = midnight_pst(self.cluster.date_filed)
        try:
            out["absolute_url"] = self.cluster.get_absolute_url()
        except NoReverseMatch:
            raise InvalidDocumentError(
                "Unable to save to index due to missing absolute_url "
                "(court_id: %s, item.pk: %s). Might the court have in_use set "
                "to False?" % (self.cluster.docket.court_id, self.pk)
            )

        # Docket
        docket = {"docketNumber": self.cluster.docket.docket_number}
        if self.cluster.docket.date_argued is not None:
            docket["dateArgued"] = midnight_pst(
                self.cluster.docket.date_argued
            )
        if self.cluster.docket.date_reargued is not None:
            docket["dateReargued"] = midnight_pst(
                self.cluster.docket.date_reargued
            )
        if self.cluster.docket.date_reargument_denied is not None:
            docket["dateReargumentDenied"] = midnight_pst(
                self.cluster.docket.date_reargument_denied
            )
        out.update(docket)

        court = {
            "court": self.cluster.docket.court.full_name,
            "court_citation_string": self.cluster.docket.court.citation_string,
            "court_exact": self.cluster.docket.court_id,  # For faceting
        }
        out.update(court)

        # Load the document text using a template for cleanup and concatenation
        text_template = loader.get_template("indexes/opinion_text.txt")
        out["text"] = text_template.render(
            {"item": self, "citation_string": self.cluster.citation_string}
        ).translate(null_map)

        return normalize_search_dicts(out)


@pghistory.track(
    pghistory.Snapshot(),
    obj_field=None,
)
class OpinionJoinedBy(Opinion.joined_by.through):
    """A model class to track opinion joined_by m2m relation"""

    class Meta:
        proxy = True


class OpinionsCited(models.Model):
    citing_opinion = models.ForeignKey(
        Opinion, related_name="cited_opinions", on_delete=models.CASCADE
    )
    cited_opinion = models.ForeignKey(
        Opinion, related_name="citing_opinions", on_delete=models.CASCADE
    )
    depth = models.IntegerField(
        help_text="The number of times the cited opinion was cited "
        "in the citing opinion",
        default=1,
        db_index=True,
    )

    #  quoted = models.BooleanField(
    #      help_text='Equals true if previous case was quoted directly',
    #      default=False,
    #      db_index=True,
    #  )
    # treatment: positive, negative, etc.
    #

    def __str__(self) -> str:
        return f"{self.citing_opinion.id} ⤜--cites⟶  {self.cited_opinion.id}"

    class Meta:
        verbose_name_plural = "Opinions cited"
        unique_together = ("citing_opinion", "cited_opinion")


class OpinionsCitedByRECAPDocument(models.Model):
    citing_document = models.ForeignKey(
        RECAPDocument, related_name="cited_opinions", on_delete=models.CASCADE
    )
    cited_opinion = models.ForeignKey(
        Opinion, related_name="citing_documents", on_delete=models.CASCADE
    )
    depth = models.IntegerField(
        help_text="The number of times the cited opinion was cited "
        "in the citing document",
        default=1,
    )

    def __str__(self) -> str:
        return f"{self.citing_document.id} ⤜--cites⟶  {self.cited_opinion.id}"

    class Meta:
        verbose_name_plural = "Opinions cited by RECAP document"
        unique_together = ("citing_document", "cited_opinion")
        indexes = [models.Index(fields=["depth"])]


class Parenthetical(models.Model):
    describing_opinion = models.ForeignKey(
        Opinion,
        related_name="authored_parentheticals",
        on_delete=models.CASCADE,
    )
    described_opinion = models.ForeignKey(
        Opinion, related_name="parentheticals", on_delete=models.CASCADE
    )
    group = models.ForeignKey(
        "ParentheticalGroup",
        related_name="parentheticals",
        on_delete=models.SET_NULL,
        blank=True,
        null=True,
    )
    text = models.TextField(
        help_text="The text of the description as written in the describing "
        "opinion",
    )
    score = models.FloatField(
        db_index=True,
        default=0.0,
        help_text="A score between 0 and 1 representing how descriptive the "
        "parenthetical is",
    )

    def __str__(self) -> str:
        return (
            f"{self.describing_opinion.id} description of "
            f"{self.described_opinion.id} (score {self.score}): {self.text}"
        )

    def get_absolute_url(self) -> str:
        cluster = self.described_opinion.cluster
        return reverse("view_summaries", args=[cluster.pk, cluster.slug])

    class Meta:
        verbose_name_plural = "Opinion parentheticals"


class ParentheticalGroup(models.Model):
    opinion = models.ForeignKey(
        Opinion,
        related_name="parenthetical_groups",
        on_delete=models.CASCADE,
        help_text="The opinion that the parentheticals in the group describe",
    )
    representative = models.ForeignKey(
        Parenthetical,
        related_name="represented_group",
        on_delete=models.CASCADE,
        help_text="The representative (i.e. high-ranked and similar to the "
        "cluster as a whole) parenthetical for the group",
    )
    score = models.FloatField(
        default=0.0,
        help_text="A score between 0 and 1 representing the quality of the "
        "parenthetical group",
    )
    size = models.IntegerField(
        help_text="The number of parentheticals that belong to the group"
    )

    def __str__(self) -> str:
        return (
            f"Parenthetical group for opinion {self.opinion_id} "
            f"(score {self.score})"
        )

    def get_absolute_url(self) -> str:
        return self.representative.get_absolute_url()

    class Meta:
        verbose_name_plural = "Parenthetical groups"
        indexes = [models.Index(fields=["score"])]


TaggableType = TypeVar("TaggableType", Docket, DocketEntry, RECAPDocument)


@pghistory.track(
    pghistory.Snapshot(),
)
class Tag(AbstractDateTimeModel):
    name = models.CharField(
        help_text="The name of the tag.",
        max_length=50,
        db_index=True,
        unique=True,
    )

    def __str__(self) -> str:
        return f"{self.pk}: {self.name}"

    def tag_object(self, thing: TaggableType) -> Tuple["Tag", bool]:
        """Atomically add a tag to an item.

        Django has a system for adding to a m2m relationship like the ones
        between tags and other objects. Normally, you can just use:

            some_thing.add(tag)

        Alas, that's not atomic and if you have multiple processes or threads
        running — as you would in a Celery queue — you will get
        IntegrityErrors. So...this function does the same thing by using the
        tag through tables, as described here:

            https://stackoverflow.com/a/37968648/64911

        By using get_or_create calls, we make it atomic, fixing the problem.

        :param thing: Either a Docket, DocketEntry, or RECAPDocument that you
        wish to tag.
        :return: A tuple with the tag and whether a new item was created
        """
        if type(thing) == Docket:
            return self.dockets.through.objects.get_or_create(
                docket_id=thing.pk, tag_id=self.pk
            )
        elif type(thing) == DocketEntry:
            return self.docket_entries.through.objects.get_or_create(
                docketentry_id=thing.pk, tag_id=self.pk
            )
        elif type(thing) == RECAPDocument:
            return self.recap_documents.through.objects.get_or_create(
                recapdocument_id=thing.pk, tag_id=self.pk
            )
        elif type(thing) == Claim:
            return self.claims.through.objects.get_or_create(
                claim_id=thing.pk, tag_id=self.pk
            )
        else:
            raise NotImplementedError("Object type not supported for tagging.")


# class AppellateReview(models.Model):
#     REVIEW_STANDARDS = (
#         ('d', 'Discretionary'),
#         ('m', 'Mandatory'),
#         ('s', 'Special or Mixed'),
#     )
#     upper_court = models.ForeignKey(
#         Court,
#         related_name='lower_courts_reviewed',
#         on_delete=models.RESTRICT,
#     )
#     lower_court = models.ForeignKey(
#         Court,
#         related_name='reviewed_by',
#         on_delete=models.RESTRICT,
#     )
#     date_start = models.DateTimeField(
#         help_text="The date this appellate review relationship began",
#         db_index=True,
#         null=True
#     )
#     date_end = models.DateTimeField(
#         help_text="The date this appellate review relationship ended",
#         db_index=True,
#         null=True
#     )
#     review_standard =  models.CharField(
#         max_length=1,
#         choices=REVIEW_STANDARDS,
#     )
#     def __str__(self) -> str:
#         return u'%s ⤜--reviewed by⟶  %s' % (self.lower_court.id,
#                                         self.upper_court.id)
#
#     class Meta:
#         unique_together = ("upper_court", "lower_court")
class SEARCH_TYPES:
    OPINION = "o"
    RECAP = "r"
    DOCKETS = "d"
    ORAL_ARGUMENT = "oa"
    PEOPLE = "p"
    NAMES = (
        (OPINION, "Opinions"),
        (RECAP, "RECAP"),
        (DOCKETS, "RECAP Dockets"),
        (ORAL_ARGUMENT, "Oral Arguments"),
        (PEOPLE, "People"),
    )
    ALL_TYPES = [OPINION, RECAP, ORAL_ARGUMENT, PEOPLE]<|MERGE_RESOLUTION|>--- conflicted
+++ resolved
@@ -970,8 +970,6 @@
             )
 
 
-<<<<<<< HEAD
-=======
 @pghistory.track(
     pghistory.Snapshot(),
     obj_field=None,
@@ -997,7 +995,6 @@
 @pghistory.track(
     pghistory.Snapshot(),
 )
->>>>>>> f759b260
 class DocketEntry(AbstractDateTimeModel):
     docket = models.ForeignKey(
         Docket,

import re
from datetime import datetime
from typing import Any, Dict, List, Tuple, TypeVar

import pghistory
import pytz
from asgiref.sync import sync_to_async
from celery.canvas import chain
from django.contrib.contenttypes.fields import GenericRelation
from django.contrib.postgres.indexes import HashIndex
from django.core.exceptions import ValidationError
from django.db import IntegrityError, models, transaction
from django.db.models import Q, QuerySet
from django.db.models.functions import MD5
from django.template import loader
from django.urls import NoReverseMatch, reverse
from django.utils import timezone
from django.utils.encoding import force_str
from django.utils.text import slugify
from eyecite import get_citations
from localflavor.us.models import USPostalCodeField, USZipCodeField
from localflavor.us.us_states import OBSOLETE_STATES, USPS_CHOICES
from model_utils import FieldTracker

from cl.citations.utils import get_citation_depth_between_clusters
from cl.custom_filters.templatetags.text_filters import best_case_name
from cl.lib import fields
from cl.lib.date_time import midnight_pt
from cl.lib.model_helpers import (
    make_docket_number_core,
    make_recap_path,
    make_upload_path,
)
from cl.lib.models import AbstractDateTimeModel, AbstractPDF, s3_warning_note
from cl.lib.pghistory import AfterUpdateOrDeleteSnapshot
from cl.lib.search_index_utils import (
    InvalidDocumentError,
    normalize_search_dicts,
    null_map,
)
from cl.lib.storage import IncrementingAWSMediaStorage
from cl.lib.string_utils import trunc
from cl.lib.utils import deepgetattr


class PRECEDENTIAL_STATUS:
    PUBLISHED = "Published"
    UNPUBLISHED = "Unpublished"
    ERRATA = "Errata"
    SEPARATE = "Separate"
    IN_CHAMBERS = "In-chambers"
    RELATING_TO = "Relating-to"
    UNKNOWN = "Unknown"

    NAMES = (
        (PUBLISHED, "Precedential"),
        (UNPUBLISHED, "Non-Precedential"),
        (ERRATA, "Errata"),
        (SEPARATE, "Separate Opinion"),
        (IN_CHAMBERS, "In-chambers"),
        (RELATING_TO, "Relating-to orders"),
        (UNKNOWN, "Unknown Status"),
    )

    @classmethod
    def get_status_value(cls, name):
        reverse_names = {value: key for key, value in cls.NAMES}
        return reverse_names.get(name)

    @classmethod
    def get_status_value_reverse(cls, name):
        reverse_names = {key: value for key, value in cls.NAMES}
        return reverse_names.get(name)


class SOURCES:
    COURT_WEBSITE = "C"
    PUBLIC_RESOURCE = "R"
    COURT_M_RESOURCE = "CR"
    LAWBOX = "L"
    LAWBOX_M_COURT = "LC"
    LAWBOX_M_RESOURCE = "LR"
    LAWBOX_M_COURT_RESOURCE = "LCR"
    MANUAL_INPUT = "M"
    INTERNET_ARCHIVE = "A"
    BRAD_HEATH_ARCHIVE = "H"
    COLUMBIA_ARCHIVE = "Z"
    HARVARD_CASELAW = "U"
    COURT_M_HARVARD = "CU"
    DIRECT_COURT_INPUT = "D"
    ANON_2020 = "Q"
    ANON_2020_M_HARVARD = "QU"
    COURT_M_RESOURCE_M_HARVARD = "CRU"
    DIRECT_COURT_INPUT_M_HARVARD = "DU"
    LAWBOX_M_HARVARD = "LU"
    LAWBOX_M_COURT_M_HARVARD = "LCU"
    LAWBOX_M_RESOURCE_M_HARVARD = "LRU"
    LAWBOX_M_COURT_RESOURCE_M_HARVARD = "LCRU"
    MANUAL_INPUT_M_HARVARD = "MU"
    PUBLIC_RESOURCE_M_HARVARD = "RU"
    COLUMBIA_M_INTERNET_ARCHIVE = "ZA"
    COLUMBIA_M_DIRECT_COURT_INPUT = "ZD"
    COLUMBIA_M_COURT = "ZC"
    COLUMBIA_M_BRAD_HEATH_ARCHIVE = "ZH"
    COLUMBIA_M_LAWBOX_COURT = "ZLC"
    COLUMBIA_M_LAWBOX_RESOURCE = "ZLR"
    COLUMBIA_M_LAWBOX_COURT_RESOURCE = "ZLCR"
    COLUMBIA_M_RESOURCE = "ZR"
    COLUMBIA_M_COURT_RESOURCE = "ZCR"
    COLUMBIA_M_LAWBOX = "ZL"
    COLUMBIA_M_MANUAL = "ZM"
    COLUMBIA_M_ANON_2020 = "ZQ"
    COLUMBIA_ARCHIVE_M_HARVARD = "ZU"
    COLUMBIA_M_LAWBOX_M_HARVARD = "ZLU"
    COLUMBIA_M_DIRECT_COURT_INPUT_M_HARVARD = "ZDU"
    COLUMBIA_M_LAWBOX_M_RESOURCE_M_HARVARD = "ZLRU"
    COLUMBIA_M_LAWBOX_M_COURT_RESOURCE_M_HARVARD = "ZLCRU"
    COLUMBIA_M_COURT_M_HARVARD = "ZCU"
    COLUMBIA_M_MANUAL_INPUT_M_HARVARD = "ZMU"
    COLUMBIA_M_PUBLIC_RESOURCE_M_HARVARD = "ZRU"
    COLUMBIA_M_LAWBOX_M_COURT_M_HARVARD = "ZLCU"
    NAMES = (
        (COURT_WEBSITE, "court website"),
        (PUBLIC_RESOURCE, "public.resource.org"),
        (COURT_M_RESOURCE, "court website merged with resource.org"),
        (LAWBOX, "lawbox"),
        (LAWBOX_M_COURT, "lawbox merged with court"),
        (LAWBOX_M_RESOURCE, "lawbox merged with resource.org"),
        (LAWBOX_M_COURT_RESOURCE, "lawbox merged with court and resource.org"),
        (MANUAL_INPUT, "manual input"),
        (INTERNET_ARCHIVE, "internet archive"),
        (BRAD_HEATH_ARCHIVE, "brad heath archive"),
        (COLUMBIA_ARCHIVE, "columbia archive"),
        (COLUMBIA_M_INTERNET_ARCHIVE, "columbia merged with internet archive"),
        (
            COLUMBIA_M_DIRECT_COURT_INPUT,
            "columbia merged with direct court input",
        ),
        (COLUMBIA_M_COURT, "columbia merged with court"),
        (
            COLUMBIA_M_BRAD_HEATH_ARCHIVE,
            "columbia merged with brad heath archive",
        ),
        (COLUMBIA_M_LAWBOX_COURT, "columbia merged with lawbox and court"),
        (
            COLUMBIA_M_LAWBOX_RESOURCE,
            "columbia merged with lawbox and resource.org",
        ),
        (
            COLUMBIA_M_LAWBOX_COURT_RESOURCE,
            "columbia merged with lawbox, court, and resource.org",
        ),
        (COLUMBIA_M_RESOURCE, "columbia merged with resource.org"),
        (
            COLUMBIA_M_COURT_RESOURCE,
            "columbia merged with court and resource.org",
        ),
        (COLUMBIA_M_LAWBOX, "columbia merged with lawbox"),
        (COLUMBIA_M_MANUAL, "columbia merged with manual input"),
        (COLUMBIA_M_ANON_2020, "columbia merged with 2020 anonymous database"),
        (
            HARVARD_CASELAW,
            "Harvard, Library Innovation Lab Case Law Access Project",
        ),
        (COURT_M_HARVARD, "court website merged with Harvard"),
        (DIRECT_COURT_INPUT, "direct court input"),
        (ANON_2020, "2020 anonymous database"),
        (ANON_2020_M_HARVARD, "2020 anonymous database merged with Harvard"),
        (COURT_M_HARVARD, "court website merged with Harvard"),
        (
            COURT_M_RESOURCE_M_HARVARD,
            "court website merged with public.resource.org and Harvard",
        ),
        (
            DIRECT_COURT_INPUT_M_HARVARD,
            "direct court input merged with Harvard",
        ),
        (LAWBOX_M_HARVARD, "lawbox merged with Harvard"),
        (
            LAWBOX_M_COURT_M_HARVARD,
            "Lawbox merged with court website and Harvard",
        ),
        (
            LAWBOX_M_RESOURCE_M_HARVARD,
            "Lawbox merged with public.resource.org and with Harvard",
        ),
        (MANUAL_INPUT_M_HARVARD, "Manual input merged with Harvard"),
        (PUBLIC_RESOURCE_M_HARVARD, "public.resource.org merged with Harvard"),
        (COLUMBIA_ARCHIVE_M_HARVARD, "columbia archive merged with Harvard"),
        (
            COLUMBIA_M_LAWBOX_M_HARVARD,
            "columbia archive merged with Lawbox and Harvard",
        ),
        (
            COLUMBIA_M_DIRECT_COURT_INPUT_M_HARVARD,
            "columbia archive merged with direct court input and Harvard",
        ),
        (
            COLUMBIA_M_LAWBOX_M_RESOURCE_M_HARVARD,
            "columbia archive merged with lawbox, public.resource.org and Harvard",
        ),
        (
            COLUMBIA_M_LAWBOX_M_COURT_RESOURCE_M_HARVARD,
            "columbia archive merged with lawbox, court website, public.resource.org and Harvard",
        ),
        (
            COLUMBIA_M_COURT_M_HARVARD,
            "columbia archive merged with court website and Harvard",
        ),
        (
            COLUMBIA_M_MANUAL_INPUT_M_HARVARD,
            "columbia archive merged with manual input and Harvard",
        ),
        (
            COLUMBIA_M_PUBLIC_RESOURCE_M_HARVARD,
            "columbia archive merged with public.resource.org and Harvard",
        ),
        (
            COLUMBIA_M_LAWBOX_M_COURT_M_HARVARD,
            "columbia archive merged with lawbox, court website and Harvard",
        ),
    )


@pghistory.track(AfterUpdateOrDeleteSnapshot())
class OriginatingCourtInformation(AbstractDateTimeModel):
    """Lower court metadata to associate with appellate cases.

    For example, if you appeal from a district court to a circuit court, the
    district court information would be in here. You may wonder, "Why do we
    duplicate this information?" Well:

        1. We don't want to update the lower court case based on information
           we learn in the upper court. Say they have a conflict? Which do we
           trust?

        2. We may have the docket from the upper court without ever getting
           docket information for the lower court. If that happens, would we
           create a docket for the lower court using only the info in the
           upper court. That seems bad.

    The other thought you might have is, "Why not just associate this directly
    with the docket object —-- why do we have a 1to1 join between them?" This
    was a difficult data modelling decision. There are a few answers:

        1. Most cases in the RECAP Archive are not appellate cases. For those
           cases, the extra fields for this information would just pollute the
           Docket namespace.

        2. In general, we prefer to have Docket.originating_court_data.field
           than, Docket.ogc_field.
    """

    docket_number = models.TextField(
        help_text="The docket number in the lower court.", blank=True
    )
    assigned_to = models.ForeignKey(
        "people_db.Person",
        help_text="The judge the case was assigned to.",
        related_name="original_court_info",
        on_delete=models.RESTRICT,
        null=True,
        blank=True,
    )
    assigned_to_str = models.TextField(
        help_text="The judge that the case was assigned to, as a string.",
        blank=True,
    )
    ordering_judge = models.ForeignKey(
        "people_db.Person",
        related_name="+",
        help_text="The judge that issued the final order in the case.",
        on_delete=models.RESTRICT,
        null=True,
        blank=True,
    )
    ordering_judge_str = models.TextField(
        help_text=(
            "The judge that issued the final order in the case, as a "
            "string."
        ),
        blank=True,
    )
    court_reporter = models.TextField(
        help_text="The court reporter responsible for the case.", blank=True
    )
    date_disposed = models.DateField(
        help_text="The date the case was disposed at the lower court.",
        blank=True,
        null=True,
    )
    date_filed = models.DateField(
        help_text="The date the case was filed in the lower court.",
        blank=True,
        null=True,
    )
    date_judgment = models.DateField(
        help_text="The date of the order or judgment in the lower court.",
        blank=True,
        null=True,
    )
    date_judgment_eod = models.DateField(
        help_text=(
            "The date the judgment was Entered On the Docket at the "
            "lower court."
        ),
        blank=True,
        null=True,
    )
    date_filed_noa = models.DateField(
        help_text="The date the notice of appeal was filed for the case.",
        blank=True,
        null=True,
    )
    date_received_coa = models.DateField(
        help_text="The date the case was received at the court of appeals.",
        blank=True,
        null=True,
    )

    def get_absolute_url(self) -> str:
        return self.docket.get_absolute_url()

    class Meta:
        verbose_name_plural = "Originating Court Information"


@pghistory.track(AfterUpdateOrDeleteSnapshot(), exclude=["view_count"])
class Docket(AbstractDateTimeModel):
    """A class to sit above OpinionClusters, Audio files, and Docket Entries,
    and link them together.
    """

    # The source values are additive. That is, if you get content from a new
    # source, you can add it to the previous one, and have a combined value.
    # For example, if you start with a RECAP docket (1), then add scraped
    # content (2), you can arrive at a combined docket (3) because 1 + 2 = 3.
    # Put another way, this is a bitmask. We should eventually re-do it as a
    # bitfield using, e.g. https://github.com/disqus/django-bitfield
    DEFAULT = 0
    RECAP = 1
    SCRAPER = 2
    RECAP_AND_SCRAPER = 3
    COLUMBIA = 4
    COLUMBIA_AND_RECAP = 5
    COLUMBIA_AND_SCRAPER = 6
    COLUMBIA_AND_RECAP_AND_SCRAPER = 7
    IDB = 8
    RECAP_AND_IDB = 9
    SCRAPER_AND_IDB = 10
    RECAP_AND_SCRAPER_AND_IDB = 11
    COLUMBIA_AND_IDB = 12
    COLUMBIA_AND_RECAP_AND_IDB = 13
    COLUMBIA_AND_SCRAPER_AND_IDB = 14
    COLUMBIA_AND_RECAP_AND_SCRAPER_AND_IDB = 15
    HARVARD = 16
    HARVARD_AND_RECAP = 17
    SCRAPER_AND_HARVARD = 18
    RECAP_AND_SCRAPER_AND_HARVARD = 19
    HARVARD_AND_COLUMBIA = 20
    COLUMBIA_AND_RECAP_AND_HARVARD = 21
    COLUMBIA_AND_SCRAPER_AND_HARVARD = 22
    COLUMBIA_AND_RECAP_AND_SCRAPER_AND_HARVARD = 23
    IDB_AND_HARVARD = 24
    RECAP_AND_IDB_AND_HARVARD = 25
    SCRAPER_AND_IDB_AND_HARVARD = 26
    RECAP_AND_SCRAPER_AND_IDB_AND_HARVARD = 27
    COLUMBIA_AND_IDB_AND_HARVARD = 28
    COLUMBIA_AND_RECAP_AND_IDB_AND_HARVARD = 29
    COLUMBIA_AND_SCRAPER_AND_IDB_AND_HARVARD = 30
    COLUMBIA_AND_RECAP_AND_SCRAPER_AND_IDB_AND_HARVARD = 31
    DIRECT_INPUT = 32
    DIRECT_INPUT_AND_HARVARD = 48
    ANON_2020 = 64
    ANON_2020_AND_SCRAPER = 66
    ANON_2020_AND_HARVARD = 80
    ANON_2020_AND_SCRAPER_AND_HARVARD = 82
    SOURCE_CHOICES = (
        (DEFAULT, "Default"),
        (RECAP, "RECAP"),
        (SCRAPER, "Scraper"),
        (RECAP_AND_SCRAPER, "RECAP and Scraper"),
        (COLUMBIA, "Columbia"),
        (COLUMBIA_AND_SCRAPER, "Columbia and Scraper"),
        (COLUMBIA_AND_RECAP, "Columbia and RECAP"),
        (COLUMBIA_AND_RECAP_AND_SCRAPER, "Columbia, RECAP, and Scraper"),
        (IDB, "Integrated Database"),
        (RECAP_AND_IDB, "RECAP and IDB"),
        (SCRAPER_AND_IDB, "Scraper and IDB"),
        (RECAP_AND_SCRAPER_AND_IDB, "RECAP, Scraper, and IDB"),
        (COLUMBIA_AND_IDB, "Columbia and IDB"),
        (COLUMBIA_AND_RECAP_AND_IDB, "Columbia, RECAP, and IDB"),
        (COLUMBIA_AND_SCRAPER_AND_IDB, "Columbia, Scraper, and IDB"),
        (
            COLUMBIA_AND_RECAP_AND_SCRAPER_AND_IDB,
            "Columbia, RECAP, Scraper, and IDB",
        ),
        (HARVARD, "Harvard"),
        (HARVARD_AND_RECAP, "Harvard and RECAP"),
        (SCRAPER_AND_HARVARD, "Scraper and Harvard"),
        (RECAP_AND_SCRAPER_AND_HARVARD, "RECAP, Scraper and Harvard"),
        (HARVARD_AND_COLUMBIA, "Harvard and Columbia"),
        (COLUMBIA_AND_RECAP_AND_HARVARD, "Columbia, RECAP, and Harvard"),
        (COLUMBIA_AND_SCRAPER_AND_HARVARD, "Columbia, Scraper, and Harvard"),
        (
            COLUMBIA_AND_RECAP_AND_SCRAPER_AND_HARVARD,
            "Columbia, RECAP, Scraper, and Harvard",
        ),
        (IDB_AND_HARVARD, "IDB and Harvard"),
        (RECAP_AND_IDB_AND_HARVARD, "RECAP, IDB and Harvard"),
        (SCRAPER_AND_IDB_AND_HARVARD, "Scraper, IDB and Harvard"),
        (
            RECAP_AND_SCRAPER_AND_IDB_AND_HARVARD,
            "RECAP, Scraper, IDB and Harvard",
        ),
        (COLUMBIA_AND_IDB_AND_HARVARD, "Columbia, IDB, and Harvard"),
        (
            COLUMBIA_AND_RECAP_AND_IDB_AND_HARVARD,
            "Columbia, Recap, IDB, and Harvard",
        ),
        (
            COLUMBIA_AND_SCRAPER_AND_IDB_AND_HARVARD,
            "Columbia, Scraper, IDB, and Harvard",
        ),
        (
            COLUMBIA_AND_RECAP_AND_SCRAPER_AND_IDB_AND_HARVARD,
            "Columbia, Recap, Scraper, IDB, and Harvard",
        ),
        (DIRECT_INPUT, "Direct court input"),
        (DIRECT_INPUT_AND_HARVARD, "Direct court input and Harvard"),
        (ANON_2020, "2020 anonymous database"),
        (ANON_2020_AND_SCRAPER, "2020 anonymous database and Scraper"),
        (ANON_2020_AND_HARVARD, "2020 anonymous database and Harvard"),
        (
            ANON_2020_AND_SCRAPER_AND_HARVARD,
            "2020 anonymous database, Scraper, and Harvard",
        ),
    )
    RECAP_SOURCES = [
        RECAP,
        RECAP_AND_SCRAPER,
        COLUMBIA_AND_RECAP,
        COLUMBIA_AND_RECAP_AND_SCRAPER,
        RECAP_AND_IDB,
        RECAP_AND_SCRAPER_AND_IDB,
        COLUMBIA_AND_RECAP_AND_IDB,
        COLUMBIA_AND_RECAP_AND_SCRAPER_AND_IDB,
        HARVARD_AND_RECAP,
        RECAP_AND_SCRAPER_AND_HARVARD,
        COLUMBIA_AND_RECAP_AND_HARVARD,
        COLUMBIA_AND_RECAP_AND_SCRAPER_AND_HARVARD,
        RECAP_AND_IDB_AND_HARVARD,
        RECAP_AND_SCRAPER_AND_IDB_AND_HARVARD,
        COLUMBIA_AND_RECAP_AND_IDB_AND_HARVARD,
        COLUMBIA_AND_RECAP_AND_SCRAPER_AND_IDB_AND_HARVARD,
    ]
    IDB_SOURCES = [
        IDB,
        RECAP_AND_IDB,
        SCRAPER_AND_IDB,
        RECAP_AND_SCRAPER_AND_IDB,
        COLUMBIA_AND_IDB,
        COLUMBIA_AND_RECAP_AND_IDB,
        COLUMBIA_AND_SCRAPER_AND_IDB,
        COLUMBIA_AND_RECAP_AND_SCRAPER_AND_IDB,
    ]

    source = models.SmallIntegerField(
        help_text="contains the source of the Docket.", choices=SOURCE_CHOICES
    )
    court = models.ForeignKey(
        "Court",
        help_text="The court where the docket was filed",
        on_delete=models.RESTRICT,
        db_index=True,
        related_name="dockets",
    )
    appeal_from = models.ForeignKey(
        "Court",
        help_text=(
            "In appellate cases, this is the lower court or "
            "administrative body where this case was originally heard. "
            "This field is frequently blank due to it not being "
            "populated historically or due to our inability to "
            "normalize the value in appeal_from_str."
        ),
        related_name="+",
        on_delete=models.RESTRICT,
        blank=True,
        null=True,
    )
    appeal_from_str = models.TextField(
        help_text=(
            "In appellate cases, this is the lower court or "
            "administrative body where this case was originally heard. "
            "This field is frequently blank due to it not being "
            "populated historically. This field may have values when "
            "the appeal_from field does not. That can happen if we are "
            "unable to normalize the value in this field."
        ),
        blank=True,
    )
    originating_court_information = models.OneToOneField(
        OriginatingCourtInformation,
        help_text="Lower court information for appellate dockets",
        related_name="docket",
        on_delete=models.SET_NULL,
        blank=True,
        null=True,
    )
    idb_data = models.OneToOneField(
        "recap.FjcIntegratedDatabase",
        help_text=(
            "Data from the FJC Integrated Database associated with this "
            "case."
        ),
        related_name="docket",
        on_delete=models.SET_NULL,
        blank=True,
        null=True,
    )
    tags = models.ManyToManyField(
        "search.Tag",
        help_text="The tags associated with the docket.",
        related_name="dockets",
        blank=True,
    )
    html_documents = GenericRelation(
        "recap.PacerHtmlFiles",
        help_text="Original HTML files collected from PACER.",
        related_query_name="dockets",
        null=True,
        blank=True,
    )
    assigned_to = models.ForeignKey(
        "people_db.Person",
        related_name="assigning",
        help_text="The judge the case was assigned to.",
        on_delete=models.RESTRICT,
        null=True,
        blank=True,
    )
    assigned_to_str = models.TextField(
        help_text="The judge that the case was assigned to, as a string.",
        blank=True,
    )
    referred_to = models.ForeignKey(
        "people_db.Person",
        related_name="referring",
        help_text="The judge to whom the 'assigned_to' judge is delegated.",
        on_delete=models.RESTRICT,
        null=True,
        blank=True,
    )
    referred_to_str = models.TextField(
        help_text="The judge that the case was referred to, as a string.",
        blank=True,
    )
    panel = models.ManyToManyField(
        "people_db.Person",
        help_text=(
            "The empaneled judges for the case. Currently an unused "
            "field but planned to be used in conjunction with the "
            "panel_str field."
        ),
        related_name="empanelled_dockets",
        blank=True,
    )
    panel_str = models.TextField(
        help_text=(
            "The initials of the judges on the panel that heard this "
            "case. This field is similar to the 'judges' field on "
            "the cluster, but contains initials instead of full judge "
            "names, and applies to the case on the whole instead of "
            "only to a specific decision."
        ),
        blank=True,
    )
    parties = models.ManyToManyField(
        "people_db.Party",
        help_text="The parties involved in the docket",
        related_name="dockets",
        through="people_db.PartyType",
        blank=True,
    )
    date_last_index = models.DateTimeField(
        help_text="The last moment that the item was indexed in Solr.",
        null=True,
        blank=True,
    )
    date_cert_granted = models.DateField(
        help_text="date cert was granted for this case, if applicable",
        blank=True,
        null=True,
    )
    date_cert_denied = models.DateField(
        help_text="the date cert was denied for this case, if applicable",
        blank=True,
        null=True,
    )
    date_argued = models.DateField(
        help_text="the date the case was argued",
        blank=True,
        null=True,
    )
    date_reargued = models.DateField(
        help_text="the date the case was reargued",
        blank=True,
        null=True,
    )
    date_reargument_denied = models.DateField(
        help_text="the date the reargument was denied",
        blank=True,
        null=True,
    )
    date_filed = models.DateField(
        help_text="The date the case was filed.", blank=True, null=True
    )
    date_terminated = models.DateField(
        help_text="The date the case was terminated.", blank=True, null=True
    )
    date_last_filing = models.DateField(
        help_text=(
            "The date the case was last updated in the docket, as shown "
            "in PACER's Docket History report or iquery page."
        ),
        blank=True,
        null=True,
    )
    case_name_short = models.TextField(
        help_text="The abridged name of the case, often a single word, e.g. "
        "'Marsh'",
        blank=True,
    )
    case_name = models.TextField(
        help_text="The standard name of the case", blank=True
    )
    case_name_full = models.TextField(
        help_text="The full name of the case", blank=True
    )
    slug = models.SlugField(
        help_text="URL that the document should map to (the slug)",
        max_length=75,
        db_index=False,
        blank=True,
    )
    docket_number = models.TextField(  # nosemgrep
        help_text="The docket numbers of a case, can be consolidated and "
        "quite long. In some instances they are too long to be "
        "indexed by postgres and we store the full docket in "
        "the correction field on the Opinion Cluster.",
        blank=True,
        null=True,
    )
    docket_number_core = models.CharField(
        help_text=(
            "For federal district court dockets, this is the most "
            "distilled docket number available. In this field, the "
            "docket number is stripped down to only the year and serial "
            "digits, eliminating the office at the beginning, letters "
            "in the middle, and the judge at the end. Thus, a docket "
            "number like 2:07-cv-34911-MJL becomes simply 0734911. This "
            "is the format that is provided by the IDB and is useful "
            "for de-duplication types of activities which otherwise get "
            "messy. We use a char field here to preserve leading zeros."
        ),
        # PACER doesn't do consolidated case numbers, so this can be small.
        max_length=20,
        blank=True,
        db_index=True,
    )
    # Nullable for unique constraint requirements.
    pacer_case_id = fields.CharNullField(
        help_text="The cased ID provided by PACER.",
        max_length=100,
        blank=True,
        null=True,
        db_index=True,
    )
    cause = models.CharField(
        help_text="The cause for the case.",
        max_length=2000,  # Was 200, 500, 1000
        blank=True,
    )
    nature_of_suit = models.CharField(
        help_text="The nature of suit code from PACER.",
        max_length=1000,  # Was 100, 500
        blank=True,
    )
    jury_demand = models.CharField(
        help_text="The compensation demand.", max_length=500, blank=True
    )
    jurisdiction_type = models.CharField(
        help_text=(
            "Stands for jurisdiction in RECAP XML docket. For example, "
            "'Diversity', 'U.S. Government Defendant'."
        ),
        max_length=100,
        blank=True,
    )
    appellate_fee_status = models.TextField(
        help_text=(
            "The status of the fee in the appellate court. Can be used "
            "as a hint as to whether the government is the appellant "
            "(in which case the fee is waived)."
        ),
        blank=True,
    )
    appellate_case_type_information = models.TextField(
        help_text=(
            "Information about a case from the appellate docket in "
            "PACER. For example, 'civil, private, bankruptcy'."
        ),
        blank=True,
    )
    mdl_status = models.CharField(
        help_text="The MDL status of a case before the Judicial Panel for "
        "Multidistrict Litigation",
        max_length=100,
        blank=True,
    )
    filepath_local = models.FileField(
        help_text="Path to RECAP's Docket XML page as provided by the "
        "original RECAP architecture. These fields are for backup purposes "
        f"only. {s3_warning_note}",
        upload_to=make_recap_path,
        storage=IncrementingAWSMediaStorage(),
        max_length=1000,
        blank=True,
    )
    filepath_ia = models.CharField(
        help_text="Path to the Docket XML page in The Internet Archive",
        max_length=1000,
        blank=True,
    )
    filepath_ia_json = models.CharField(
        help_text="Path to the docket JSON page in the Internet Archive",
        max_length=1000,
        blank=True,
    )
    ia_upload_failure_count = models.SmallIntegerField(
        help_text="Number of times the upload to the Internet Archive failed.",
        null=True,
        blank=True,
    )
    ia_needs_upload = models.BooleanField(
        help_text=(
            "Does this item need to be uploaded to the Internet "
            "Archive? I.e., has it changed? This field is important "
            "because it keeps track of the status of all the related "
            "objects to the docket. For example, if a related docket "
            "entry changes, we need to upload the item to IA, but we "
            "can't easily check that."
        ),
        blank=True,
        null=True,
    )
    ia_date_first_change = models.DateTimeField(
        help_text=(
            "The moment when this item first changed and was marked as "
            "needing an upload. Used for determining when to upload an "
            "item."
        ),
        null=True,
        blank=True,
    )
    view_count = models.IntegerField(
        help_text="The number of times the docket has been seen.", default=0
    )
    date_blocked = models.DateField(
        help_text=(
            "The date that this opinion was blocked from indexing by "
            "search engines"
        ),
        blank=True,
        null=True,
        db_index=True,
    )
    blocked = models.BooleanField(
        help_text=(
            "Whether a document should be blocked from indexing by "
            "search engines"
        ),
        default=False,
    )
    es_pa_field_tracker = FieldTracker(fields=["docket_number", "court_id"])
    es_oa_field_tracker = FieldTracker(
        fields=[
            "date_argued",
            "date_reargued",
            "date_reargument_denied",
            "docket_number",
            "slug",
        ]
    )
    es_rd_field_tracker = FieldTracker(
        fields=[
            "docket_number",
            "case_name",
            "case_name_short",
            "case_name_full",
            "nature_of_suit",
            "cause",
            "jury_demand",
            "jurisdiction_type",
            "date_argued",
            "date_filed",
            "date_terminated",
            "assigned_to_id",
            "assigned_to_str",
            "referred_to_id",
            "referred_to_str",
            "slug",
            "pacer_case_id",
            "source",
        ]
    )
    es_o_field_tracker = FieldTracker(
        fields=[
            "court_id",
            "docket_number",
            "date_argued",
            "date_reargued",
            "date_reargument_denied",
        ]
    )

    class Meta:
        constraints = [
            models.UniqueConstraint(
                MD5("docket_number"),
                "pacer_case_id",
                "court_id",
                name="unique_docket_per_court",
            ),
        ]
        indexes = [
            models.Index(fields=["court_id", "id"]),
            models.Index(
                fields=["court_id", "docket_number_core", "pacer_case_id"],
                name="district_court_docket_lookup_idx",
            ),
            HashIndex("docket_number", name="hash_docket_number_lookup_idx"),
        ]

    def __str__(self) -> str:
        if self.case_name:
            return force_str(f"{self.pk}: {self.case_name}")
        else:
            return f"{self.pk}"

    def save(self, update_fields=None, *args, **kwargs):
        self.slug = slugify(trunc(best_case_name(self), 75))
        if self.docket_number and not self.docket_number_core:
            self.docket_number_core = make_docket_number_core(
                self.docket_number
            )

        if self.source in self.RECAP_SOURCES:
            for field in ["pacer_case_id", "docket_number"]:
                if (
                    field == "pacer_case_id"
                    and getattr(self, "court", None)
                    and self.court.jurisdiction == Court.FEDERAL_APPELLATE
                ):
                    continue
                if not getattr(self, field, None):
                    raise ValidationError(
                        f"'{field}' cannot be Null or empty in RECAP dockets."
                    )

        if update_fields is not None:
            update_fields = {"slug", "docket_number_core"}.union(update_fields)

        try:
            # Without a transaction wrapper, a failure will invalidate outer transactions
            with transaction.atomic():
                super().save(update_fields=update_fields, *args, **kwargs)
        except IntegrityError:
            # Temporary patch while we solve #3359
            # If the error is not related to `date_modified` it will raise again
            self.date_modified = timezone.now()
            super().save(update_fields=update_fields, *args, **kwargs)

    def get_absolute_url(self) -> str:
        return reverse("view_docket", args=[self.pk, self.slug])

    def add_recap_source(self):
        if self.source == self.DEFAULT:
            self.source = self.RECAP_AND_SCRAPER
        elif self.source in [
            self.SCRAPER,
            self.COLUMBIA,
            self.COLUMBIA_AND_SCRAPER,
            self.IDB,
            self.SCRAPER_AND_IDB,
            self.COLUMBIA_AND_IDB,
            self.COLUMBIA_AND_SCRAPER_AND_IDB,
            self.HARVARD,
        ]:
            # Simply add the RECAP value to the other value.
            self.source = self.source + self.RECAP

    @property
    def authorities(self):
        """Returns a queryset that can be used for querying and caching
        authorities.
        """
        return OpinionsCitedByRECAPDocument.objects.filter(
            citing_document__docket_entry__docket_id=self.pk
        )

    async def ahas_authorities(self):
        return await self.authorities.aexists()

    @property
    def authority_count(self):
        return self.authorities.count()

    @property
    def authorities_with_data(self):
        """Returns a queryset of this document's authorities for
        eventual injection into a view template.

        The returned queryset is sorted by the depth field.
        """
        return build_authorities_query(self.authorities)

    def add_idb_source(self):
        if self.source == self.DEFAULT:
            self.source = self.IDB
        elif self.source in [
            self.RECAP,
            self.SCRAPER,
            self.RECAP_AND_SCRAPER,
            self.COLUMBIA,
            self.COLUMBIA_AND_RECAP,
            self.COLUMBIA_AND_SCRAPER,
            self.COLUMBIA_AND_RECAP_AND_SCRAPER,
        ]:
            self.source = self.source + self.IDB

    def add_anon_2020_source(self) -> None:
        if self.source not in [
            self.ANON_2020,
            self.ANON_2020_AND_HARVARD,
            self.ANON_2020_AND_SCRAPER,
            self.ANON_2020_AND_SCRAPER_AND_HARVARD,
        ]:
            self.source = self.source + self.ANON_2020

    @property
    def pacer_court_id(self):
        if hasattr(self, "_pacer_court_id"):
            return self._pacer_court_id

        from cl.lib.pacer import map_cl_to_pacer_id

        pacer_court_id = map_cl_to_pacer_id(self.court.pk)
        self._pacer_court_id = pacer_court_id
        return pacer_court_id

    def pacer_district_url(self, path):
        if not self.pacer_case_id or (
            self.court.jurisdiction == Court.FEDERAL_APPELLATE
        ):
            return None
        return f"https://ecf.{self.pacer_court_id}.uscourts.gov/cgi-bin/{path}?{self.pacer_case_id}"

    def pacer_appellate_url_with_caseId(self, path):
        return (
            f"https://ecf.{self.pacer_court_id}.uscourts.gov"
            f"{path}"
            "servlet=CaseSummary.jsp&"
            f"caseId={self.pacer_case_id}&"
            "incOrigDkt=Y&"
            "incDktEntries=Y"
        )

    def pacer_appellate_url_with_caseNum(self, path):
        return (
            f"https://ecf.{self.pacer_court_id}.uscourts.gov"
            f"{path}"
            "servlet=CaseSummary.jsp&"
            f"caseNum={self.docket_number}&"
            "incOrigDkt=Y&"
            "incDktEntries=Y"
        )

    @property
    def pacer_docket_url(self):
        if self.court.jurisdiction == Court.FEDERAL_APPELLATE:
            if self.court.pk in ["ca5", "ca7", "ca11"]:
                path = "/cmecf/servlet/TransportRoom?"
            else:
                path = "/n/beam/servlet/TransportRoom?"

            if not self.pacer_case_id:
                return self.pacer_appellate_url_with_caseNum(path)
            else:
                return self.pacer_appellate_url_with_caseId(path)
        else:
            return self.pacer_district_url("DktRpt.pl")

    @property
    def pacer_alias_url(self):
        return self.pacer_district_url("qryAlias.pl")

    @property
    def pacer_associated_cases_url(self):
        return self.pacer_district_url("qryAscCases.pl")

    @property
    def pacer_attorney_url(self):
        return self.pacer_district_url("qryAttorneys.pl")

    @property
    def pacer_case_file_location_url(self):
        return self.pacer_district_url("QryRMSLocation.pl")

    @property
    def pacer_summary_url(self):
        return self.pacer_district_url("qrySummary.pl")

    @property
    def pacer_deadlines_and_hearings_url(self):
        return self.pacer_district_url("SchedQry.pl")

    @property
    def pacer_filers_url(self):
        return self.pacer_district_url("FilerQry.pl")

    @property
    def pacer_history_and_documents_url(self):
        return self.pacer_district_url("HistDocQry.pl")

    @property
    def pacer_party_url(self):
        return self.pacer_district_url("qryParties.pl")

    @property
    def pacer_related_transactions_url(self):
        return self.pacer_district_url("RelTransactQry.pl")

    @property
    def pacer_status_url(self):
        return self.pacer_district_url("StatusQry.pl")

    @property
    def pacer_view_doc_url(self):
        return self.pacer_district_url("qryDocument.pl")

    def as_search_list(self):
        """Create list of search dicts from a single docket. This should be
        faster than creating a search dict per document on the docket.
        """
        search_list = []

        # Docket
        out = {
            "docketNumber": self.docket_number,
            "caseName": best_case_name(self),
            "suitNature": self.nature_of_suit,
            "cause": self.cause,
            "juryDemand": self.jury_demand,
            "jurisdictionType": self.jurisdiction_type,
        }
        if self.date_argued is not None:
            out["dateArgued"] = midnight_pt(self.date_argued)
        if self.date_filed is not None:
            out["dateFiled"] = midnight_pt(self.date_filed)
        if self.date_terminated is not None:
            out["dateTerminated"] = midnight_pt(self.date_terminated)
        try:
            out["docket_absolute_url"] = self.get_absolute_url()
        except NoReverseMatch:
            raise InvalidDocumentError(
                f"Unable to save to index due to missing absolute_url: {self.pk}"
            )

        # Judges
        if self.assigned_to is not None:
            out["assignedTo"] = self.assigned_to.name_full
        elif self.assigned_to_str:
            out["assignedTo"] = self.assigned_to_str
        if self.referred_to is not None:
            out["referredTo"] = self.referred_to.name_full
        elif self.referred_to_str:
            out["referredTo"] = self.referred_to_str

        # Court
        out.update(
            {
                "court": self.court.full_name,
                "court_exact": self.court_id,  # For faceting
                "court_citation_string": self.court.citation_string,
            }
        )

        # Do RECAPDocument and Docket Entries in a nested loop
        for de in self.docket_entries.all().iterator():
            # Docket Entry
            de_out = {
                "description": de.description,
            }
            if de.entry_number is not None:
                de_out["entry_number"] = de.entry_number
            if de.date_filed is not None:
                de_out["entry_date_filed"] = midnight_pt(de.date_filed)
            rds = de.recap_documents.all()

            if len(rds) == 0:
                # Minute entry or other entry that lacks docs.
                # For now, we punt.
                # https://github.com/freelawproject/courtlistener/issues/784
                continue

            for rd in rds:
                # IDs
                rd_out = {
                    "id": rd.pk,
                    "docket_entry_id": de.pk,
                    "docket_id": self.pk,
                    "court_id": self.court.pk,
                    "assigned_to_id": getattr(self.assigned_to, "pk", None),
                    "referred_to_id": getattr(self.referred_to, "pk", None),
                }

                # RECAPDocument
                rd_out.update(
                    {
                        "short_description": rd.description,
                        "document_type": rd.get_document_type_display(),
                        "document_number": rd.document_number or None,
                        "attachment_number": rd.attachment_number,
                        "is_available": rd.is_available,
                        "page_count": rd.page_count,
                    }
                )
                if rd.filepath_local:
                    rd_out["filepath_local"] = rd.filepath_local.name
                try:
                    rd_out["absolute_url"] = rd.get_absolute_url()
                except NoReverseMatch:
                    raise InvalidDocumentError(
                        "Unable to save to index due to missing "
                        f"absolute_url: {self.pk}"
                    )

                text_template = loader.get_template("indexes/dockets_text.txt")
                rd_out["text"] = text_template.render({"item": rd}).translate(
                    null_map
                )

                # Ensure that loops to bleed into each other
                out_copy = out.copy()
                out_copy.update(rd_out)
                out_copy.update(de_out)

                search_list.append(normalize_search_dicts(out_copy))

        return search_list

    def reprocess_recap_content(self, do_original_xml: bool = False) -> None:
        """Go over any associated RECAP files and reprocess them.

        Start with the XML, then do them in the order they were received since
        that should correspond to the history of the docket itself.

        :param do_original_xml: Whether to do the original XML file as received
        from Internet Archive.
        """
        if self.source not in self.RECAP_SOURCES:
            return

        from cl.lib.pacer import process_docket_data

        # Start with the XML if we've got it.
        if do_original_xml and self.filepath_local:
            from cl.recap.models import UPLOAD_TYPE

            process_docket_data(self, UPLOAD_TYPE.IA_XML_FILE)

        # Then layer the uploads on top of that.
        for html in self.html_documents.order_by("date_created"):
            process_docket_data(
                self, html.upload_type, filepath=html.filepath.path
            )


@pghistory.track(AfterUpdateOrDeleteSnapshot(), obj_field=None)
class DocketTags(Docket.tags.through):
    """A model class to track docket tags m2m relation"""

    class Meta:
        proxy = True


@pghistory.track(AfterUpdateOrDeleteSnapshot(), obj_field=None)
class DocketPanel(Docket.panel.through):
    """A model class to track docket panel m2m relation"""

    class Meta:
        proxy = True


@pghistory.track(AfterUpdateOrDeleteSnapshot())
class DocketEntry(AbstractDateTimeModel):
    docket = models.ForeignKey(
        Docket,
        help_text=(
            "Foreign key as a relation to the corresponding Docket "
            "object. Specifies which docket the docket entry "
            "belongs to."
        ),
        related_name="docket_entries",
        on_delete=models.CASCADE,
    )
    tags = models.ManyToManyField(
        "search.Tag",
        help_text="The tags associated with the docket entry.",
        related_name="docket_entries",
        blank=True,
    )
    html_documents = GenericRelation(
        "recap.PacerHtmlFiles",
        help_text="HTML attachment files collected from PACER.",
        related_query_name="docket_entries",
        null=True,
        blank=True,
    )
    date_filed = models.DateField(
        help_text=(
            "The created date of the Docket Entry according to the "
            "court timezone."
        ),
        null=True,
        blank=True,
    )
    time_filed = models.TimeField(
        help_text=(
            "The created time of the Docket Entry according to the court "
            "timezone, null if no time data is available."
        ),
        null=True,
        blank=True,
    )
    entry_number = models.BigIntegerField(
        help_text=(
            "# on the PACER docket page. For appellate cases, this may "
            "be the internal PACER ID for the document, when an entry "
            "ID is otherwise unavailable."
        ),
        null=True,
        blank=True,
    )
    recap_sequence_number = models.CharField(
        help_text=(
            "A field used for ordering the docket entries on a docket. "
            'You might wonder, "Why not use the docket entry '
            "numbers?\" That's a reasonable question, and prior to late "
            "2018, this was the method we used. However, dockets often "
            'have "unnumbered" docket entries, and so knowing where '
            "to put those was only possible if you had another "
            "sequencing field, since they lacked an entry number. This "
            "field is populated by a combination of the date for the "
            "entry and a sequence number indicating the order that the "
            "unnumbered entries occur."
        ),
        max_length=50,
        blank=True,
    )
    pacer_sequence_number = models.IntegerField(
        help_text=(
            "The de_seqno value pulled out of dockets, RSS feeds, and "
            "sundry other pages in PACER. The place to find this is "
            "currently in the onclick attribute of the links in PACER. "
            "Because we do not have this value for all items in the DB, "
            "we do not use this value for anything. Still, we collect "
            "it for good measure."
        ),
        null=True,
        blank=True,
    )
    description = models.TextField(
        help_text=(
            "The text content of the docket entry that appears in the "
            "PACER docket page."
        ),
        blank=True,
    )
    es_rd_field_tracker = FieldTracker(
        fields=[
            "description",
            "entry_number",
            "date_filed",
        ]
    )

    class Meta:
        verbose_name_plural = "Docket Entries"
        indexes = [
            models.Index(
                fields=["docket_id", "entry_number"],
                name="entry_number_idx",
                condition=Q(entry_number=1),
            ),
            models.Index(fields=["recap_sequence_number", "entry_number"]),
        ]
        ordering = ("recap_sequence_number", "entry_number")
        permissions = (("has_recap_api_access", "Can work with RECAP API"),)

    def __str__(self) -> str:
        return f"{self.pk} ---> {trunc(self.description, 50, ellipsis='...')}"

    @property
    def datetime_filed(self) -> datetime | None:
        if self.time_filed:
            from cl.recap.constants import COURT_TIMEZONES

            local_timezone = pytz.timezone(
                COURT_TIMEZONES.get(self.docket.court.id, "US/Eastern")
            )
            return local_timezone.localize(
                datetime.combine(self.date_filed, self.time_filed)
            )
        return None


@pghistory.track(AfterUpdateOrDeleteSnapshot(), obj_field=None)
class DocketEntryTags(DocketEntry.tags.through):
    """A model class to track docket entry tags m2m relation"""

    class Meta:
        proxy = True


class AbstractPacerDocument(models.Model):
    date_upload = models.DateTimeField(
        help_text=(
            "upload_date in RECAP. The date the file was uploaded to "
            "RECAP. This information is provided by RECAP."
        ),
        blank=True,
        null=True,
    )
    document_number = models.CharField(
        help_text=(
            "If the file is a document, the number is the "
            "document_number in RECAP docket."
        ),
        max_length=32,
        db_index=True,
        blank=True,  # To support unnumbered minute entries
    )
    attachment_number = models.SmallIntegerField(
        help_text=(
            "If the file is an attachment, the number is the attachment "
            "number in RECAP docket."
        ),
        blank=True,
        null=True,
    )
    pacer_doc_id = models.CharField(
        help_text=(
            "The ID of the document in PACER. This information is "
            "provided by RECAP."
        ),
        max_length=32,  # Same as in RECAP
        blank=True,
    )
    is_available = models.BooleanField(
        help_text="True if the item is available in RECAP",
        blank=True,
        null=True,
        default=False,
    )
    is_free_on_pacer = models.BooleanField(
        help_text="Is this item freely available as an opinion on PACER?",
        db_index=True,
        null=True,
    )
    is_sealed = models.BooleanField(
        help_text="Is this item sealed or otherwise unavailable on PACER?",
        null=True,
    )

    class Meta:
        abstract = True


@pghistory.track(AfterUpdateOrDeleteSnapshot())
class RECAPDocument(AbstractPacerDocument, AbstractPDF, AbstractDateTimeModel):
    """The model for Docket Documents and Attachments."""

    PACER_DOCUMENT = 1
    ATTACHMENT = 2
    DOCUMENT_TYPES = (
        (PACER_DOCUMENT, "PACER Document"),
        (ATTACHMENT, "Attachment"),
    )
    docket_entry = models.ForeignKey(
        DocketEntry,
        help_text=(
            "Foreign Key to the DocketEntry object to which it belongs. "
            "Multiple documents can belong to a DocketEntry. "
            "(Attachments and Documents together)"
        ),
        related_name="recap_documents",
        on_delete=models.CASCADE,
    )
    tags = models.ManyToManyField(
        "search.Tag",
        help_text="The tags associated with the document.",
        related_name="recap_documents",
        blank=True,
    )
    document_type = models.IntegerField(
        help_text="Whether this is a regular document or an attachment.",
        choices=DOCUMENT_TYPES,
    )
    description = models.TextField(
        help_text=(
            "The short description of the docket entry that appears on "
            "the attachments page."
        ),
        blank=True,
    )

    es_rd_field_tracker = FieldTracker(
        fields=[
            "docket_entry_id",
            "document_type",
            "document_number",
            "description",
            "pacer_doc_id",
            "plain_text",
            "attachment_number",
            "is_available",
            "page_count",
            "filepath_local",
        ]
    )

    class Meta:
        unique_together = (
            "docket_entry",
            "document_number",
            "attachment_number",
        )
        ordering = ("document_type", "document_number", "attachment_number")
        indexes = [
            models.Index(
                fields=[
                    "document_type",
                    "document_number",
                    "attachment_number",
                ]
            ),
            models.Index(
                fields=["filepath_local"],
                name="search_recapdocument_filepath_local_7dc6b0e53ccf753_uniq",
            ),
        ]
        permissions = (("has_recap_api_access", "Can work with RECAP API"),)

    def __str__(self) -> str:
        return "%s: Docket_%s , document_number_%s , attachment_number_%s" % (
            self.pk,
            self.docket_entry.docket.docket_number,
            self.document_number,
            self.attachment_number,
        )

    def get_absolute_url(self) -> str:
        if not self.document_number:
            # Numberless entries don't get URLs
            return ""
        if self.document_type == self.PACER_DOCUMENT:
            return reverse(
                "view_recap_document",
                kwargs={
                    "docket_id": self.docket_entry.docket.pk,
                    "doc_num": self.document_number,
                    "slug": self.docket_entry.docket.slug,
                },
            )
        elif self.document_type == self.ATTACHMENT:
            return reverse(
                "view_recap_attachment",
                kwargs={
                    "docket_id": self.docket_entry.docket.pk,
                    "doc_num": self.document_number,
                    "att_num": self.attachment_number,
                    "slug": self.docket_entry.docket.slug,
                },
            )

    def get_authorities_url(self) -> str:
        if self.document_type == self.ATTACHMENT:
            return reverse(
                "view_attachment_authorities",
                kwargs={
                    "docket_id": self.docket_entry.docket.pk,
                    "doc_num": self.document_number,
                    "att_num": self.attachment_number,
                    "slug": self.docket_entry.docket.slug,
                },
            )
        else:
            return reverse(
                "view_document_authorities",
                kwargs={
                    "docket_id": self.docket_entry.docket.pk,
                    "doc_num": self.document_number,
                    "slug": self.docket_entry.docket.slug,
                },
            )

    @property
    def pacer_url(self) -> str | None:
        """Construct a doc1 URL for any item, if we can. Else, return None."""
        from cl.lib.pacer import map_cl_to_pacer_id

        court = self.docket_entry.docket.court
        court_id = map_cl_to_pacer_id(court.pk)
        if self.pacer_doc_id:
            if court.jurisdiction == Court.FEDERAL_APPELLATE:
                template = "https://ecf.%s.uscourts.gov/docs1/%s?caseId=%s"
            else:
                template = "https://ecf.%s.uscourts.gov/doc1/%s?caseid=%s"
            return template % (
                court_id,
                self.pacer_doc_id,
                self.docket_entry.docket.pacer_case_id,
            )
        else:
            if court.jurisdiction == Court.FEDERAL_APPELLATE:
                return ""
            else:
                attachment_number = self.attachment_number or ""
                return (
                    "https://ecf.{court_id}.uscourts.gov/cgi-bin/"
                    "show_case_doc?"
                    "{document_number},"
                    "{pacer_case_id},"
                    "{attachment_number},"
                    "{magic_number},".format(
                        court_id=court_id,
                        document_number=self.document_number,
                        pacer_case_id=self.docket_entry.docket.pacer_case_id,
                        attachment_number=attachment_number,
                        magic_number="",  # For future use.
                    )
                )

    @property
    def has_valid_pdf(self) -> bool:
        return self.is_available and self.filepath_local

    @property
    def needs_extraction(self):
        """Does the item need extraction and does it have all the right
        fields? Items needing OCR still need extraction.
        """
        return all(
            [
                self.ocr_status is None or self.ocr_status == self.OCR_NEEDED,
                self.has_valid_pdf,
            ]
        )

    @property
    def authority_count(self):
        return self.cited_opinions.count()

    @property
    def authorities_with_data(self):
        """Returns a queryset of this document's authorities for
        eventual injection into a view template.

        The returned queryset is sorted by the depth field.
        """
        return build_authorities_query(self.cited_opinions)

    def save(
        self,
        update_fields=None,
        do_extraction=False,
        index=False,
        *args,
        **kwargs,
    ):
        if self.document_type == self.ATTACHMENT:
            if self.attachment_number is None:
                raise ValidationError(
                    "attachment_number cannot be null for an attachment."
                )

        if self.pacer_doc_id is None:
            # Juriscraper returns these as null values. Instead we want blanks.
            self.pacer_doc_id = ""

        if self.attachment_number is None:
            # Validate that we don't already have such an entry. This is needed
            # because None values in SQL are all considered different.
            others = RECAPDocument.objects.exclude(pk=self.pk).filter(
                document_number=self.document_number,
                attachment_number=self.attachment_number,
                docket_entry=self.docket_entry,
            )
            if others.exists():
                # Keep only the better item. This situation occurs during race
                # conditions since the check we do here doesn't have the kinds
                # of database guarantees we would like. Items are duplicates if
                # they have the same pacer_doc_id. The worse one is the one
                # that is *not* being updated here.
                if others.count() > 1:
                    raise ValidationError(
                        "Multiple duplicate values violate save constraint "
                        "and we are unable to fix it automatically for "
                        "rd: %s" % self.pk
                    )
                else:
                    # Only one duplicate. Attempt auto-resolution.
                    other = others[0]
                if other.pacer_doc_id == self.pacer_doc_id:
                    # Delete "other"; the new one probably has better data.
                    # Lots of code could be written here to merge "other" into
                    # self, but it's nasty stuff because it happens when saving
                    # new data and requires merging a lot of fields. This
                    # situation only occurs rarely, so just delete "other" and
                    # hope that "self" has the best, latest data.
                    other.delete()
                else:
                    raise ValidationError(
                        "Duplicate values violate save constraint and we are "
                        "unable to fix it because the items have different "
                        "pacer_doc_id values. The rds are %s and %s "
                        % (self.pk, other.pk)
                    )

        if update_fields is not None:
            update_fields = {"pacer_doc_id"}.union(update_fields)

        super().save(update_fields=update_fields, *args, **kwargs)
        tasks = []
        if do_extraction and self.needs_extraction:
            # Context extraction not done and is requested.
            from cl.scrapers.tasks import extract_recap_pdf

            tasks.append(extract_recap_pdf.si(self.pk))
        if index:
            from cl.search.tasks import add_items_to_solr

            tasks.append(
                add_items_to_solr.si([self.pk], "search.RECAPDocument")
            )
        if len(tasks) > 0:
            chain(*tasks)()

    async def asave(
        self,
        update_fields=None,
        do_extraction=False,
        index=False,
        *args,
        **kwargs,
    ):
        return await sync_to_async(self.save)(
            update_fields=update_fields,
            do_extraction=do_extraction,
            index=index,
            *args,
            **kwargs,
        )

    def delete(self, *args, **kwargs):
        """
        Note that this doesn't get called when an entire queryset
        is deleted, but that should be OK.
        """
        id_cache = self.pk
        super().delete(*args, **kwargs)
        from cl.search.tasks import delete_items

        delete_items.delay([id_cache], "search.RECAPDocument")

    def get_docket_metadata(self):
        """The metadata for the item that comes from the Docket."""
        docket = self.docket_entry.docket
        # IDs
        out = {
            "docket_id": docket.pk,
            "court_id": docket.court.pk,
            "assigned_to_id": getattr(docket.assigned_to, "pk", None),
            "referred_to_id": getattr(docket.referred_to, "pk", None),
        }

        # Docket
        out.update(
            {
                "docketNumber": docket.docket_number,
                "caseName": best_case_name(docket),
                "suitNature": docket.nature_of_suit,
                "cause": docket.cause,
                "juryDemand": docket.jury_demand,
                "jurisdictionType": docket.jurisdiction_type,
            }
        )
        if docket.date_argued is not None:
            out["dateArgued"] = midnight_pt(docket.date_argued)
        if docket.date_filed is not None:
            out["dateFiled"] = midnight_pt(docket.date_filed)
        if docket.date_terminated is not None:
            out["dateTerminated"] = midnight_pt(docket.date_terminated)
        try:
            out["docket_absolute_url"] = docket.get_absolute_url()
        except NoReverseMatch:
            raise InvalidDocumentError(
                f"Unable to save to index due to missing absolute_url: {self.pk}"
            )

        # Judges
        if docket.assigned_to is not None:
            out["assignedTo"] = docket.assigned_to.name_full
        elif docket.assigned_to_str:
            out["assignedTo"] = docket.assigned_to_str
        if docket.referred_to is not None:
            out["referredTo"] = docket.referred_to.name_full
        elif docket.referred_to_str:
            out["referredTo"] = docket.referred_to_str

        # Court
        out.update(
            {
                "court": docket.court.full_name,
                "court_exact": docket.court_id,  # For faceting
                "court_citation_string": docket.court.citation_string,
            }
        )
        return out

    def as_search_dict(self, docket_metadata=None):
        """Create a dict that can be ingested by Solr.

        Search results are presented as Dockets, but they're indexed as
        RECAPDocument's, which are then grouped back together in search results
        to form Dockets.

        Since it's common to update an entire docket, there's a shortcut,
        get_docket_metadata that lets you query that information first and then
        pass it in as an argument so that it doesn't have to be queried for
        every RECAPDocument on the docket. This can provide big performance
        boosts.
        """
        out = docket_metadata or self.get_docket_metadata()

        # IDs
        out.update({"id": self.pk, "docket_entry_id": self.docket_entry.pk})

        # RECAPDocument
        out.update(
            {
                "short_description": self.description,
                "document_type": self.get_document_type_display(),
                "document_number": self.document_number or None,
                "attachment_number": self.attachment_number,
                "is_available": self.is_available,
                "page_count": self.page_count,
            }
        )
        if self.filepath_local:
            out["filepath_local"] = self.filepath_local.name

        try:
            out["absolute_url"] = self.get_absolute_url()
        except NoReverseMatch:
            raise InvalidDocumentError(
                f"Unable to save to index due to missing absolute_url: {self.pk}"
            )

        # Docket Entry
        out["description"] = self.docket_entry.description
        if self.docket_entry.entry_number is not None:
            out["entry_number"] = self.docket_entry.entry_number
        if self.docket_entry.date_filed is not None:
            out["entry_date_filed"] = midnight_pt(self.docket_entry.date_filed)

        text_template = loader.get_template("indexes/dockets_text.txt")
        out["text"] = text_template.render({"item": self}).translate(null_map)

        return normalize_search_dicts(out)


@pghistory.track(AfterUpdateOrDeleteSnapshot(), obj_field=None)
class RECAPDocumentTags(RECAPDocument.tags.through):
    """A model class to track recap document tags m2m relation"""

    class Meta:
        proxy = True


@pghistory.track(AfterUpdateOrDeleteSnapshot())
class BankruptcyInformation(AbstractDateTimeModel):
    docket = models.OneToOneField(
        Docket,
        help_text="The docket that the bankruptcy info is associated with.",
        on_delete=models.CASCADE,
        related_name="bankruptcy_information",
    )
    date_converted = models.DateTimeField(
        help_text=(
            "The date when the bankruptcy was converted from one "
            "chapter to another."
        ),
        blank=True,
        null=True,
    )
    date_last_to_file_claims = models.DateTimeField(
        help_text="The last date for filing claims.", blank=True, null=True
    )
    date_last_to_file_govt = models.DateTimeField(
        help_text="The last date for the government to file claims.",
        blank=True,
        null=True,
    )
    date_debtor_dismissed = models.DateTimeField(
        help_text="The date the debtor was dismissed.", blank=True, null=True
    )
    chapter = models.CharField(
        help_text="The chapter the bankruptcy is currently filed under.",
        max_length=10,
        blank=True,
    )
    trustee_str = models.TextField(
        help_text="The name of the trustee handling the case.", blank=True
    )
    es_rd_field_tracker = FieldTracker(
        fields=[
            "chapter",
            "trustee_str",
        ]
    )

    class Meta:
        verbose_name_plural = "Bankruptcy Information"

    def __str__(self) -> str:
        return f"Bankruptcy Info for docket {self.docket_id}"


@pghistory.track(AfterUpdateOrDeleteSnapshot())
class Claim(AbstractDateTimeModel):
    docket = models.ForeignKey(
        Docket,
        help_text="The docket that the claim is associated with.",
        related_name="claims",
        on_delete=models.CASCADE,
    )
    tags = models.ManyToManyField(
        "search.Tag",
        help_text="The tags associated with the document.",
        related_name="claims",
        blank=True,
    )
    date_claim_modified = models.DateTimeField(
        help_text="Date the claim was last modified to our knowledge.",
        blank=True,
        null=True,
    )
    date_original_entered = models.DateTimeField(
        help_text="Date the claim was originally entered.",
        blank=True,
        null=True,
    )
    date_original_filed = models.DateTimeField(
        help_text="Date the claim was originally filed.",
        blank=True,
        null=True,
    )
    date_last_amendment_entered = models.DateTimeField(
        help_text="Date the last amendment was entered.",
        blank=True,
        null=True,
    )
    date_last_amendment_filed = models.DateTimeField(
        help_text="Date the last amendment was filed.", blank=True, null=True
    )
    claim_number = models.CharField(
        help_text="The number of the claim.",
        max_length=10,
        blank=True,
        db_index=True,
    )
    creditor_details = models.TextField(
        help_text=(
            "The details of the creditor from the claims register; "
            "typically their address."
        ),
        blank=True,
    )
    creditor_id = models.CharField(
        help_text=(
            "The ID of the creditor from the claims register; "
            "typically a seven digit number"
        ),
        max_length=50,
        blank=True,
    )
    status = models.CharField(
        help_text="The status of the claim.", max_length=1000, blank=True
    )
    entered_by = models.CharField(
        help_text="The person that entered the claim.",
        max_length=1000,
        blank=True,
    )
    filed_by = models.CharField(
        help_text="The person that filed the claim.",
        max_length=1000,
        blank=True,
    )
    # An additional field, admin_claimed, should be added here eventually too.
    # It's ready in Juriscraper, but rarely used and skipped for the moment.
    amount_claimed = models.CharField(
        help_text="The amount claimed, usually in dollars.",
        max_length=100,
        blank=True,
    )
    unsecured_claimed = models.CharField(
        help_text="The unsecured claimed, usually in dollars.",
        max_length=100,
        blank=True,
    )
    secured_claimed = models.CharField(
        help_text="The secured claimed, usually in dollars.",
        max_length=100,
        blank=True,
    )
    priority_claimed = models.CharField(
        help_text="The priority claimed, usually in dollars.",
        max_length=100,
        blank=True,
    )
    description = models.TextField(
        help_text=(
            "The description of the claim that appears on the claim "
            "register."
        ),
        blank=True,
    )
    remarks = models.TextField(
        help_text=(
            "The remarks of the claim that appear on the claim " "register."
        ),
        blank=True,
    )

    def __str__(self) -> str:
        return "Claim #%s on docket %s with pk %s" % (
            self.claim_number,
            self.docket_id,
            self.pk,
        )


@pghistory.track(AfterUpdateOrDeleteSnapshot(), obj_field=None)
class ClaimTags(Claim.tags.through):
    """A model class to track claim tags m2m relation"""

    class Meta:
        proxy = True


@pghistory.track(AfterUpdateOrDeleteSnapshot())
class ClaimHistory(AbstractPacerDocument, AbstractPDF, AbstractDateTimeModel):
    DOCKET_ENTRY = 1
    CLAIM_ENTRY = 2
    CLAIM_TYPES = (
        (DOCKET_ENTRY, "A docket entry referenced from the claim register."),
        (CLAIM_ENTRY, "A document only referenced from the claim register"),
    )
    claim = models.ForeignKey(
        Claim,
        help_text="The claim that the history row is associated with.",
        related_name="claim_history_entries",
        on_delete=models.CASCADE,
    )
    date_filed = models.DateField(
        help_text="The created date of the claim.", null=True, blank=True
    )
    claim_document_type = models.IntegerField(
        help_text=(
            "The type of document that is used in the history row for "
            "the claim. One of: %s"
        )
        % ", ".join([f"{t[0]} ({t[1]})" for t in CLAIM_TYPES]),
        choices=CLAIM_TYPES,
    )
    description = models.TextField(
        help_text=(
            "The text content of the docket entry that appears in the "
            "docket or claims registry page."
        ),
        blank=True,
    )
    # Items should either have a claim_doc_id or a pacer_doc_id, depending on
    # their claim_document_type value.
    claim_doc_id = models.CharField(
        help_text="The ID of a claims registry document.",
        max_length=32,  # Same as in RECAP
        blank=True,
    )
    pacer_dm_id = models.IntegerField(
        help_text=(
            "The dm_id value pulled out of links and possibly other "
            "pages in PACER. Collected but not currently used."
        ),
        null=True,
        blank=True,
    )
    pacer_case_id = models.CharField(
        help_text=(
            "The cased ID provided by PACER. Noted in this case on a "
            "per-document-level, since we've learned that some "
            "documents from other cases can appear in curious places."
        ),
        max_length=100,
        blank=True,
    )

    class Meta:
        verbose_name_plural = "Claim History Entries"


class FederalCourtsQuerySet(models.QuerySet):
    def all(self) -> models.QuerySet:
        return self.filter(jurisdiction__in=Court.FEDERAL_JURISDICTIONS)

    def all_pacer_courts(self) -> models.QuerySet:
        return self.filter(
            Q(
                jurisdiction__in=[
                    Court.FEDERAL_DISTRICT,
                    Court.FEDERAL_BANKRUPTCY,
                    Court.FEDERAL_APPELLATE,
                ]
            )
            | Q(pk__in=["cit", "jpml", "uscfc", "cavc"]),
            end_date__isnull=True,
        ).exclude(pk="scotus")

    def district_pacer_courts(self) -> models.QuerySet:
        return self.filter(
            Q(
                jurisdiction__in=[
                    Court.FEDERAL_DISTRICT,
                    Court.FEDERAL_BANKRUPTCY,
                ]
            )
            | Q(pk__in=["cit", "jpml", "uscfc"]),
            end_date__isnull=True,
        )

    def appellate_pacer_courts(self) -> models.QuerySet:
        return self.filter(
            Q(jurisdiction=Court.FEDERAL_APPELLATE) |
            # Court of Appeals for Veterans Claims uses appellate PACER
            Q(pk__in=["cavc"]),
            end_date__isnull=True,
        ).exclude(pk="scotus")

    def bankruptcy_pacer_courts(self) -> models.QuerySet:
        return self.filter(
            jurisdiction=Court.FEDERAL_BANKRUPTCY, end_date__isnull=True
        )

    def district_courts(self) -> models.QuerySet:
        return self.filter(jurisdiction=Court.FEDERAL_DISTRICT)

    def bankruptcy_courts(self) -> models.QuerySet:
        return self.filter(jurisdictions__in=Court.BANKRUPTCY_JURISDICTIONS)

    def appellate_courts(self) -> models.QuerySet:
        return self.filter(jurisdiction=Court.FEDERAL_APPELLATE)

    def tribal_courts(self) -> models.QuerySet:
        return self.filter(jurisdictions__in=Court.TRIBAL_JURISDICTIONS)

    def territorial_courts(self) -> models.QuerySet:
        return self.filter(jurisdictions__in=Court.TERRITORY_JURISDICTIONS)

    def military_courts(self) -> models.QuerySet:
        return self.filter(jurisdictions__in=Court.MILITARY_JURISDICTIONS)


@pghistory.track(AfterUpdateOrDeleteSnapshot())
class Court(models.Model):
    """A class to represent some information about each court, can be extended
    as needed."""

    # Note that spaces cannot be used in the keys, or else the SearchForm won't
    # work
    FEDERAL_APPELLATE = "F"
    FEDERAL_DISTRICT = "FD"
    FEDERAL_BANKRUPTCY = "FB"
    FEDERAL_BANKRUPTCY_PANEL = "FBP"
    FEDERAL_SPECIAL = "FS"
    STATE_SUPREME = "S"
    STATE_APPELLATE = "SA"
    STATE_TRIAL = "ST"
    STATE_SPECIAL = "SS"
    STATE_ATTORNEY_GENERAL = "SAG"
    TRIBAL_SUPREME = "TRS"
    TRIBAL_APPELLATE = "TRA"
    TRIBAL_TRIAL = "TRT"
    TRIBAL_SPECIAL = "TRX"
    TERRITORY_SUPREME = "TS"
    TERRITORY_APPELLATE = "TA"
    TERRITORY_TRIAL = "TT"
    TERRITORY_SPECIAL = "TSP"
    MILITARY_APPELLATE = "MA"
    MILITARY_TRIAL = "MT"
    COMMITTEE = "C"
    INTERNATIONAL = "I"
    TESTING_COURT = "T"
    JURISDICTIONS = (
        (FEDERAL_APPELLATE, "Federal Appellate"),
        (FEDERAL_DISTRICT, "Federal District"),
        (FEDERAL_BANKRUPTCY, "Federal Bankruptcy"),
        (FEDERAL_BANKRUPTCY_PANEL, "Federal Bankruptcy Panel"),
        (FEDERAL_SPECIAL, "Federal Special"),
        (STATE_SUPREME, "State Supreme"),
        (STATE_APPELLATE, "State Appellate"),
        (STATE_TRIAL, "State Trial"),
        (STATE_SPECIAL, "State Special"),
        (TRIBAL_SUPREME, "Tribal Supreme"),
        (TRIBAL_APPELLATE, "Tribal Appellate"),
        (TRIBAL_TRIAL, "Tribal Trial"),
        (TRIBAL_SPECIAL, "Tribal Special"),
        (TERRITORY_SUPREME, "Territory Supreme"),
        (TERRITORY_APPELLATE, "Territory Appellate"),
        (TERRITORY_TRIAL, "Territory Trial"),
        (TERRITORY_SPECIAL, "Territory Special"),
        (STATE_ATTORNEY_GENERAL, "State Attorney General"),
        (MILITARY_APPELLATE, "Military Appellate"),
        (MILITARY_TRIAL, "Military Trial"),
        (COMMITTEE, "Committee"),
        (INTERNATIONAL, "International"),
        (TESTING_COURT, "Testing"),
    )
    FEDERAL_JURISDICTIONS = [
        FEDERAL_APPELLATE,
        FEDERAL_DISTRICT,
        FEDERAL_SPECIAL,
        FEDERAL_BANKRUPTCY,
        FEDERAL_BANKRUPTCY_PANEL,
    ]
    STATE_JURISDICTIONS = [
        STATE_SUPREME,
        STATE_APPELLATE,
        STATE_TRIAL,
        STATE_SPECIAL,
        STATE_ATTORNEY_GENERAL,
    ]
    BANKRUPTCY_JURISDICTIONS = [
        FEDERAL_BANKRUPTCY,
        FEDERAL_BANKRUPTCY_PANEL,
    ]
    TRIBAL_JURISDICTIONS = [
        TRIBAL_SUPREME,
        TRIBAL_APPELLATE,
        TRIBAL_TRIAL,
        TRIBAL_SPECIAL,
    ]
    TERRITORY_JURISDICTIONS = [
        TERRITORY_SUPREME,
        TERRITORY_APPELLATE,
        TERRITORY_TRIAL,
        TERRITORY_SPECIAL,
    ]
    MILITARY_JURISDICTIONS = [
        MILITARY_APPELLATE,
        MILITARY_TRIAL,
    ]

    id = models.CharField(
        help_text="a unique ID for each court as used in URLs",
        max_length=15,  # Changes here will require updates in urls.py
        primary_key=True,
    )
    parent_court = models.ForeignKey(
        "self",
        help_text="Parent court for subdivisions",
        on_delete=models.SET_NULL,
        blank=True,
        null=True,
        related_name="child_courts",
    )
    appeals_to = models.ManyToManyField(
        "self",
        help_text="Appellate courts for this court",
        blank=True,
        symmetrical=False,
        related_name="appeals_from",
    )
    # Pacer fields
    pacer_court_id = models.PositiveSmallIntegerField(
        help_text=(
            "The numeric ID for the court in PACER. "
            "This can be found by looking at the first three "
            "digits of any doc1 URL in PACER."
        ),
        null=True,
        blank=True,
    )
    pacer_has_rss_feed = models.BooleanField(
        help_text=(
            "Whether the court has a PACER RSS feed. If null, this "
            "doesn't apply to the given court."
        ),
        blank=True,
        null=True,
    )
    pacer_rss_entry_types = models.TextField(
        help_text="The types of entries provided by the court's RSS feed.",
        blank=True,
    )
    date_last_pacer_contact = models.DateTimeField(
        help_text="The last time the PACER website for the court was "
        "successfully contacted",
        blank=True,
        null=True,
    )

    # Other stuff
    fjc_court_id = models.CharField(
        help_text="The ID used by FJC in the Integrated Database",
        max_length=3,
        blank=True,
    )
    date_modified = models.DateTimeField(
        help_text="The last moment when the item was modified",
        auto_now=True,
        db_index=True,
    )
    in_use = models.BooleanField(
        help_text=(
            "Whether this jurisdiction is in use in CourtListener -- "
            "increasingly True"
        ),
        default=False,
    )
    has_opinion_scraper = models.BooleanField(
        help_text=(
            "Whether the jurisdiction has a scraper that obtains "
            "opinions automatically."
        ),
        default=False,
    )
    has_oral_argument_scraper = models.BooleanField(
        help_text=(
            "Whether the jurisdiction has a scraper that obtains oral "
            "arguments automatically."
        ),
        default=False,
    )
    position = models.FloatField(
        help_text=(
            "A dewey-decimal-style numeral indicating a hierarchical "
            "ordering of jurisdictions"
        ),
        db_index=True,
        unique=True,
    )
    citation_string = models.CharField(
        help_text="the citation abbreviation for the court "
        "as dictated by Blue Book",
        max_length=100,
        blank=True,
    )
    short_name = models.CharField(
        help_text="a short name of the court", max_length=100, blank=False
    )
    full_name = models.CharField(
        help_text="the full name of the court", max_length=200, blank=False
    )
    url = models.URLField(
        help_text="the homepage for each court or the closest thing thereto",
        max_length=500,
        blank=True,
    )
    start_date = models.DateField(
        help_text="the date the court was established, if known",
        blank=True,
        null=True,
    )
    end_date = models.DateField(
        help_text="the date the court was abolished, if known",
        blank=True,
        null=True,
    )
    jurisdiction = models.CharField(
        help_text="the jurisdiction of the court, one of: %s"
        % ", ".join(f"{t[0]} ({t[1]})" for t in JURISDICTIONS),
        max_length=3,
        choices=JURISDICTIONS,
    )
    notes = models.TextField(
        help_text="any notes about coverage or anything else (currently very "
        "raw)",
        blank=True,
    )

    objects = models.Manager()
    federal_courts = FederalCourtsQuerySet.as_manager()

    def __str__(self) -> str:
        return f"{self.full_name}"

    @property
    def is_terminated(self):
        if self.end_date:
            return True
        return False

    class Meta:
        ordering = ["position"]


@pghistory.track(AfterUpdateOrDeleteSnapshot(), obj_field=None)
class CourtAppealsTo(Court.appeals_to.through):
    """A model class to track court appeals_to m2m relation"""

    class Meta:
        proxy = True


@pghistory.track(AfterUpdateOrDeleteSnapshot())
class Courthouse(models.Model):
    """A class to represent the physical location of a court."""

    COUNTRY_CHOICES = (("GB", "United Kingdom"), ("US", "United States"))

    court = models.ForeignKey(
        Court,
        help_text="The court object associated with this courthouse.",
        related_name="courthouses",
        on_delete=models.CASCADE,
    )
    court_seat = models.BooleanField(
        help_text="Is this the seat of the Court?",
        default=False,
        null=True,
    )
    building_name = models.TextField(
        help_text="Ex. John Adams Courthouse.",
        blank=True,
    )
    address1 = models.TextField(
        help_text="The normalized address1 of the courthouse.",
        blank=True,
    )
    address2 = models.TextField(
        help_text="The normalized address2 of the courthouse.",
        blank=True,
    )
    city = models.TextField(
        help_text="The normalized city of the courthouse.",
        blank=True,
    )
    county = models.TextField(
        help_text="The county, if any, where the courthouse resides.",
        blank=True,
    )
    state = USPostalCodeField(
        help_text="The two-letter USPS postal abbreviation for the "
        "organization w/ obsolete state options.",
        choices=USPS_CHOICES + OBSOLETE_STATES,
        blank=True,
    )
    zip_code = USZipCodeField(
        help_text="The zip code for the organization, XXXXX or XXXXX-XXXX "
        "work.",
        blank=True,
    )
    country_code = models.TextField(
        help_text="The two letter country code.",
        choices=COUNTRY_CHOICES,
        default="US",
    )

    def __str__(self):
        return f"{self.court.short_name} Courthouse"

    class Meta:
        verbose_name_plural = "Courthouses"


class ClusterCitationQuerySet(models.query.QuerySet):
    """Add filtering on citation strings.

    Historically we had citations in the db as strings like, "22 U.S. 44". The
    nice thing about that was that it was fairly easy to look them up. The new
    way breaks citations into volume-reporter-page tuples. That's great for
    granularity, but it makes it harder to look things up.

    This class attempts to fix that by overriding the usual filter, adding an
    additional kwarg that can be provided:

        Citation.object.filter(citation='22 U.S. 44')

    That makes it a lot easier to do the kinds of filtering we're used to.
    """

    def filter(self, *args, **kwargs):
        clone = self._clone()
        citation_str = kwargs.pop("citation", None)
        if citation_str:
            try:
                c = get_citations(
                    citation_str,
                    remove_ambiguous=False,
                )[0]
            except IndexError:
                raise ValueError(f"Unable to parse citation '{citation_str}'")
            else:
                clone.query.add_q(
                    Q(
                        citations__volume=c.groups["volume"],
                        citations__reporter=c.corrected_reporter(),
                        citations__page=c.groups["page"],
                    )
                )

        # Add the rest of the args & kwargs
        clone.query.add_q(Q(*args, **kwargs))
        return clone


@pghistory.track(AfterUpdateOrDeleteSnapshot())
class OpinionCluster(AbstractDateTimeModel):
    """A class representing a cluster of court opinions."""

    SCDB_DECISION_DIRECTIONS = (
        (1, "Conservative"),
        (2, "Liberal"),
        (3, "Unspecifiable"),
    )
    docket = models.ForeignKey(
        Docket,
        help_text="The docket that the opinion cluster is a part of",
        related_name="clusters",
        on_delete=models.CASCADE,
    )
    panel = models.ManyToManyField(
        "people_db.Person",
        help_text="The judges that participated in the opinion",
        related_name="opinion_clusters_participating_judges",
        blank=True,
    )
    non_participating_judges = models.ManyToManyField(
        "people_db.Person",
        help_text="The judges that heard the case, but did not participate in "
        "the opinion",
        related_name="opinion_clusters_non_participating_judges",
        blank=True,
    )
    judges = models.TextField(
        help_text=(
            "The judges that participated in the opinion as a simple "
            "text string. This field is used when normalized judges "
            "cannot be placed into the panel field."
        ),
        blank=True,
    )
    date_filed = models.DateField(
        help_text="The date the cluster of opinions was filed by the court",
        db_index=True,
    )
    date_filed_is_approximate = models.BooleanField(
        help_text=(
            "For a variety of opinions getting the correct date filed is"
            "very difficult. For these, we have used heuristics to "
            "approximate the date."
        ),
        default=False,
    )
    slug = models.SlugField(
        help_text="URL that the document should map to (the slug)",
        max_length=75,
        db_index=False,
        null=True,
    )
    case_name_short = models.TextField(
        help_text="The abridged name of the case, often a single word, e.g. "
        "'Marsh'",
        blank=True,
    )
    case_name = models.TextField(
        help_text="The shortened name of the case", blank=True
    )
    case_name_full = models.TextField(
        help_text="The full name of the case", blank=True
    )
    scdb_id = models.CharField(
        help_text="The ID of the item in the Supreme Court Database",
        max_length=10,
        db_index=True,
        blank=True,
    )
    scdb_decision_direction = models.IntegerField(
        help_text=(
            'the ideological "direction" of a decision in the Supreme '
            "Court database. More details at: http://scdb.wustl.edu/"
            "documentation.php?var=decisionDirection"
        ),
        choices=SCDB_DECISION_DIRECTIONS,
        blank=True,
        null=True,
    )
    scdb_votes_majority = models.IntegerField(
        help_text=(
            "the number of justices voting in the majority in a Supreme "
            "Court decision. More details at: http://scdb.wustl.edu/"
            "documentation.php?var=majVotes"
        ),
        blank=True,
        null=True,
    )
    scdb_votes_minority = models.IntegerField(
        help_text=(
            "the number of justices voting in the minority in a Supreme "
            "Court decision. More details at: http://scdb.wustl.edu/"
            "documentation.php?var=minVotes"
        ),
        blank=True,
        null=True,
    )
    source = models.CharField(
        help_text="the source of the cluster, one of: %s"
        % ", ".join(f"{t[0]} ({t[1]})" for t in SOURCES.NAMES),
        max_length=10,
        choices=SOURCES.NAMES,
        blank=True,
    )
    procedural_history = models.TextField(
        help_text="The history of the case as it jumped from court to court",
        blank=True,
    )
    attorneys = models.TextField(
        help_text="The attorneys that argued the case, as free text",
        blank=True,
    )
    nature_of_suit = models.TextField(
        help_text=(
            "The nature of the suit. For the moment can be codes or "
            "laws or whatever"
        ),
        blank=True,
    )
    posture = models.TextField(
        help_text="The procedural posture of the case.", blank=True
    )
    syllabus = models.TextField(
        help_text=(
            "A summary of the issues presented in the case and the " "outcome."
        ),
        blank=True,
    )
    headnotes = models.TextField(
        help_text=(
            "Headnotes are summary descriptions of the legal "
            "issues discussed by the court in the particular case. "
            "They appear at the beginning of each case just after "
            "the summary and disposition. "
            "They are short paragraphs with a heading in bold face type."
            " From Wikipedia - A headnote is a brief summary of a "
            "particular point of law that is added to the text of a court"
            "decision to aid readers in locating discussion of a legal"
            "issue in an opinion. As the term implies, headnotes appear"
            "at the beginning of the published opinion. Frequently, "
            "headnotes are value-added components appended to "
            "decisions by the publisher who compiles the "
            "decisions of a court for resale. As handed down by "
            "the court, a decision or written opinion does not contain "
            "headnotes. These are added later by an editor not "
            "connected to the court, but who instead works for a "
            "legal publishing house."
        ),
        blank=True,
    )
    summary = models.TextField(
        help_text=(
            "A summary of what happened in the case. "
            "Appears at the beginning of the case just "
            "after the title of the case and court "
            "information."
        ),
        blank=True,
    )
    disposition = models.TextField(
        help_text=(
            "Description of the procedural outcome of the case, "
            "e.g. Reversed, dismissed etc. "
            "Generally a short paragraph that appears "
            "just after the summary or synopsis"
        ),
        blank=True,
    )
    history = models.TextField(
        help_text=(
            "History of the case (similar to the summary, "
            "but focused on past events related to this case). "
            "Appears at the beginning of the case just after "
            "the title of the case and court information"
        ),
        blank=True,
    )
    other_dates = models.TextField(
        help_text=(
            "Other date(s) as specified in the text "
            "(case header). This may include follow-up dates."
        ),
        blank=True,
    )
    cross_reference = models.TextField(
        help_text=(
            "Cross-reference citation "
            "(often to a past or future similar case). "
            "It does NOT identify this case."
        ),
        blank=True,
    )
    correction = models.TextField(
        help_text=(
            "Publisher's correction to the case text. "
            "Example: Replace last paragraph on page 476 "
            "with this text: blah blah blah. This is basically an"
            " unstructured text that can be used to manually "
            "correct case content according to publisher's "
            "instructions. No footnotes is expected within it."
        ),
        blank=True,
    )
    citation_count = models.IntegerField(
        help_text=(
            "The number of times this document is cited by other " "opinion"
        ),
        default=0,
        db_index=True,
    )
    precedential_status = models.CharField(
        help_text="The precedential status of document, one of: "
        "%s" % ", ".join([t[0] for t in PRECEDENTIAL_STATUS.NAMES]),
        max_length=50,
        blank=True,
        choices=PRECEDENTIAL_STATUS.NAMES,
        db_index=True,
    )
    date_blocked = models.DateField(
        help_text=(
            "The date that this opinion was blocked from indexing by "
            "search engines"
        ),
        blank=True,
        null=True,
        db_index=True,
    )
    blocked = models.BooleanField(
        help_text=(
            "Whether a document should be blocked from indexing by "
            "search engines"
        ),
        db_index=True,
        default=False,
    )
    filepath_json_harvard = models.FileField(
        help_text=(
            "Path to local storage of JSON collected from Harvard Case "
            "Law project containing available metadata, opinion "
            "and opinion cluster."
        ),
        max_length=1000,
        blank=True,
        db_index=True,
    )
    arguments = models.TextField(
        help_text="The attorney(s) and legal arguments presented as HTML text. "
        "This is primarily seen in older opinions and can contain "
        "case law cited and arguments presented to the judges.",
        blank=True,
    )
    headmatter = models.TextField(
        help_text="Headmatter is the content before an opinion in the Harvard "
        "CaseLaw import. This consists of summaries, headnotes, "
        "attorneys etc for the opinion.",
        blank=True,
    )

    objects = ClusterCitationQuerySet.as_manager()
    es_pa_field_tracker = FieldTracker(
        fields=[
            "case_name",
            "citation_count",
            "date_filed",
            "slug",
            "docket_id",
            "judges",
            "nature_of_suit",
            "precedential_status",
        ]
    )
    es_o_field_tracker = FieldTracker(
        fields=[
            "docket_id",
            "case_name",
            "case_name_short",
            "case_name_full",
            "date_filed",
            "judges",
            "attorneys",
            "nature_of_suit",
            "attorneys",
            "precedential_status",
            "procedural_history",
            "posture",
            "syllabus",
            "scdb_id",
            "citation_count",
            "slug",
            "source",
        ]
    )

    webhook_tracked_fields = FieldTracker(
        fields=[
            "docket_id",
            "case_name",
            "case_name_short",
            "case_name_full",
            "date_filed",
            "judges",
            "attorneys",
            "nature_of_suit",
            "attorneys",
            "precedential_status",
            "procedural_history",
            "posture",
            "syllabus",
            "scdb_id",
            "citation_count",
            "slug",
            "source",
        ]
    )

    async def acaption(self):
        """Make a proper caption

        This selects the best case name, then combines it with the best one or
        two citations we have in our system. Finally, if it's not a SCOTUS
        opinion, it adds the court abbreviation to the end. The result is
        something like:

            Plessy v. Ferguson, 410 U.S. 113

        or

            Lenore Foman v. Elvira A. Davis (1st Cir. 1961)

        Note that nbsp; are used liberally to prevent the end from getting
        broken up across lines.
        """
        caption = best_case_name(self)
        citation_list = [citation async for citation in self.citations.all()]
        citations = sorted(citation_list, key=sort_cites)
        if not citations:
            docket = await Docket.objects.aget(id=self.docket_id)
            if docket.docket_number:
                caption += f", {docket.docket_number}"
        else:
            if citations[0].type == Citation.NEUTRAL:
                caption += f", {citations[0]}"
                # neutral cites lack the parentheses, so we're done here.
                return caption
            elif (
                len(citations) >= 2
                and citations[0].type == Citation.WEST
                and citations[1].type == Citation.LEXIS
            ):
                caption += f", {citations[0]}, {citations[1]}"
            else:
                caption += f", {citations[0]}"

        cluster = await OpinionCluster.objects.aget(pk=self.pk)
        docket = await Docket.objects.aget(id=cluster.docket_id)
        court = await Court.objects.aget(pk=docket.court_id)
        if docket.court_id != "scotus":
            court = re.sub(" ", "&nbsp;", court.citation_string)
            # Strftime fails before 1900. Do it this way instead.
            year = self.date_filed.isoformat().split("-")[0]
            caption += f"&nbsp;({court}&nbsp;{year})"
        return caption

    @property
    def caption(self):
        """Make a proper caption

        This selects the best case name, then combines it with the best one or
        two citations we have in our system. Finally, if it's not a SCOTUS
        opinion, it adds the court abbreviation to the end. The result is
        something like:

            Plessy v. Ferguson, 410 U.S. 113

        or

            Lenore Foman v. Elvira A. Davis (1st Cir. 1961)

        Note that nbsp; are used liberally to prevent the end from getting
        broken up across lines.
        """
        caption = best_case_name(self)
        citations = sorted(self.citations.all(), key=sort_cites)
        if not citations:
            if self.docket.docket_number:
                caption += f", {self.docket.docket_number}"
        else:
            if citations[0].type == Citation.NEUTRAL:
                caption += f", {citations[0]}"
                # neutral cites lack the parentheses, so we're done here.
                return caption
            elif (
                len(citations) >= 2
                and citations[0].type == Citation.WEST
                and citations[1].type == Citation.LEXIS
            ):
                caption += f", {citations[0]}, {citations[1]}"
            else:
                caption += f", {citations[0]}"

        if self.docket.court_id != "scotus":
            court = re.sub(" ", "&nbsp;", self.docket.court.citation_string)
            # Strftime fails before 1900. Do it this way instead.
            year = self.date_filed.isoformat().split("-")[0]
            caption += f"&nbsp;({court}&nbsp;{year})"
        return caption

    @property
    def citation_string(self):
        """Make a citation string, joined by commas"""
        citations = sorted(self.citations.all(), key=sort_cites)
        return ", ".join(str(c) for c in citations)

    async def acitation_string(self):
        """Make a citation string, joined by commas"""
        result = [citation async for citation in self.citations.all()]
        citations = sorted(result, key=sort_cites)
        return ", ".join(str(c) for c in citations)

    @property
    def authorities(self):
        """Returns a queryset that can be used for querying and caching
        authorities.
        """
        # All clusters that have sub_opinions cited by the sub_opinions of
        # the current cluster, ordered by citation count, descending.
        # Note that:
        #  - sum()'ing an empty list with a nested one, flattens the nested
        #    list.
        #  - QuerySets are lazy by default, so we need to call list() on the
        #    queryset object to evaluate it here and now.
        return OpinionCluster.objects.filter(
            sub_opinions__in=sum(
                [
                    list(sub_opinion.opinions_cited.all().only("pk"))
                    for sub_opinion in self.sub_opinions.all()
                ],
                [],
            )
        ).order_by("-citation_count", "-date_filed")

    async def aauthorities(self):
        """Returns a queryset that can be used for querying and caching
        authorities.
        """
        # All clusters that have sub_opinions cited by the sub_opinions of
        # the current cluster, ordered by citation count, descending.
        # Note that:
        #  - sum()'ing an empty list with a nested one, flattens the nested
        #    list.
        #  - QuerySets are lazy by default, so we need to call list() on the
        #    queryset object to evaluate it here and now.
        return OpinionCluster.objects.filter(
            sub_opinions__in=sum(
                [
                    [
                        i
                        async for i in sub_opinion.opinions_cited.all().only(
                            "pk"
                        )
                    ]
                    async for sub_opinion in self.sub_opinions.all()
                ],
                [],
            )
        ).order_by("-citation_count", "-date_filed")

    @property
    def parentheticals(self):
        return Parenthetical.objects.filter(
            described_opinion_id__in=self.sub_opinions.values_list(
                "pk", flat=True
            )
        ).order_by("-score")

    @property
    def parenthetical_groups(self):
        return ParentheticalGroup.objects.filter(
            opinion__in=self.sub_opinions.values_list("pk", flat=True)
        ).order_by("-score")

    @property
    def authority_count(self):
        return self.authorities.count()

    async def aauthority_count(self):
        authorities = await self.aauthorities()
        return await authorities.acount()

    @property
    def has_private_authority(self):
        if not hasattr(self, "_has_private_authority"):
            # Calculate it, then cache it.
            private = False
            for authority in self.authorities:
                if authority.blocked:
                    private = True
                    break
            self._has_private_authority = private
        return self._has_private_authority

    async def ahas_private_authority(self):
        if not hasattr(self, "_has_private_authority"):
            # Calculate it, then cache it.
            private = False
            async for authority in await self.aauthorities():
                if authority.blocked:
                    private = True
                    break
            self._has_private_authority = private
        return self._has_private_authority

    async def aauthorities_with_data(self):
        """Returns a list of this cluster's authorities with an extra field
        appended related to citation counts, for eventual injection into a
        view template.
        The returned list is sorted by that citation count field.
        """
        authorities_with_data = []
        async for authority in await self.aauthorities():
            authority.citation_depth = (
                await get_citation_depth_between_clusters(
                    citing_cluster_pk=self.pk, cited_cluster_pk=authority.pk
                )
            )
            authorities_with_data.append(authority)

        authorities_with_data.sort(
            key=lambda x: x.citation_depth, reverse=True
        )
        return authorities_with_data

    def top_visualizations(self):
        return self.visualizations.filter(
            published=True, deleted=False
        ).order_by("-view_count")

    def __str__(self) -> str:
        if self.case_name:
            return f"{self.pk}: {self.case_name}"
        else:
            return f"{self.pk}"

    def get_absolute_url(self) -> str:
        return reverse("view_case", args=[self.pk, self.slug])

    def save(
        self,
        update_fields=None,
        index=True,
        force_commit=False,
        *args,
        **kwargs,
    ):
        self.slug = slugify(trunc(best_case_name(self), 75))
        if update_fields:
            update_fields = {"slug"}.union(update_fields)
        super().save(update_fields=update_fields, *args, **kwargs)
        if index:
            from cl.search.tasks import add_items_to_solr

            add_items_to_solr.delay(
                [self.pk], "search.OpinionCluster", force_commit
            )

    async def asave(
        self,
        update_fields=None,
        index=True,
        force_commit=False,
        *args,
        **kwargs,
    ):
        return await sync_to_async(self.save)(
            update_fields=update_fields,
            index=index,
            force_commit=force_commit,
            *args,
            **kwargs,
        )

    def delete(self, *args, **kwargs):
        """
        Note that this doesn't get called when an entire queryset
        is deleted, but that should be OK.
        """
        id_cache = self.pk
        super().delete(*args, **kwargs)
        from cl.search.tasks import delete_items

        delete_items.delay([id_cache], "search.Opinion")

    def as_search_list(self):
        # IDs
        out = {}

        # Court
        court = {
            "court_id": self.docket.court.pk,
            "court": self.docket.court.full_name,
            "court_citation_string": self.docket.court.citation_string,
            "court_exact": self.docket.court_id,
        }
        out.update(court)

        # Docket
        docket = {
            "docket_id": self.docket_id,
            "docketNumber": self.docket.docket_number,
        }
        if self.docket.date_argued is not None:
            docket["dateArgued"] = midnight_pt(self.docket.date_argued)
        if self.docket.date_reargued is not None:
            docket["dateReargued"] = midnight_pt(self.docket.date_reargued)
        if self.docket.date_reargument_denied is not None:
            docket["dateReargumentDenied"] = midnight_pt(
                self.docket.date_reargument_denied
            )
        out.update(docket)

        # Cluster
        out.update(
            {
                "cluster_id": self.pk,
                "caseName": best_case_name(self),
                "caseNameShort": self.case_name_short,
                "panel_ids": [judge.pk for judge in self.panel.all()],
                "non_participating_judge_ids": [
                    judge.pk for judge in self.non_participating_judges.all()
                ],
                "judge": self.judges,
                "citation": [str(cite) for cite in self.citations.all()],
                "scdb_id": self.scdb_id,
                "source": self.source,
                "attorney": self.attorneys,
                "suitNature": self.nature_of_suit,
                "citeCount": self.citation_count,
                "status": self.get_precedential_status_display(),
                "status_exact": self.get_precedential_status_display(),
                "sibling_ids": [
                    sibling.pk for sibling in self.sub_opinions.all()
                ],
            }
        )
        try:
            out["lexisCite"] = str(
                self.citations.filter(type=Citation.LEXIS)[0]
            )
        except IndexError:
            pass
        try:
            out["neutralCite"] = str(
                self.citations.filter(type=Citation.NEUTRAL)[0]
            )
        except IndexError:
            pass

        if self.date_filed is not None:
            out["dateFiled"] = midnight_pt(self.date_filed)
        try:
            out["absolute_url"] = self.get_absolute_url()
        except NoReverseMatch:
            raise InvalidDocumentError(
                "Unable to save to index due to missing absolute_url "
                "(court_id: %s, item.pk: %s). Might the court have in_use set "
                "to False?" % (self.docket.court_id, self.pk)
            )

        # Opinion
        search_list = []
        text_template = loader.get_template("indexes/opinion_text.txt")
        for opinion in self.sub_opinions.all():
            # Always make a copy to get a fresh version above metadata. Failure
            # to do this pushes metadata from previous iterations to objects
            # where it doesn't belong.
            out_copy = out.copy()
            out_copy.update(
                {
                    "id": opinion.pk,
                    "cites": [o.pk for o in opinion.opinions_cited.all()],
                    "author_id": getattr(opinion.author, "pk", None),
                    "joined_by_ids": [j.pk for j in opinion.joined_by.all()],
                    "type": opinion.type,
                    "download_url": opinion.download_url or None,
                    "local_path": deepgetattr(self, "local_path.name", None),
                    "text": text_template.render(
                        {
                            "item": opinion,
                            "citation_string": self.citation_string,
                        }
                    ).translate(null_map),
                }
            )

            search_list.append(normalize_search_dicts(out_copy))

        return search_list


@pghistory.track(AfterUpdateOrDeleteSnapshot(), obj_field=None)
class OpinionClusterPanel(OpinionCluster.panel.through):
    """A model class to track opinion cluster panel m2m relation"""

    class Meta:
        proxy = True


@pghistory.track(AfterUpdateOrDeleteSnapshot(), obj_field=None)
class OpinionClusterNonParticipatingJudges(
    OpinionCluster.non_participating_judges.through
):
    """A model class to track opinion cluster non_participating_judges m2m
    relation"""

    class Meta:
        proxy = True


@pghistory.track(AfterUpdateOrDeleteSnapshot())
class Citation(models.Model):
    """A simple class to hold citations."""

    FEDERAL = 1
    STATE = 2
    STATE_REGIONAL = 3
    SPECIALTY = 4
    SCOTUS_EARLY = 5
    LEXIS = 6
    WEST = 7
    NEUTRAL = 8
    CITATION_TYPES = (
        (FEDERAL, "A federal reporter citation (e.g. 5 F. 55)"),
        (
            STATE,
            "A citation in a state-based reporter (e.g. Alabama Reports)",
        ),
        (
            STATE_REGIONAL,
            "A citation in a regional reporter (e.g. Atlantic Reporter)",
        ),
        (
            SPECIALTY,
            "A citation in a specialty reporter (e.g. Lawyers' Edition)",
        ),
        (
            SCOTUS_EARLY,
            "A citation in an early SCOTUS reporter (e.g. 5 Black. 55)",
        ),
        (LEXIS, "A citation in the Lexis system (e.g. 5 LEXIS 55)"),
        (WEST, "A citation in the WestLaw system (e.g. 5 WL 55)"),
        (NEUTRAL, "A vendor neutral citation (e.g. 2013 FL 1)"),
    )
    cluster = models.ForeignKey(
        OpinionCluster,
        help_text="The cluster that the citation applies to",
        related_name="citations",
        on_delete=models.CASCADE,
    )
    volume = models.SmallIntegerField(help_text="The volume of the reporter")
    reporter = models.TextField(
        help_text="The abbreviation for the reporter",
        # To generate lists of volumes for a reporter we need everything in a
        # reporter. This answers, "Which volumes do we have for F. 2d?"
        db_index=True,
    )
    page = models.TextField(
        help_text=(
            "The 'page' of the citation in the reporter. Unfortunately, "
            "this is not an integer, but is a string-type because "
            "several jurisdictions do funny things with the so-called "
            "'page'. For example, we have seen Roman numerals in "
            "Nebraska, 13301-M in Connecticut, and 144M in Montana."
        ),
    )
    type = models.SmallIntegerField(
        help_text="The type of citation that this is.", choices=CITATION_TYPES
    )

    def __str__(self) -> str:
        # Note this representation is used in the front end.
        return "{volume} {reporter} {page}".format(**self.__dict__)

    def get_absolute_url(self) -> str:
        return self.cluster.get_absolute_url()

    class Meta:
        indexes = [
            # To look up individual citations
            models.Index(fields=["volume", "reporter", "page"]),
            # To generate reporter volume lists
            models.Index(fields=["volume", "reporter"]),
        ]
        unique_together = (("cluster", "volume", "reporter", "page"),)


def sort_cites(c):
    """Sort a list or QuerySet of citations according to BlueBook ordering.

    This is intended as a parameter to the 'key' argument of a sorting method
    like `sort` or `sorted`. It intends to take a single citation and give it a
    numeric score as to where it should occur in a list of other citations.

    For example:

        cs = Citation.objects.filter(cluser_id=222)
        cs = sorted(cs, key=sort_cites)

    That'd give you the list of the Citation items sorted by their priority.

    :param c: A Citation object to score.
    :return: A score for the Citation passed in.
    """
    if c.type == Citation.NEUTRAL:
        return 0
    if c.type == Citation.FEDERAL:
        if c.reporter == "U.S.":
            return 1.1
        elif c.reporter == "S. Ct.":
            return 1.2
        elif "L. Ed." in c.reporter:
            return 1.3
        else:
            return 1.4
    elif c.type == Citation.SCOTUS_EARLY:
        return 2
    elif c.type == Citation.SPECIALTY:
        return 3
    elif c.type == Citation.STATE_REGIONAL:
        return 4
    elif c.type == Citation.STATE:
        return 5
    elif c.type == Citation.WEST:
        return 6
    elif c.type == Citation.LEXIS:
        return 7
    else:
        return 8


@pghistory.track(AfterUpdateOrDeleteSnapshot())
class Opinion(AbstractDateTimeModel):
    COMBINED = "010combined"
    UNANIMOUS = "015unamimous"
    LEAD = "020lead"
    PLURALITY = "025plurality"
    CONCURRENCE = "030concurrence"
    CONCUR_IN_PART = "035concurrenceinpart"
    DISSENT = "040dissent"
    ADDENDUM = "050addendum"
    REMITTUR = "060remittitur"
    REHEARING = "070rehearing"
    ON_THE_MERITS = "080onthemerits"
    ON_MOTION_TO_STRIKE = "090onmotiontostrike"
    OPINION_TYPES = (
        (COMBINED, "Combined Opinion"),
        (UNANIMOUS, "Unanimous Opinion"),
        (LEAD, "Lead Opinion"),
        (PLURALITY, "Plurality Opinion"),
        (CONCURRENCE, "Concurrence Opinion"),
        (CONCUR_IN_PART, "In Part Opinion"),
        (DISSENT, "Dissent"),
        (ADDENDUM, "Addendum"),
        (REMITTUR, "Remittitur"),
        (REHEARING, "Rehearing"),
        (ON_THE_MERITS, "On the Merits"),
        (ON_MOTION_TO_STRIKE, "On Motion to Strike Cost Bill"),
    )
    cluster = models.ForeignKey(
        OpinionCluster,
        help_text="The cluster that the opinion is a part of",
        related_name="sub_opinions",
        on_delete=models.CASCADE,
    )
    opinions_cited = models.ManyToManyField(
        "self",
        help_text="Opinions cited by this opinion",
        through="OpinionsCited",
        through_fields=("citing_opinion", "cited_opinion"),
        symmetrical=False,
        related_name="opinions_citing",
        blank=True,
    )
    author = models.ForeignKey(
        "people_db.Person",
        help_text="The primary author of this opinion as a normalized field",
        related_name="opinions_written",
        on_delete=models.RESTRICT,
        blank=True,
        null=True,
    )
    author_str = models.TextField(
        help_text=(
            "The primary author of this opinion, as a simple text "
            "string. This field is used when normalized judges cannot "
            "be placed into the author field."
        ),
        blank=True,
    )
    per_curiam = models.BooleanField(
        help_text="Is this opinion per curiam, without a single author?",
        default=False,
    )
    joined_by = models.ManyToManyField(
        "people_db.Person",
        related_name="opinions_joined",
        help_text=(
            "Other judges that joined the primary author " "in this opinion"
        ),
        blank=True,
    )
    joined_by_str = models.TextField(
        help_text=(
            "Other judges that joined the primary author "
            "in this opinion str"
        ),
        blank=True,
    )
    type = models.CharField(max_length=20, choices=OPINION_TYPES)
    sha1 = models.CharField(
        help_text=(
            "unique ID for the document, as generated via SHA1 of the "
            "binary file or text data"
        ),
        max_length=40,
        db_index=True,
        blank=True,
    )
    page_count = models.IntegerField(
        help_text="The number of pages in the document, if known",
        blank=True,
        null=True,
    )
    download_url = models.URLField(
        help_text=(
            "The URL where the item was originally scraped. Note that "
            "these URLs may often be dead due to the court or the bulk "
            "provider changing their website. We keep the original link "
            "here given that it often contains valuable metadata."
        ),
        max_length=500,
        db_index=True,
        null=True,
        blank=True,
    )
    local_path = models.FileField(
        help_text=(
            "The location in AWS S3 where the original opinion file is "
            f"stored. {s3_warning_note}"
        ),
        upload_to=make_upload_path,
        storage=IncrementingAWSMediaStorage(),
        blank=True,
        db_index=True,
    )
    plain_text = models.TextField(
        help_text=(
            "Plain text of the document after extraction using "
            "pdftotext, wpd2txt, etc."
        ),
        blank=True,
    )
    html = models.TextField(
        help_text="HTML of the document, if available in the original",
        blank=True,
    )
    html_lawbox = models.TextField(
        help_text="HTML of Lawbox documents", blank=True
    )
    html_columbia = models.TextField(
        help_text="HTML of Columbia archive", blank=True
    )
    html_anon_2020 = models.TextField(
        help_text="HTML of 2020 anonymous archive",
        blank=True,
    )
    xml_harvard = models.TextField(
        help_text="XML of Harvard CaseLaw Access Project opinion", blank=True
    )
    html_with_citations = models.TextField(
        help_text=(
            "HTML of the document with citation links and other "
            "post-processed markup added"
        ),
        blank=True,
    )
    extracted_by_ocr = models.BooleanField(
        help_text="Whether OCR was used to get this document content",
        default=False,
        db_index=True,
    )
    es_pa_field_tracker = FieldTracker(
        fields=["extracted_by_ocr", "cluster_id", "author_id"]
    )
    es_o_field_tracker = FieldTracker(
        fields=[
            "cluster_id",
            "author_id",
            "type",
            "per_curiam",
            "download_url",
            "local_path",
            "html_columbia",
            "html_lawbox",
            "xml_harvard",
            "html_anon_2020",
            "html",
            "plain_text",
            "sha1",
        ]
    )

    webhook_field_tracker = FieldTracker(
        fields=[
            "cluster_id",
            "author_id",
            "type",
            "per_curiam",
            "download_url",
            "local_path",
            "html_columbia",
            "html_lawbox",
            "xml_harvard",
            "html_anon_2020",
            "html",
            "plain_text",
            "sha1",
        ]
    )

    @property
    def siblings(self) -> QuerySet:
        # These are other sub-opinions of the current cluster.
        return self.cluster.sub_opinions

    def __str__(self) -> str:
        try:
            return f"{getattr(self, 'pk', None)} - {self.cluster.case_name}"
        except AttributeError:
            return f"Orphan opinion with ID: {self.pk}"

    def get_absolute_url(self) -> str:
        return reverse("view_case", args=[self.cluster.pk, self.cluster.slug])

    def clean(self) -> None:
        if self.type == "":
            raise ValidationError("'type' is a required field.")

    def save(
        self,
        index: bool = True,
        force_commit: bool = False,
        *args: List,
        **kwargs: Dict,
    ) -> None:
<<<<<<< HEAD
        super(Opinion, self).save(*args, **kwargs)

=======
        super().save(*args, **kwargs)
>>>>>>> 83edd8f3
        if index:
            from cl.search.tasks import add_items_to_solr

            add_items_to_solr.delay([self.pk], "search.Opinion", force_commit)

    def as_search_dict(self) -> Dict[str, Any]:
        """Create a dict that can be ingested by Solr."""
        # IDs
        out = {
            "id": self.pk,
            "docket_id": self.cluster.docket.pk,
            "cluster_id": self.cluster.pk,
            "court_id": self.cluster.docket.court.pk,
        }

        # Opinion
        out.update(
            {
                "cites": [opinion.pk for opinion in self.opinions_cited.all()],
                "author_id": getattr(self.author, "pk", None),
                # 'per_curiam': self.per_curiam,
                "joined_by_ids": [judge.pk for judge in self.joined_by.all()],
                "type": self.type,
                "download_url": self.download_url or None,
                "local_path": deepgetattr(self, "local_path.name", None),
            }
        )

        # Cluster
        out.update(
            {
                "caseName": best_case_name(self.cluster),
                "caseNameShort": self.cluster.case_name_short,
                "sibling_ids": [sibling.pk for sibling in self.siblings.all()],
                "panel_ids": [judge.pk for judge in self.cluster.panel.all()],
                "non_participating_judge_ids": [
                    judge.pk
                    for judge in self.cluster.non_participating_judges.all()
                ],
                "judge": self.cluster.judges,
                "citation": [
                    str(cite) for cite in self.cluster.citations.all()
                ],
                "scdb_id": self.cluster.scdb_id,
                "source": self.cluster.source,
                "attorney": self.cluster.attorneys,
                "suitNature": self.cluster.nature_of_suit,
                "citeCount": self.cluster.citation_count,
                "status": self.cluster.get_precedential_status_display(),
                "status_exact": self.cluster.get_precedential_status_display(),
            }
        )
        try:
            out["lexisCite"] = str(
                self.cluster.citations.filter(type=Citation.LEXIS)[0]
            )
        except IndexError:
            pass

        try:
            out["neutralCite"] = str(
                self.cluster.citations.filter(type=Citation.NEUTRAL)[0]
            )
        except IndexError:
            pass

        if self.cluster.date_filed is not None:
            out["dateFiled"] = midnight_pt(self.cluster.date_filed)
        try:
            out["absolute_url"] = self.cluster.get_absolute_url()
        except NoReverseMatch:
            raise InvalidDocumentError(
                "Unable to save to index due to missing absolute_url "
                "(court_id: %s, item.pk: %s). Might the court have in_use set "
                "to False?" % (self.cluster.docket.court_id, self.pk)
            )

        # Docket
        docket = {"docketNumber": self.cluster.docket.docket_number}
        if self.cluster.docket.date_argued is not None:
            docket["dateArgued"] = midnight_pt(self.cluster.docket.date_argued)
        if self.cluster.docket.date_reargued is not None:
            docket["dateReargued"] = midnight_pt(
                self.cluster.docket.date_reargued
            )
        if self.cluster.docket.date_reargument_denied is not None:
            docket["dateReargumentDenied"] = midnight_pt(
                self.cluster.docket.date_reargument_denied
            )
        out.update(docket)

        court = {
            "court": self.cluster.docket.court.full_name,
            "court_citation_string": self.cluster.docket.court.citation_string,
            "court_exact": self.cluster.docket.court_id,  # For faceting
        }
        out.update(court)

        # Load the document text using a template for cleanup and concatenation
        text_template = loader.get_template("indexes/opinion_text.txt")
        out["text"] = text_template.render(
            {"item": self, "citation_string": self.cluster.citation_string}
        ).translate(null_map)

        return normalize_search_dicts(out)


@pghistory.track(AfterUpdateOrDeleteSnapshot(), obj_field=None)
class OpinionJoinedBy(Opinion.joined_by.through):
    """A model class to track opinion joined_by m2m relation"""

    class Meta:
        proxy = True


class OpinionsCited(models.Model):
    citing_opinion = models.ForeignKey(
        Opinion, related_name="cited_opinions", on_delete=models.CASCADE
    )
    cited_opinion = models.ForeignKey(
        Opinion, related_name="citing_opinions", on_delete=models.CASCADE
    )
    depth = models.IntegerField(
        help_text="The number of times the cited opinion was cited "
        "in the citing opinion",
        default=1,
        db_index=True,
    )

    #  quoted = models.BooleanField(
    #      help_text='Equals true if previous case was quoted directly',
    #      default=False,
    #      db_index=True,
    #  )
    # treatment: positive, negative, etc.
    #

    def __str__(self) -> str:
        return f"{self.citing_opinion.id} ⤜--cites⟶  {self.cited_opinion.id}"

    class Meta:
        verbose_name_plural = "Opinions cited"
        unique_together = ("citing_opinion", "cited_opinion")


class OpinionsCitedByRECAPDocument(models.Model):
    citing_document = models.ForeignKey(
        RECAPDocument, related_name="cited_opinions", on_delete=models.CASCADE
    )
    cited_opinion = models.ForeignKey(
        Opinion, related_name="citing_documents", on_delete=models.CASCADE
    )
    depth = models.IntegerField(
        help_text="The number of times the cited opinion was cited "
        "in the citing document",
        default=1,
    )

    def __str__(self) -> str:
        return f"{self.citing_document.id} ⤜--cites⟶  {self.cited_opinion.id}"

    class Meta:
        verbose_name_plural = "Opinions cited by RECAP document"
        unique_together = ("citing_document", "cited_opinion")
        indexes = [models.Index(fields=["depth"])]


def build_authorities_query(
    base_queryset: QuerySet[OpinionsCitedByRECAPDocument],
) -> QuerySet[OpinionsCitedByRECAPDocument]:
    """
    Optimizes the authorities query by applying select_related, prefetch_related,
    and selecting only the relevant fields to display the list of citations

    Args:
        base_queryset (QuerySet[OpinionsCitedByRECAPDocument]): The queryset to optimize
    """
    return (
        base_queryset.select_related("cited_opinion__cluster__docket__court")
        .prefetch_related(
            "cited_opinion__cluster__citations",
        )
        .only(
            "depth",
            "citing_document_id",
            "cited_opinion__cluster__slug",
            "cited_opinion__cluster__case_name",
            "cited_opinion__cluster__case_name_full",
            "cited_opinion__cluster__case_name_short",
            "cited_opinion__cluster__citation_count",
            "cited_opinion__cluster__docket_id",
            "cited_opinion__cluster__date_filed",
            "cited_opinion__cluster__docket__docket_number",
            "cited_opinion__cluster__docket__court_id",
            "cited_opinion__cluster__docket__court__citation_string",
            "cited_opinion__cluster__docket__court__full_name",
        )
        .order_by("-depth")
    )


class Parenthetical(models.Model):
    describing_opinion = models.ForeignKey(
        Opinion,
        related_name="authored_parentheticals",
        on_delete=models.CASCADE,
    )
    described_opinion = models.ForeignKey(
        Opinion, related_name="parentheticals", on_delete=models.CASCADE
    )
    group = models.ForeignKey(
        "ParentheticalGroup",
        related_name="parentheticals",
        on_delete=models.SET_NULL,
        blank=True,
        null=True,
    )
    text = models.TextField(
        help_text="The text of the description as written in the describing "
        "opinion",
    )
    score = models.FloatField(
        db_index=True,
        default=0.0,
        help_text="A score between 0 and 1 representing how descriptive the "
        "parenthetical is",
    )
    es_pa_field_tracker = FieldTracker(fields=["score", "text"])

    def __str__(self) -> str:
        return (
            f"{self.describing_opinion.id} description of "
            f"{self.described_opinion.id} (score {self.score}): {self.text}"
        )

    def get_absolute_url(self) -> str:
        cluster = self.described_opinion.cluster
        return reverse("view_summaries", args=[cluster.pk, cluster.slug])

    class Meta:
        verbose_name_plural = "Opinion parentheticals"


class ParentheticalGroup(models.Model):
    opinion = models.ForeignKey(
        Opinion,
        related_name="parenthetical_groups",
        on_delete=models.CASCADE,
        help_text="The opinion that the parentheticals in the group describe",
    )
    representative = models.ForeignKey(
        Parenthetical,
        related_name="represented_group",
        on_delete=models.CASCADE,
        help_text="The representative (i.e. high-ranked and similar to the "
        "cluster as a whole) parenthetical for the group",
    )
    score = models.FloatField(
        default=0.0,
        help_text="A score between 0 and 1 representing the quality of the "
        "parenthetical group",
    )
    size = models.IntegerField(
        help_text="The number of parentheticals that belong to the group"
    )

    es_pa_field_tracker = FieldTracker(
        fields=["opinion_id", "representative_id"]
    )

    def __str__(self) -> str:
        return (
            f"Parenthetical group for opinion {self.opinion_id} "
            f"(score {self.score})"
        )

    def get_absolute_url(self) -> str:
        return self.representative.get_absolute_url()

    class Meta:
        verbose_name_plural = "Parenthetical groups"
        indexes = [models.Index(fields=["score"])]


TaggableType = TypeVar("TaggableType", Docket, DocketEntry, RECAPDocument)


@pghistory.track(AfterUpdateOrDeleteSnapshot())
class Tag(AbstractDateTimeModel):
    name = models.CharField(
        help_text="The name of the tag.",
        max_length=50,
        db_index=True,
        unique=True,
    )

    def __str__(self) -> str:
        return f"{self.pk}: {self.name}"

    def tag_object(self, thing: TaggableType) -> Tuple["Tag", bool]:
        """Atomically add a tag to an item.

        Django has a system for adding to a m2m relationship like the ones
        between tags and other objects. Normally, you can just use:

            some_thing.add(tag)

        Alas, that's not atomic and if you have multiple processes or threads
        running — as you would in a Celery queue — you will get
        IntegrityErrors. So...this function does the same thing by using the
        tag through tables, as described here:

            https://stackoverflow.com/a/37968648/64911

        By using get_or_create calls, we make it atomic, fixing the problem.

        :param thing: Either a Docket, DocketEntry, or RECAPDocument that you
        wish to tag.
        :return: A tuple with the tag and whether a new item was created
        """
        if type(thing) == Docket:
            return self.dockets.through.objects.get_or_create(
                docket_id=thing.pk, tag_id=self.pk
            )
        elif type(thing) == DocketEntry:
            return self.docket_entries.through.objects.get_or_create(
                docketentry_id=thing.pk, tag_id=self.pk
            )
        elif type(thing) == RECAPDocument:
            return self.recap_documents.through.objects.get_or_create(
                recapdocument_id=thing.pk, tag_id=self.pk
            )
        elif type(thing) == Claim:
            return self.claims.through.objects.get_or_create(
                claim_id=thing.pk, tag_id=self.pk
            )
        else:
            raise NotImplementedError("Object type not supported for tagging.")


# class AppellateReview(models.Model):
#     REVIEW_STANDARDS = (
#         ('d', 'Discretionary'),
#         ('m', 'Mandatory'),
#         ('s', 'Special or Mixed'),
#     )
#     upper_court = models.ForeignKey(
#         Court,
#         related_name='lower_courts_reviewed',
#         on_delete=models.RESTRICT,
#     )
#     lower_court = models.ForeignKey(
#         Court,
#         related_name='reviewed_by',
#         on_delete=models.RESTRICT,
#     )
#     date_start = models.DateTimeField(
#         help_text="The date this appellate review relationship began",
#         db_index=True,
#         null=True
#     )
#     date_end = models.DateTimeField(
#         help_text="The date this appellate review relationship ended",
#         db_index=True,
#         null=True
#     )
#     review_standard =  models.CharField(
#         max_length=1,
#         choices=REVIEW_STANDARDS,
#     )
#     def __str__(self) -> str:
#         return u'%s ⤜--reviewed by⟶  %s' % (self.lower_court.id,
#                                         self.upper_court.id)
#
#     class Meta:
#         unique_together = ("upper_court", "lower_court")
class SEARCH_TYPES:
    OPINION = "o"
    RECAP = "r"
    DOCKETS = "d"
    ORAL_ARGUMENT = "oa"
    PEOPLE = "p"
    PARENTHETICAL = "pa"
    NAMES = (
        (OPINION, "Opinions"),
        (RECAP, "RECAP"),
        (DOCKETS, "RECAP Dockets"),
        (ORAL_ARGUMENT, "Oral Arguments"),
        (PEOPLE, "People"),
        (PARENTHETICAL, "Parenthetical"),
    )
    ALL_TYPES = [OPINION, RECAP, ORAL_ARGUMENT, PEOPLE]<|MERGE_RESOLUTION|>--- conflicted
+++ resolved
@@ -3495,12 +3495,7 @@
         *args: List,
         **kwargs: Dict,
     ) -> None:
-<<<<<<< HEAD
-        super(Opinion, self).save(*args, **kwargs)
-
-=======
         super().save(*args, **kwargs)
->>>>>>> 83edd8f3
         if index:
             from cl.search.tasks import add_items_to_solr
 

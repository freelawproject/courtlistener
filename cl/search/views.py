--- conflicted
+++ resolved
@@ -173,15 +173,11 @@
     courts, court_count_human, court_count = merge_form_with_courts(
         courts, search_form
     )
-<<<<<<< HEAD
-    search_summary_str = search_form.as_text(court_count, court_count_human)
+    search_summary_str = search_form.as_text(court_count_human)
+    search_summary_dict = search_form.as_display_dict(court_count_human)
     cited_cluster = add_depth_counts(  # Also returns cited cluster if found
         search_data=cd, search_results=paged_results,
     )
-=======
-    search_summary_str = search_form.as_text(court_count_human)
-    search_summary_dict = search_form.as_display_dict(court_count_human)
->>>>>>> ae9d778a
 
     return {
         "results": paged_results,

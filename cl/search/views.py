import logging
import traceback
from datetime import date, datetime, timedelta, timezone
from urllib.parse import quote

import waffle
from cache_memoize import cache_memoize
from django.conf import settings
from django.contrib import messages
from django.contrib.auth.models import User
from django.core.cache import cache
from django.core.exceptions import PermissionDenied
from django.core.paginator import EmptyPage, Page, PageNotAnInteger, Paginator
from django.db.models import Count, Sum
from django.http import HttpRequest, HttpResponse
from django.http.request import QueryDict
from django.shortcuts import HttpResponseRedirect, get_object_or_404, render
from django.template.response import TemplateResponse
from django.urls import reverse
from django.utils.timezone import make_aware
from django.views.decorators.cache import never_cache
from django_elasticsearch_dsl.search import Search
from requests import RequestException, Session
from scorched.exc import SolrError
from waffle.decorators import waffle_flag

from cl.alerts.forms import CreateAlertForm
from cl.alerts.models import Alert
from cl.audio.models import Audio
from cl.custom_filters.templatetags.text_filters import naturalduration
from cl.lib.bot_detector import is_bot
from cl.lib.elasticsearch_utils import (
    build_es_main_query,
    convert_str_date_fields_to_date_objects,
    es_index_exists,
    fetch_es_results,
    merge_courts_from_db,
    merge_unavailable_fields_on_parent_document,
    sanitize_unbalanced_parenthesis,
    set_results_highlights,
)
from cl.lib.paginators import ESPaginator
from cl.lib.redis_utils import make_redis_interface
from cl.lib.search_utils import (
    add_depth_counts,
    build_main_query,
    get_mlt_query,
    get_query_citation,
    get_solr_interface,
    make_get_string,
    make_stats_variable,
    merge_form_with_courts,
    regroup_snippets,
)
from cl.search.constants import RELATED_PATTERN
from cl.search.documents import (
    AudioDocument,
    DocketDocument,
    ParentheticalGroupDocument,
    PersonDocument,
)
from cl.search.exception import UnbalancedQuery
from cl.search.forms import SearchForm, _clean_form
from cl.search.models import SEARCH_TYPES, Court, Opinion, OpinionCluster
from cl.stats.models import Stat
from cl.stats.utils import tally_stat
from cl.visualizations.models import SCOTUSMap

logger = logging.getLogger(__name__)


def check_pagination_depth(page_number):
    """Check if the pagination is too deep (indicating a crawler)"""

    if page_number > settings.MAX_SEARCH_PAGINATION_DEPTH:
        logger.warning(
            "Query depth of %s denied access (probably a crawler)",
            page_number,
        )
        raise PermissionDenied


def paginate_cached_solr_results(get_params, cd, results, rows, cache_key):
    # Run the query and set up pagination
    if cache_key is not None:
        paged_results = cache.get(cache_key)
        if paged_results is not None:
            return paged_results

    try:
        page = int(get_params.get("page", 1))
    except ValueError:
        page = 1
    check_pagination_depth(page)

    if cd["type"] in [SEARCH_TYPES.RECAP, SEARCH_TYPES.DOCKETS]:
        rows = 10

    paginator = Paginator(results, rows)
    try:
        paged_results = paginator.page(page)
    except PageNotAnInteger:
        paged_results = paginator.page(1)
    except EmptyPage:
        # Page is out of range (e.g. 9999), deliver last page.
        paged_results = paginator.page(paginator.num_pages)

    # Post processing of the results
    regroup_snippets(paged_results)

    if cache_key is not None:
        six_hours = 60 * 60 * 6
        cache.set(cache_key, paged_results, six_hours)

    return paged_results


def do_search(
    get_params, rows=20, override_params=None, facet=True, cache_key=None
):
    """Do all the difficult solr work.

    :param get_params: The request.GET parameters sent by the user. Note that
    this cannot simply be request.GET since that is immutable and
    override_params needs to be able to change this. Instead generally it's
    best to send request.GET.copy().
    :param rows: The number of solr results to request
    :param override_params: A dict with additional or different GET params to
    be sent to solr.
    :param facet: Whether to complete faceting in the query
    :param cache_key: A cache key with which to save the results. Note that it
    does not do anything clever with the actual query, so if you use this, your
    cache key should *already* have factored in the query. If None, no caching
    is set or used. Results are saved for six hours.
    :return A big dict of variables for use in the search results, homepage, or
    other location.
    """
    query_citation = None
    error = False
    paged_results = None
    cited_cluster = None
    courts = Court.objects.filter(in_use=True)
    related_cluster_pks = None

    # Add additional or overridden GET parameters
    if override_params:
        get_params.update(override_params)
    search_form = SearchForm(get_params)

    if search_form.is_valid():
        cd = search_form.cleaned_data

        # Do the query, hitting the cache if desired
        with Session() as session:
            try:
                si = get_solr_interface(cd, http_connection=session)
            except NotImplementedError:
                logger.error(
                    "Tried getting solr connection for %s, but it's not "
                    "implemented yet",
                    cd["type"],
                )
                raise

            try:
                # Is this a `related:<pks>` prefix query?
                related_prefix_match = RELATED_PATTERN.search(cd["q"])
                if related_prefix_match:
                    # Seed IDs
                    related_cluster_pks = related_prefix_match.group(
                        "pks"
                    ).split(",")
                    results = get_mlt_query(
                        si,
                        cd.copy(),
                        facet,
                        related_cluster_pks,
                        # Original query
                        cd["q"].replace(related_prefix_match.group("pfx"), ""),
                    )
                else:
                    # Regular search queries
                    results = si.query().add_extra(
                        **build_main_query(cd, facet=facet)
                    )

                paged_results = paginate_cached_solr_results(
                    get_params, cd, results, rows, cache_key
                )
                cited_cluster = add_depth_counts(
                    # Also returns cited cluster if found
                    search_data=cd,
                    search_results=paged_results,
                )
            except (NotImplementedError, RequestException, SolrError) as e:
                error = True
                logger.warning(
                    f"Error loading search page with request: {get_params}"
                )
                logger.warning(f"Error was: {e}")
                if settings.DEBUG is True:
                    traceback.print_exc()

        # A couple special variables for particular search types
        search_form = _clean_form(get_params, cd, courts)
        if cd["type"] in [
            SEARCH_TYPES.OPINION,
            SEARCH_TYPES.RECAP,
            SEARCH_TYPES.DOCKETS,
        ]:
            query_citation = get_query_citation(cd)

        if cd["type"] in [
            SEARCH_TYPES.RECAP,
            SEARCH_TYPES.DOCKETS,
            SEARCH_TYPES.PEOPLE,
        ]:
            # Exclude BAP courts from RECAP, Dockets, and People
            panel_courts = Court.FEDERAL_BANKRUPTCY_PANEL
            courts = courts.exclude(jurisdiction=panel_courts)
        elif cd["type"] in [SEARCH_TYPES.RECAP, SEARCH_TYPES.DOCKETS]:
            # Only use courts with pacer_court_id and no end date in RECAP
            courts = courts.filter(
                pacer_court_id__isnull=False,
                end_date__isnull=True,
            )
    else:
        error = True

    courts, court_count_human, court_count = merge_form_with_courts(
        courts, search_form
    )
    search_summary_str = search_form.as_text(court_count_human)
    search_summary_dict = search_form.as_display_dict(court_count_human)
    related_cluster = (
        OpinionCluster.objects.get(sub_opinions__pk__in=related_cluster_pks)
        if related_cluster_pks
        else None
    )
    return {
        "results": paged_results,
        "facet_fields": make_stats_variable(search_form, paged_results),
        "search_form": search_form,
        "search_summary_str": search_summary_str,
        "search_summary_dict": search_summary_dict,
        "courts": courts,
        "court_count_human": court_count_human,
        "court_count": court_count,
        "query_citation": query_citation,
        "error": error,
        "cited_cluster": cited_cluster,
        "related_cluster": related_cluster,
    }


@cache_memoize(5 * 60)
def get_homepage_stats():
    """Get any stats that are displayed on the homepage and return them as a
    dict
    """
    r = make_redis_interface("STATS")
    ten_days_ago = make_aware(
        datetime.today() - timedelta(days=10), timezone.utc
    )
    last_ten_days = [
        f"api:v3.d:{(date.today() - timedelta(days=x)).isoformat()}.count"
        for x in range(0, 10)
    ]
    homepage_data = {
        "alerts_in_last_ten": Stat.objects.filter(
            name__contains="alerts.sent", date_logged__gte=ten_days_ago
        ).aggregate(Sum("count"))["count__sum"],
        "queries_in_last_ten": Stat.objects.filter(
            name="search.results", date_logged__gte=ten_days_ago
        ).aggregate(Sum("count"))["count__sum"],
        "opinions_in_last_ten": Opinion.objects.filter(
            date_created__gte=ten_days_ago
        ).count(),
        "oral_arguments_in_last_ten": Audio.objects.filter(
            date_created__gte=ten_days_ago
        ).count(),
        "api_in_last_ten": sum(
            [
                int(result)
                for result in r.mget(*last_ten_days)
                if result is not None
            ]
        ),
        "users_in_last_ten": User.objects.filter(
            date_joined__gte=ten_days_ago
        ).count(),
        "days_of_oa": naturalduration(
            Audio.objects.aggregate(Sum("duration"))["duration__sum"],
            as_dict=True,
        )["d"],
        "viz_in_last_ten": SCOTUSMap.objects.filter(
            date_published__gte=ten_days_ago, published=True
        ).count(),
        "visualizations": SCOTUSMap.objects.filter(
            published=True, deleted=False
        )
        .annotate(Count("clusters"))
        .filter(
            # Ensures that we only show good stuff on homepage
            clusters__count__gt=10,
        )
        .order_by("-date_published", "-date_modified", "-date_created")[:1],
        "private": False,  # VERY IMPORTANT!
    }
    return homepage_data


@never_cache
def show_results(request: HttpRequest) -> HttpResponse:
    """
    This view can vary significantly, depending on how it is called:
     - In its most simple form, it is called via GET and without any
       parameters.
        --> This loads the homepage.
     - It might also be called with GET *with* parameters.
        --> This loads search results.
     - It might be called with a POST.
        --> This attempts to save an alert.

    It also has a few failure modes it needs to support:
     - It must react properly to an invalid alert form.
     - It must react properly to an invalid or failing search form.

    All of these paths have tests.
    """
    # Create a search string that does not contain the page numbers

    get_string = make_get_string(request)
    get_string_sans_alert = make_get_string(
        request, ["page", "edit_alert", "show_alert_modal"]
    )
    render_dict = {
        "private": True,
        "get_string": get_string,
        "get_string_sans_alert": get_string_sans_alert,
    }

    if request.method == "POST":
        # The user is trying to save an alert.
        alert_form = CreateAlertForm(request.POST, user=request.user)
        if alert_form.is_valid():
            cd = alert_form.cleaned_data

            # save the alert
            if request.POST.get("edit_alert"):
                # check if the user can edit this, or if they are url hacking
                alert = get_object_or_404(
                    Alert,
                    pk=request.POST.get("edit_alert"),
                    user=request.user,
                )
                alert_form = CreateAlertForm(
                    cd, instance=alert, user=request.user
                )
                alert_form.save()
                action = "edited"
            else:
                alert_form = CreateAlertForm(cd, user=request.user)
                alert = alert_form.save(commit=False)
                alert.user = request.user
                alert.save()

                action = "created"
            messages.add_message(
                request,
                messages.SUCCESS,
                f"Your alert was {action} successfully.",
            )

            # and redirect to the alerts page
            return HttpResponseRedirect(reverse("profile_alerts"))
        else:
            # Invalid form. Do the search again and show them the alert form
            # with the errors
            render_dict.update(do_search(request.GET.copy()))
            render_dict.update({"alert_form": alert_form})
            return TemplateResponse(request, "search.html", render_dict)

    else:
        # Either a search or the homepage
        if len(request.GET) == 0:
            # No parameters --> Homepage.
            if not is_bot(request):
                tally_stat("search.homepage_loaded")

            # Ensure we get nothing from the future.
            mutable_GET = request.GET.copy()  # Makes it mutable
            mutable_GET["filed_before"] = date.today()

            # Load the render_dict with good results that can be shown in the
            # "Latest Cases" section
            render_dict.update(
                do_search(
                    mutable_GET,
                    rows=5,
                    override_params={"order_by": "dateFiled desc"},
                    facet=False,
                    cache_key="homepage-data-o",
                )
            )
            # Get the results from the oral arguments as well
            # Check if waffle flag is active.
            if not waffle.flag_is_active(request, "oa-es-active"):
                render_dict.update(
                    {
                        "results_oa": do_search(
                            mutable_GET,
                            rows=5,
                            override_params={
                                "order_by": "dateArgued desc",
                                "type": SEARCH_TYPES.ORAL_ARGUMENT,
                            },
                            facet=False,
                            cache_key="homepage-data-oa",
                        )["results"]
                    }
                )
            else:
                # Add additional or overridden GET parameters
                mutable_GET.update(
                    {
                        "order_by": "dateArgued desc",
                        "type": SEARCH_TYPES.ORAL_ARGUMENT,
                    }
                )
                render_dict.update(
                    {
                        "results_oa": do_es_search(
                            mutable_GET,
                            rows=5,
                            facet=False,
                            cache_key="homepage-data-oa-es",
                        )["results"]
                    }
                )

            # But give it a fresh form for the advanced search section
            render_dict.update({"search_form": SearchForm(request.GET)})

            # Get a bunch of stats.
            stats = get_homepage_stats()
            render_dict.update(stats)

            return TemplateResponse(request, "homepage.html", render_dict)
        else:
            # User placed a search or is trying to edit an alert
            if request.GET.get("edit_alert"):
                # They're editing an alert
                if request.user.is_anonymous:
                    return HttpResponseRedirect(
                        "{path}?next={next}{encoded_params}".format(
                            path=reverse("sign-in"),
                            next=request.path,
                            encoded_params=quote(
                                f"?{request.GET.urlencode()}"
                            ),
                        )
                    )
                else:
                    alert = get_object_or_404(
                        Alert,
                        pk=request.GET.get("edit_alert"),
                        user=request.user,
                    )
                    alert_form = CreateAlertForm(
                        instance=alert,
                        initial={"query": get_string_sans_alert},
                        user=request.user,
                    )
            else:
                # Just a regular search
                if not is_bot(request):
                    tally_stat("search.results")

                # Create bare-bones alert form.
                alert_form = CreateAlertForm(
                    initial={"query": get_string, "rate": "dly"},
                    user=request.user,
                )
<<<<<<< HEAD
                search_type = request.GET.get("type")
                match search_type:
                    case SEARCH_TYPES.PARENTHETICAL:
                        search_results = do_es_search(request.GET.copy())
                        render_dict.update(search_results)
                    case SEARCH_TYPES.ORAL_ARGUMENT:
                        # Check if waffle flag is active.
                        if waffle.flag_is_active(request, "oa-es-active"):
                            search_results = do_es_search(request.GET.copy())
                        else:
                            search_results = do_search(request.GET.copy())

                        render_dict.update(search_results)
                        # Set the value to the query as a convenience
                        alert_form.fields["name"].widget.attrs[
                            "value"
                        ] = render_dict["search_summary_str"]
                        render_dict.update({"alert_form": alert_form})
                    case SEARCH_TYPES.PEOPLE:
                        # Check if waffle flag is active.
                        if waffle.flag_is_active(request, "p-es-active"):
                            search_results = do_es_search(request.GET.copy())
                        else:
                            search_results = do_search(request.GET.copy())
                        render_dict.update(search_results)
                    case SEARCH_TYPES.RECAP:
                        # TODO add Docket Type
                        # Check if waffle flag is active.
                        if waffle.flag_is_active(request, "r-es-active"):
                            search_results = do_es_search(request.GET.copy())
                        else:
                            search_results = do_search(request.GET.copy())
                        render_dict.update(search_results)
                    case _:
=======
            search_type = request.GET.get("type")
            match search_type:
                case SEARCH_TYPES.PARENTHETICAL:
                    render_dict.update(do_es_search(request.GET.copy()))
                case SEARCH_TYPES.ORAL_ARGUMENT:
                    # Check if waffle flag is active.
                    if waffle.flag_is_active(request, "oa-es-active"):
                        render_dict.update(do_es_search(request.GET.copy()))
                    else:
>>>>>>> bedd0cc1
                        render_dict.update(do_search(request.GET.copy()))
                case SEARCH_TYPES.PEOPLE:
                    # Check if waffle flag is active.
                    if waffle.flag_is_active(request, "p-es-active"):
                        render_dict.update(do_es_search(request.GET.copy()))
                    else:
                        render_dict.update(do_search(request.GET.copy()))
                case _:
                    render_dict.update(do_search(request.GET.copy()))

            # Set the value to the query as a convenience
            alert_form.fields["name"].widget.attrs["value"] = render_dict[
                "search_summary_str"
            ]
            render_dict.update({"alert_form": alert_form})

            return TemplateResponse(request, "search.html", render_dict)


def advanced(request: HttpRequest) -> HttpResponse:
    render_dict = {"private": False}

    # I'm not thrilled about how this is repeating URLs in a view.
    if request.path == reverse("advanced_o"):
        obj_type = SEARCH_TYPES.OPINION
        # Needed b/c of facet values.

        o_results = do_search(
            request.GET.copy(),
            rows=1,
            override_params={"type": obj_type},
            facet=True,
            cache_key="opinion-homepage-results",
        )
        render_dict.update(o_results)
        render_dict["search_form"] = SearchForm({"type": obj_type})
        return TemplateResponse(request, "advanced.html", render_dict)
    else:
        courts = Court.objects.filter(in_use=True)
        if request.path == reverse("advanced_r"):
            obj_type = SEARCH_TYPES.RECAP
            courts = courts.filter(
                pacer_court_id__isnull=False, end_date__isnull=True
            ).exclude(jurisdiction=Court.FEDERAL_BANKRUPTCY_PANEL)
        elif request.path == reverse("advanced_oa"):
            obj_type = SEARCH_TYPES.ORAL_ARGUMENT
        elif request.path == reverse("advanced_p"):
            obj_type = SEARCH_TYPES.PEOPLE
        else:
            raise NotImplementedError(f"Unknown path: {request.path}")

        search_form = SearchForm({"type": obj_type})
        courts, court_count_human, court_count = merge_form_with_courts(
            courts, search_form
        )
        render_dict.update(
            {
                "search_form": search_form,
                "courts": courts,
                "court_count_human": court_count_human,
                "court_count": court_count,
            }
        )
        return render(request, "advanced.html", render_dict)


@waffle_flag("parenthetical-search")
def es_search(request: HttpRequest) -> HttpResponse:
    """Display elasticsearch search page based on type passed as url param
    :param request: HttpRequest object
    :return: HttpResponse
    """
    render_dict = {"private": False}
    courts = Court.objects.filter(in_use=True)
    render_dict.update({"search_type": "parenthetical"})
    obj_type = SEARCH_TYPES.PARENTHETICAL
    search_form = SearchForm({"type": obj_type})
    if search_form.is_valid():
        search_form = _clean_form(
            request.GET.copy(),
            search_form.cleaned_data,
            courts,
        )
    template = "advanced.html"

    courts, court_count_human, court_count = merge_form_with_courts(
        courts, search_form
    )
    render_dict.update(
        {
            "search_form": search_form,
            "courts": courts,
            "court_count_human": court_count_human,
            "court_count": court_count,
        }
    )

    return render(request, template, render_dict)


def do_es_search(
    get_params: QueryDict,
    rows: int = settings.SEARCH_PAGE_SIZE,
    facet: bool = True,
    cache_key: str = None,
):
    """Run Elasticsearch searching and filtering and prepare data to display

    :param get_params: The request.GET params sent by user.
    :param rows: The number of Elasticsearch results to request
    :param facet: Whether to complete faceting in the query
    :param cache_key: A cache key with which to save the results. Note that it
    does not do anything clever with the actual query, so if you use this, your
    cache key should *already* have factored in the query. If None, no caching
    is set or used. Results are saved for six hours.
    :return: A big dict of variables for use in the search results, homepage, or
    other location.
    """
    paged_results = None
    courts = Court.objects.filter(in_use=True)
    query_time = total_query_results = 0
    top_hits_limit = 5
    document_type = None
    error_message = ""
    suggested_query = ""

    search_form = SearchForm(get_params)
    match get_params.get("type"):
        case SEARCH_TYPES.PARENTHETICAL:
            document_type = ParentheticalGroupDocument
        case SEARCH_TYPES.ORAL_ARGUMENT:
            document_type = AudioDocument
        case SEARCH_TYPES.PEOPLE:
            document_type = PersonDocument
        case SEARCH_TYPES.RECAP:
            document_type = DocketDocument

    if search_form.is_valid() and es_index_exists(
        index_name=document_type._index._name
    ):
        cd = search_form.cleaned_data
        try:
            # Create necessary filters to execute ES query
            search_query = document_type.search()

            s, total_query_results, top_hits_limit = build_es_main_query(
                search_query, cd
            )
            paged_results, query_time, error = fetch_and_paginate_results(
                get_params, s, rows_per_page=rows, cache_key=cache_key
            )
            search_form = _clean_form(
                get_params,
                search_form.cleaned_data,
                courts,
            )
        except UnbalancedQuery:
            error = True
            error_message = "has incorrect syntax. Did you forget to close one or more parentheses?"
            suggested_query = sanitize_unbalanced_parenthesis(cd.get("q", ""))
    else:
        error = True

    courts, court_count_human, court_count = merge_form_with_courts(
        courts, search_form
    )
    search_summary_str = search_form.as_text(court_count_human)
    search_summary_dict = search_form.as_display_dict(court_count_human)
    results_details = [query_time, total_query_results, top_hits_limit]

    return {
        "results": paged_results,
        "results_details": results_details,
        "search_form": search_form,
        "search_summary_str": search_summary_str,
        "search_summary_dict": search_summary_dict,
        "error": error,
        "courts": courts,
        "court_count_human": court_count_human,
        "court_count": court_count,
        "error_message": error_message,
        "suggested_query": suggested_query,
    }


def fetch_and_paginate_results(
    get_params: QueryDict,
    search_query: Search,
    rows_per_page: int = settings.SEARCH_PAGE_SIZE,
    cache_key: str = None,
) -> tuple[Page | list, int, bool]:
    """Fetch and paginate elasticsearch results.

    :param get_params: The user get params.
    :param search_query: Elasticsearch DSL Search object
    :param rows_per_page: Number of records wanted per page
    :param cache_key: The cache key to use.
    :return: A three tuple, the paginated results, the ES query time and if
    there was an error.
    """

    # Run the query and set up pagination
    if cache_key is not None:
        results = cache.get(cache_key)
        if results is not None:
            return results, 0, False

    try:
        page = int(get_params.get("page", 1))
    except ValueError:
        page = 1

    # Check pagination depth
    check_pagination_depth(page)

    # Fetch results from ES
    hits, query_time, error = fetch_es_results(
        get_params, search_query, page, rows_per_page
    )

    if error:
        return [], query_time, error
    paginator = ESPaginator(hits, rows_per_page)
    try:
        results = paginator.page(page)
    except PageNotAnInteger:
        results = paginator.page(1)
    except EmptyPage:
        results = paginator.page(paginator.num_pages)

    search_type = get_params.get("type")
    # Set highlights in results.

    set_results_highlights(results, search_type)
    convert_str_date_fields_to_date_objects(results, search_type)
    merge_courts_from_db(results, search_type)
    merge_unavailable_fields_on_parent_document(results, search_type)

    if cache_key is not None:
        cache.set(cache_key, results, settings.QUERY_RESULTS_CACHE)
    return results, query_time, error<|MERGE_RESOLUTION|>--- conflicted
+++ resolved
@@ -482,42 +482,6 @@
                     initial={"query": get_string, "rate": "dly"},
                     user=request.user,
                 )
-<<<<<<< HEAD
-                search_type = request.GET.get("type")
-                match search_type:
-                    case SEARCH_TYPES.PARENTHETICAL:
-                        search_results = do_es_search(request.GET.copy())
-                        render_dict.update(search_results)
-                    case SEARCH_TYPES.ORAL_ARGUMENT:
-                        # Check if waffle flag is active.
-                        if waffle.flag_is_active(request, "oa-es-active"):
-                            search_results = do_es_search(request.GET.copy())
-                        else:
-                            search_results = do_search(request.GET.copy())
-
-                        render_dict.update(search_results)
-                        # Set the value to the query as a convenience
-                        alert_form.fields["name"].widget.attrs[
-                            "value"
-                        ] = render_dict["search_summary_str"]
-                        render_dict.update({"alert_form": alert_form})
-                    case SEARCH_TYPES.PEOPLE:
-                        # Check if waffle flag is active.
-                        if waffle.flag_is_active(request, "p-es-active"):
-                            search_results = do_es_search(request.GET.copy())
-                        else:
-                            search_results = do_search(request.GET.copy())
-                        render_dict.update(search_results)
-                    case SEARCH_TYPES.RECAP:
-                        # TODO add Docket Type
-                        # Check if waffle flag is active.
-                        if waffle.flag_is_active(request, "r-es-active"):
-                            search_results = do_es_search(request.GET.copy())
-                        else:
-                            search_results = do_search(request.GET.copy())
-                        render_dict.update(search_results)
-                    case _:
-=======
             search_type = request.GET.get("type")
             match search_type:
                 case SEARCH_TYPES.PARENTHETICAL:
@@ -527,7 +491,6 @@
                     if waffle.flag_is_active(request, "oa-es-active"):
                         render_dict.update(do_es_search(request.GET.copy()))
                     else:
->>>>>>> bedd0cc1
                         render_dict.update(do_search(request.GET.copy()))
                 case SEARCH_TYPES.PEOPLE:
                     # Check if waffle flag is active.
@@ -535,6 +498,12 @@
                         render_dict.update(do_es_search(request.GET.copy()))
                     else:
                         render_dict.update(do_search(request.GET.copy()))
+                case SEARCH_TYPES.RECAP:
+                        if waffle.flag_is_active(request, "r-es-active"):
+                            search_results = do_es_search(request.GET.copy())
+                        else:
+                            search_results = do_search(request.GET.copy())
+                        render_dict.update(search_results)
                 case _:
                     render_dict.update(do_search(request.GET.copy()))
 

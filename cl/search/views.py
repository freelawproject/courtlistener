--- conflicted
+++ resolved
@@ -598,14 +598,8 @@
     query_time = total_query_results = 0
     top_hits_limit = 5
     document_type = None
-<<<<<<< HEAD
     error_message = ""
     suggested_query = ""
-    # Add additional or overridden GET parameters
-    if override_params:
-        get_params.update(override_params)
-=======
->>>>>>> 572a27bf
 
     search_form = SearchForm(get_params)
     if get_params.get("type") == SEARCH_TYPES.PARENTHETICAL:

import logging
import traceback
from datetime import date, datetime, timedelta, timezone
from urllib.parse import quote

import waffle
from cache_memoize import cache_memoize
from django.conf import settings
from django.contrib import messages
from django.contrib.auth.models import User
from django.core.cache import cache
from django.core.exceptions import PermissionDenied
from django.core.paginator import EmptyPage, Page, PageNotAnInteger, Paginator
from django.db.models import Count, Sum
from django.http import HttpRequest, HttpResponse
from django.http.request import QueryDict
from django.shortcuts import HttpResponseRedirect, get_object_or_404, render
from django.template.response import TemplateResponse
from django.urls import reverse
from django.utils.timezone import make_aware
from django.views.decorators.cache import never_cache
from django_elasticsearch_dsl.search import Search
from requests import RequestException, Session
from scorched.exc import SolrError
from waffle.decorators import waffle_flag

from cl.alerts.forms import CreateAlertForm
from cl.alerts.models import Alert
from cl.audio.models import Audio
from cl.custom_filters.templatetags.text_filters import naturalduration
from cl.lib.bot_detector import is_bot
from cl.lib.elasticsearch_utils import (
    build_es_main_query,
    check_index,
    convert_str_date_fields_to_date_objects,
    es_index_exists,
    fetch_es_results,
    merge_courts_from_db,
    set_results_highlights,
)
from cl.lib.paginators import ESPaginator
from cl.lib.redis_utils import make_redis_interface
from cl.lib.search_utils import (
    add_depth_counts,
    build_main_query,
    get_mlt_query,
    get_query_citation,
    get_solr_interface,
    make_get_string,
    make_stats_variable,
    merge_form_with_courts,
    regroup_snippets,
)
from cl.search.constants import RELATED_PATTERN
from cl.search.documents import AudioDocument, ParentheticalGroupDocument
from cl.search.forms import SearchForm, _clean_form
from cl.search.models import SEARCH_TYPES, Court, Opinion, OpinionCluster
from cl.stats.models import Stat
from cl.stats.utils import tally_stat
from cl.visualizations.models import SCOTUSMap

logger = logging.getLogger(__name__)


def check_pagination_depth(page_number):
    """Check if the pagination is too deep (indicating a crawler)"""

    if page_number > settings.MAX_SEARCH_PAGINATION_DEPTH:
        logger.warning(
            "Query depth of %s denied access (probably a crawler)",
            page_number,
        )
        raise PermissionDenied


def paginate_cached_solr_results(get_params, cd, results, rows, cache_key):
    # Run the query and set up pagination
    if cache_key is not None:
        paged_results = cache.get(cache_key)
        if paged_results is not None:
            return paged_results

    try:
        page = int(get_params.get("page", 1))
    except ValueError:
        page = 1
    check_pagination_depth(page)

    if cd["type"] in [SEARCH_TYPES.RECAP, SEARCH_TYPES.DOCKETS]:
        rows = 10

    paginator = Paginator(results, rows)
    try:
        paged_results = paginator.page(page)
    except PageNotAnInteger:
        paged_results = paginator.page(1)
    except EmptyPage:
        # Page is out of range (e.g. 9999), deliver last page.
        paged_results = paginator.page(paginator.num_pages)

    # Post processing of the results
    regroup_snippets(paged_results)

    if cache_key is not None:
        six_hours = 60 * 60 * 6
        cache.set(cache_key, paged_results, six_hours)

    return paged_results


def do_search(
    get_params, rows=20, override_params=None, facet=True, cache_key=None
):
    """Do all the difficult solr work.

    :param get_params: The request.GET parameters sent by the user. Note that
    this cannot simply be request.GET since that is immutable and
    override_params needs to be able to change this. Instead generally it's
    best to send request.GET.copy().
    :param rows: The number of solr results to request
    :param override_params: A dict with additional or different GET params to
    be sent to solr.
    :param facet: Whether to complete faceting in the query
    :param cache_key: A cache key with which to save the results. Note that it
    does not do anything clever with the actual query, so if you use this, your
    cache key should *already* have factored in the query. If None, no caching
    is set or used. Results are saved for six hours.
    :return A big dict of variables for use in the search results, homepage, or
    other location.
    """
    query_citation = None
    error = False
    paged_results = None
    cited_cluster = None
    courts = Court.objects.filter(in_use=True)
    related_cluster_pks = None

    # Add additional or overridden GET parameters
    if override_params:
        get_params.update(override_params)
    search_form = SearchForm(get_params)

    if search_form.is_valid():
        cd = search_form.cleaned_data

        # Do the query, hitting the cache if desired
        with Session() as session:
            try:
                si = get_solr_interface(cd, http_connection=session)
            except NotImplementedError:
                logger.error(
                    "Tried getting solr connection for %s, but it's not "
                    "implemented yet",
                    cd["type"],
                )
                raise

            try:
                # Is this a `related:<pks>` prefix query?
                related_prefix_match = RELATED_PATTERN.search(cd["q"])
                if related_prefix_match:
                    # Seed IDs
                    related_cluster_pks = related_prefix_match.group(
                        "pks"
                    ).split(",")
                    results = get_mlt_query(
                        si,
                        cd.copy(),
                        facet,
                        related_cluster_pks,
                        # Original query
                        cd["q"].replace(related_prefix_match.group("pfx"), ""),
                    )
                else:
                    # Regular search queries
                    results = si.query().add_extra(
                        **build_main_query(cd, facet=facet)
                    )

                paged_results = paginate_cached_solr_results(
                    get_params, cd, results, rows, cache_key
                )
                cited_cluster = add_depth_counts(
                    # Also returns cited cluster if found
                    search_data=cd,
                    search_results=paged_results,
                )
            except (NotImplementedError, RequestException, SolrError) as e:
                error = True
                logger.warning(
                    f"Error loading search page with request: {get_params}"
                )
                logger.warning(f"Error was: {e}")
                if settings.DEBUG is True:
                    traceback.print_exc()

        # A couple special variables for particular search types
        search_form = _clean_form(get_params, cd, courts)
        if cd["type"] in [
            SEARCH_TYPES.OPINION,
            SEARCH_TYPES.RECAP,
            SEARCH_TYPES.DOCKETS,
        ]:
            query_citation = get_query_citation(cd)

        if cd["type"] in [
            SEARCH_TYPES.RECAP,
            SEARCH_TYPES.DOCKETS,
            SEARCH_TYPES.PEOPLE,
        ]:
            # Exclude BAP courts from RECAP, Dockets, and People
            panel_courts = Court.FEDERAL_BANKRUPTCY_PANEL
            courts = courts.exclude(jurisdiction=panel_courts)
        elif cd["type"] in [SEARCH_TYPES.RECAP, SEARCH_TYPES.DOCKETS]:
            # Only use courts with pacer_court_id and no end date in RECAP
            courts = courts.filter(
                pacer_court_id__isnull=False,
                end_date__isnull=True,
            )
    else:
        error = True

    courts, court_count_human, court_count = merge_form_with_courts(
        courts, search_form
    )
    search_summary_str = search_form.as_text(court_count_human)
    search_summary_dict = search_form.as_display_dict(court_count_human)
    related_cluster = (
        OpinionCluster.objects.get(sub_opinions__pk__in=related_cluster_pks)
        if related_cluster_pks
        else None
    )
    return {
        "results": paged_results,
        "facet_fields": make_stats_variable(search_form, paged_results),
        "search_form": search_form,
        "search_summary_str": search_summary_str,
        "search_summary_dict": search_summary_dict,
        "courts": courts,
        "court_count_human": court_count_human,
        "court_count": court_count,
        "query_citation": query_citation,
        "error": error,
        "cited_cluster": cited_cluster,
        "related_cluster": related_cluster,
    }


@cache_memoize(5 * 60)
def get_homepage_stats():
    """Get any stats that are displayed on the homepage and return them as a
    dict
    """
    r = make_redis_interface("STATS")
    ten_days_ago = make_aware(
        datetime.today() - timedelta(days=10), timezone.utc
    )
    last_ten_days = [
        f"api:v3.d:{(date.today() - timedelta(days=x)).isoformat()}.count"
        for x in range(0, 10)
    ]
    homepage_data = {
        "alerts_in_last_ten": Stat.objects.filter(
            name__contains="alerts.sent", date_logged__gte=ten_days_ago
        ).aggregate(Sum("count"))["count__sum"],
        "queries_in_last_ten": Stat.objects.filter(
            name="search.results", date_logged__gte=ten_days_ago
        ).aggregate(Sum("count"))["count__sum"],
        "opinions_in_last_ten": Opinion.objects.filter(
            date_created__gte=ten_days_ago
        ).count(),
        "oral_arguments_in_last_ten": Audio.objects.filter(
            date_created__gte=ten_days_ago
        ).count(),
        "api_in_last_ten": sum(
            [
                int(result)
                for result in r.mget(*last_ten_days)
                if result is not None
            ]
        ),
        "users_in_last_ten": User.objects.filter(
            date_joined__gte=ten_days_ago
        ).count(),
        "days_of_oa": naturalduration(
            Audio.objects.aggregate(Sum("duration"))["duration__sum"],
            as_dict=True,
        )["d"],
        "viz_in_last_ten": SCOTUSMap.objects.filter(
            date_published__gte=ten_days_ago, published=True
        ).count(),
        "visualizations": SCOTUSMap.objects.filter(
            published=True, deleted=False
        )
        .annotate(Count("clusters"))
        .filter(
            # Ensures that we only show good stuff on homepage
            clusters__count__gt=10,
        )
        .order_by("-date_published", "-date_modified", "-date_created")[:1],
        "private": False,  # VERY IMPORTANT!
    }
    return homepage_data


@never_cache
def show_results(request: HttpRequest) -> HttpResponse:
    """
    This view can vary significantly, depending on how it is called:
     - In its most simple form, it is called via GET and without any
       parameters.
        --> This loads the homepage.
     - It might also be called with GET *with* parameters.
        --> This loads search results.
     - It might be called with a POST.
        --> This attempts to save an alert.

    It also has a few failure modes it needs to support:
     - It must react properly to an invalid alert form.
     - It must react properly to an invalid or failing search form.

    All of these paths have tests.
    """
    # Create a search string that does not contain the page numbers

    get_string = make_get_string(request)
    get_string_sans_alert = make_get_string(
        request, ["page", "edit_alert", "show_alert_modal"]
    )
    render_dict = {
        "private": True,
        "get_string": get_string,
        "get_string_sans_alert": get_string_sans_alert,
    }

    if request.method == "POST":
        # The user is trying to save an alert.
        alert_form = CreateAlertForm(request.POST, user=request.user)
        if alert_form.is_valid():
            cd = alert_form.cleaned_data

            # save the alert
            if request.POST.get("edit_alert"):
                # check if the user can edit this, or if they are url hacking
                alert = get_object_or_404(
                    Alert,
                    pk=request.POST.get("edit_alert"),
                    user=request.user,
                )
                alert_form = CreateAlertForm(
                    cd, instance=alert, user=request.user
                )
                alert_form.save()
                action = "edited"
            else:
                alert_form = CreateAlertForm(cd, user=request.user)
                alert = alert_form.save(commit=False)
                alert.user = request.user
                alert.save()

                action = "created"
            messages.add_message(
                request,
                messages.SUCCESS,
                f"Your alert was {action} successfully.",
            )

            # and redirect to the alerts page
            return HttpResponseRedirect(reverse("profile_alerts"))
        else:
            # Invalid form. Do the search again and show them the alert form
            # with the errors
            render_dict.update(do_search(request.GET.copy()))
            render_dict.update({"alert_form": alert_form})
            return TemplateResponse(request, "search.html", render_dict)

    else:
        # Either a search or the homepage
        if len(request.GET) == 0:
            # No parameters --> Homepage.
            if not is_bot(request):
                tally_stat("search.homepage_loaded")

            # Ensure we get nothing from the future.
            mutable_GET = request.GET.copy()  # Makes it mutable
            mutable_GET["filed_before"] = date.today()

            # Load the render_dict with good results that can be shown in the
            # "Latest Cases" section
            render_dict.update(
                do_search(
                    mutable_GET,
                    rows=5,
                    override_params={"order_by": "dateFiled desc"},
                    facet=False,
                    cache_key="homepage-data-o",
                )
            )
            # Get the results from the oral arguments as well
            # Check if waffle flag is active.
            if waffle.flag_is_active(request, "oa-es-deactivate"):
                render_dict.update(
                    {
                        "results_oa": do_search(
                            mutable_GET,
                            rows=5,
                            override_params={
                                "order_by": "dateArgued desc",
                                "type": SEARCH_TYPES.ORAL_ARGUMENT,
                            },
                            facet=False,
                            cache_key="homepage-data-oa",
                        )["results"]
                    }
                )
            else:
                render_dict.update(
                    {
                        "results_oa": do_es_search(
                            mutable_GET,
                            rows=5,
                            override_params={
                                "order_by": "dateArgued desc",
                                "type": SEARCH_TYPES.ORAL_ARGUMENT,
                            },
                            facet=False,
                            cache_key="homepage-data-oa-es",
                        )["results"]
                    }
                )

            # But give it a fresh form for the advanced search section
            render_dict.update({"search_form": SearchForm(request.GET)})

            # Get a bunch of stats.
            stats = get_homepage_stats()
            render_dict.update(stats)

            return TemplateResponse(request, "homepage.html", render_dict)
        else:
            # User placed a search or is trying to edit an alert
            if request.GET.get("edit_alert"):
                # They're editing an alert
                if request.user.is_anonymous:
                    return HttpResponseRedirect(
                        "{path}?next={next}{encoded_params}".format(
                            path=reverse("sign-in"),
                            next=request.path,
                            encoded_params=quote(
                                f"?{request.GET.urlencode()}"
                            ),
                        )
                    )
                else:
                    alert = get_object_or_404(
                        Alert,
                        pk=request.GET.get("edit_alert"),
                        user=request.user,
                    )
                    alert_form = CreateAlertForm(
                        instance=alert,
                        initial={"query": get_string_sans_alert},
                        user=request.user,
                    )
            else:
                # Just a regular search
                if not is_bot(request):
                    tally_stat("search.results")

                # Create bare-bones alert form.
                alert_form = CreateAlertForm(
                    initial={"query": get_string, "rate": "dly"},
                    user=request.user,
                )

                if request.GET.get("type") == SEARCH_TYPES.PARENTHETICAL:
                    search_results = do_es_search(request.GET.copy())
                    render_dict.update(search_results)
                elif request.GET.get("type") == SEARCH_TYPES.ORAL_ARGUMENT:
                    # Check if waffle flag is active.
                    if waffle.flag_is_active(request, "oa-es-deactivate"):
                        search_results = do_search(request.GET.copy())
                    else:
                        search_results = do_es_search(request.GET.copy())

                    render_dict.update(search_results)
                    # Set the value to the query as a convenience
                    alert_form.fields["name"].widget.attrs[
                        "value"
                    ] = render_dict["search_summary_str"]
                    render_dict.update({"alert_form": alert_form})

                else:
                    render_dict.update(do_search(request.GET.copy()))
                    # Set the value to the query as a convenience
                    alert_form.fields["name"].widget.attrs[
                        "value"
                    ] = render_dict["search_summary_str"]
                    render_dict.update({"alert_form": alert_form})
            return TemplateResponse(request, "search.html", render_dict)


def advanced(request: HttpRequest) -> HttpResponse:
    render_dict = {"private": False}

    # I'm not thrilled about how this is repeating URLs in a view.
    if request.path == reverse("advanced_o"):
        obj_type = SEARCH_TYPES.OPINION
        # Needed b/c of facet values.

        o_results = do_search(
            request.GET.copy(),
            rows=1,
            override_params={"type": obj_type},
            facet=True,
            cache_key="opinion-homepage-results",
        )
        render_dict.update(o_results)
        render_dict["search_form"] = SearchForm({"type": obj_type})
        return TemplateResponse(request, "advanced.html", render_dict)
    else:
        courts = Court.objects.filter(in_use=True)
        if request.path == reverse("advanced_r"):
            obj_type = SEARCH_TYPES.RECAP
            courts = courts.filter(
                pacer_court_id__isnull=False, end_date__isnull=True
            ).exclude(jurisdiction=Court.FEDERAL_BANKRUPTCY_PANEL)
        elif request.path == reverse("advanced_oa"):
            obj_type = SEARCH_TYPES.ORAL_ARGUMENT
        elif request.path == reverse("advanced_p"):
            obj_type = SEARCH_TYPES.PEOPLE
        else:
            raise NotImplementedError(f"Unknown path: {request.path}")

        search_form = SearchForm({"type": obj_type})
        courts, court_count_human, court_count = merge_form_with_courts(
            courts, search_form
        )
        render_dict.update(
            {
                "search_form": search_form,
                "courts": courts,
                "court_count_human": court_count_human,
                "court_count": court_count,
            }
        )
        return render(request, "advanced.html", render_dict)


@waffle_flag("parenthetical-search")
def es_search(request: HttpRequest) -> HttpResponse:
    """Display elasticsearch search page based on type passed as url param
    :param request: HttpRequest object
    :return: HttpResponse
    """
    render_dict = {"private": False}
    courts = Court.objects.filter(in_use=True)
    render_dict.update({"search_type": "parenthetical"})
    obj_type = SEARCH_TYPES.PARENTHETICAL
    search_form = SearchForm({"type": obj_type})
    if search_form.is_valid():
        search_form = _clean_form(
            request.GET.copy(),
            search_form.cleaned_data,
            courts,
        )
    template = "advanced.html"

    courts, court_count_human, court_count = merge_form_with_courts(
        courts, search_form
    )
    render_dict.update(
        {
            "search_form": search_form,
            "courts": courts,
            "court_count_human": court_count_human,
            "court_count": court_count,
        }
    )

    return render(request, template, render_dict)


def do_es_search(
    get_params: QueryDict,
    rows: int = settings.SEARCH_PAGE_SIZE,
    override_params: dict = None,
    facet: bool = True,
    cache_key: str = None,
):
    """Run Elasticsearch searching and filtering and prepare data to display

    :param get_params: The request.GET params sent by user.
    :param rows: The number of solr results to request
    :param override_params: A dict with additional or different GET params to
    be sent to solr.
    :param facet: Whether to complete faceting in the query
    :param cache_key: A cache key with which to save the results. Note that it
    does not do anything clever with the actual query, so if you use this, your
    cache key should *already* have factored in the query. If None, no caching
    is set or used. Results are saved for six hours.
    :return: A big dict of variables for use in the search results, homepage, or
    other location.
    """
    paged_results = None
    courts = Court.objects.filter(in_use=True)
    query_time = total_query_results = 0
    top_hits_limit = 5
    document_type = None

    # Add additional or overridden GET parameters
    if override_params:
        get_params.update(override_params)

    search_form = SearchForm(get_params)
    if get_params.get("type") == SEARCH_TYPES.PARENTHETICAL:
        document_type = ParentheticalGroupDocument
    elif get_params.get("type") == SEARCH_TYPES.ORAL_ARGUMENT:
        document_type = AudioDocument

<<<<<<< HEAD
    if search_form.is_valid() and es_index_exists(
        index_name=document_type._index._name
=======
    if search_form.is_valid() and check_index(
        index=document_type._index._name
>>>>>>> 19e45a92
    ):
        cd = search_form.cleaned_data
        # Create necessary filters to execute ES query
        search_query = document_type.search()
        s, total_query_results, top_hits_limit = build_es_main_query(
            search_query, cd
        )
        paged_results, query_time, error = fetch_and_paginate_results(
            get_params, s, rows_per_page=rows, cache_key=cache_key
        )
        search_form = _clean_form(
            get_params,
            search_form.cleaned_data,
            courts,
        )
    else:
        error = True

    courts, court_count_human, court_count = merge_form_with_courts(
        courts, search_form
    )
    search_summary_str = search_form.as_text(court_count_human)
    search_summary_dict = search_form.as_display_dict(court_count_human)
    results_details = [query_time, total_query_results, top_hits_limit]
    return {
        "results": paged_results,
        "results_details": results_details,
        "search_form": search_form,
        "search_summary_str": search_summary_str,
        "search_summary_dict": search_summary_dict,
        "error": error,
        "courts": courts,
        "court_count_human": court_count_human,
        "court_count": court_count,
    }


def fetch_and_paginate_results(
    get_params: QueryDict,
    search_query: Search,
    rows_per_page: int = settings.SEARCH_PAGE_SIZE,
    cache_key: str = None,
) -> tuple[Page | list, int, bool]:
    """Fetch and paginate elasticsearch results.

    :param get_params: The user get params.
    :param search_query: Elasticsearch DSL Search object
    :param rows_per_page: Number of records wanted per page
    :param cache_key: The cache key to use.
    :return: A three tuple, the paginated results, the ES query time and if
    there was an error.
    """

    # Run the query and set up pagination
    if cache_key is not None:
        results = cache.get(cache_key)
        if results is not None:
            return results, 0, False

    try:
        page = int(get_params.get("page", 1))
    except ValueError:
        page = 1

    # Check pagination depth
    check_pagination_depth(page)

    # Fetch results from ES
    hits, query_time, error = fetch_es_results(
        get_params, search_query, page, rows_per_page
    )
    if error:
        return [], query_time, error
    if get_params.get("type") == SEARCH_TYPES.PARENTHETICAL:
        hits = hits.aggregations.groups.buckets
    paginator = ESPaginator(hits, rows_per_page)
    try:
        results = paginator.page(page)
    except PageNotAnInteger:
        results = paginator.page(1)
    except EmptyPage:
        results = paginator.page(paginator.num_pages)

    search_type = get_params.get("type")
    # Set highlights in results.
    set_results_highlights(results, search_type)
    convert_str_date_fields_to_date_objects(results, "dateFiled", search_type)
    merge_courts_from_db(results, search_type)

    if cache_key is not None:
        cache.set(cache_key, results, settings.QUERY_RESULTS_CACHE)
    return results, query_time, error<|MERGE_RESOLUTION|>--- conflicted
+++ resolved
@@ -618,13 +618,8 @@
     elif get_params.get("type") == SEARCH_TYPES.ORAL_ARGUMENT:
         document_type = AudioDocument
 
-<<<<<<< HEAD
     if search_form.is_valid() and es_index_exists(
         index_name=document_type._index._name
-=======
-    if search_form.is_valid() and check_index(
-        index=document_type._index._name
->>>>>>> 19e45a92
     ):
         cd = search_form.cleaned_data
         # Create necessary filters to execute ES query

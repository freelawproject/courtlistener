--- conflicted
+++ resolved
@@ -35,11 +35,7 @@
     regroup_snippets,
 )
 from cl.search.forms import SearchForm, _clean_form
-<<<<<<< HEAD
-from cl.search.models import Court, Opinion, OpinionCluster
-=======
-from cl.search.models import Court, Opinion, SEARCH_TYPES
->>>>>>> a2ccb79f
+from cl.search.models import Court, Opinion, OpinionCluster, SEARCH_TYPES
 from cl.stats.models import Stat
 from cl.stats.utils import tally_stat
 from cl.visualizations.models import SCOTUSMap

--- conflicted
+++ resolved
@@ -158,13 +158,8 @@
             drf_field = self._get_drf_field(field_obj)
             fields[field_name] = drf_field(read_only=True)
 
-        fields_key_list = fields.keys()
         for field in self.skipped_fields:
-<<<<<<< HEAD
-            if field in fields_key_list:
-=======
             if field in fields:
->>>>>>> 44ddc973
                 fields.pop(field)
         fields = OrderedDict(sorted(fields.items()))  # Sort by key
         return fields

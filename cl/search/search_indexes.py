--- conflicted
+++ resolved
@@ -315,12 +315,7 @@
 
         text_template = loader.get_template('indexes/person_text.txt')
         context = {'item': item}
-<<<<<<< HEAD
         self.text = text_template.render(context).translate(null_map)
 
         # For faceting
         self.court_exact = [p.court.pk for p in positions if p.court is not None]
-
-=======
-        self.text = text_template.render(context).translate(null_map)
->>>>>>> 44ddc973

--- conflicted
+++ resolved
@@ -187,14 +187,9 @@
                     many=True,
                     context={
                         "schema": AudioDocument._index.get_mapping()[
-<<<<<<< HEAD
-                            "oral_arguments"
+                            AudioDocument._index._name
                         ]["mappings"],
                         "document_type": AudioDocument,
-=======
-                            AudioDocument._index._name
-                        ]["mappings"]
->>>>>>> 0652acb9
                     },
                 )
             elif (
@@ -206,7 +201,7 @@
                     many=True,
                     context={
                         "schema": PersonDocument._index.get_mapping()[
-                            "people_db_index"
+                            PersonDocument._index._name
                         ]["mappings"],
                         "document_type": PersonDocument,
                     },

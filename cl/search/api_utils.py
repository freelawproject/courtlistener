import logging
from collections import defaultdict

import waffle
from django.conf import settings
from elasticsearch.exceptions import ApiError, RequestError, TransportError
from elasticsearch_dsl import MultiSearch, Q
from elasticsearch_dsl.response import Response
from elasticsearch_dsl.utils import AttrList
from rest_framework.exceptions import ParseError

from cl.lib import search_utils
from cl.lib.elasticsearch_utils import (
    build_cardinality_count,
    build_es_main_query,
    build_sort_results,
    do_collapse_count_query,
    do_count_query,
    do_es_api_query,
    limit_inner_hits,
    merge_unavailable_fields_on_parent_document,
    set_results_highlights,
)
from cl.lib.scorched_utils import ExtraSolrInterface
from cl.lib.search_utils import map_to_docket_entry_sorting
from cl.search.constants import SEARCH_HL_TAG
from cl.search.documents import (
    AudioDocument,
    DocketDocument,
    OpinionClusterDocument,
    OpinionDocument,
    PersonDocument,
)
from cl.search.exception import ElasticBadRequestError, ElasticServerError
from cl.search.models import SEARCH_TYPES
from cl.search.types import ESCursor

logger = logging.getLogger(__name__)


def get_object_list(request, cd, paginator):
    """Perform the Solr work"""
    # Set the offset value
    try:
        page_number = int(request.GET.get(paginator.page_query_param, 1))
    except ValueError:
        raise ParseError(
            f"Invalid page number: {request.GET.get(paginator.page_query_param)}"
        )
    page_size = paginator.get_page_size(request)
    # Assume page_size = 20, then: 1 --> 0, 2 --> 20, 3 --> 40
    offset = max(0, (page_number - 1) * page_size)
    group = False
    if cd["type"] == SEARCH_TYPES.DOCKETS:
        group = True

    is_oral_argument_active = cd[
        "type"
    ] == SEARCH_TYPES.ORAL_ARGUMENT and waffle.flag_is_active(
        request, "oa-es-activate"
    )
    is_people_active = cd[
        "type"
    ] == SEARCH_TYPES.PEOPLE and waffle.flag_is_active(request, "p-es-active")
    is_opinion_active = cd["type"] == SEARCH_TYPES.OPINION and (
        waffle.flag_is_active(request, "o-es-search-api-active")
    )

    if is_oral_argument_active:
        search_query = AudioDocument.search()
    elif is_people_active:
        search_query = PersonDocument.search()
    elif is_opinion_active:
        search_query = OpinionDocument.search()
    else:
        search_query = None

    if search_query and (is_people_active or is_oral_argument_active):
        (
            main_query,
            child_docs_count_query,
            top_hits_limit,
        ) = build_es_main_query(search_query, cd)
    elif search_query and is_opinion_active:
        cd["highlight"] = True
        highlighting_fields = {}
        if cd["type"] == SEARCH_TYPES.OPINION:
            highlighting_fields = {"text": 500}
        main_query, _ = do_es_api_query(
            search_query,
            cd,
            highlighting_fields,
            SEARCH_HL_TAG,
            request.version,
        )
    else:
        main_query = search_utils.build_main_query(
            cd, highlight="text", facet=False, group=group
        )
        main_query["caller"] = "api_search"

    if cd["type"] == SEARCH_TYPES.RECAP:
        main_query["sort"] = map_to_docket_entry_sorting(main_query["sort"])

    if is_oral_argument_active or is_people_active or is_opinion_active:
        sl = ESList(
            main_query=main_query,
            offset=offset,
            page_size=page_size,
            type=cd["type"],
        )
    else:
        sl = SolrList(main_query=main_query, offset=offset, type=cd["type"])

    return sl


class ESList:
    """This class implements a yielding list object that fetches items from ES
    as they are queried.
    """

    def __init__(self, main_query, offset, page_size, type, length=None):
        super().__init__()
        self.main_query = main_query
        self.offset = offset
        self.page_size = page_size
        self.type = type
        self._item_cache = []
        self._length = length

    def __len__(self):
        if self._length is None:
            if self.type == SEARCH_TYPES.OPINION:
                query = Q(self.main_query.to_dict(count=True)["query"])
                self._length = do_collapse_count_query(self.main_query, query)
            else:
                self._length = do_count_query(self.main_query)
        return self._length

    def __iter__(self):
        # Iterate over the results returned by the query, up to the specified
        # page_size.
        total_items = min(len(self), self.page_size)
        for item in range(0, total_items):
            try:
                yield self._item_cache[item]
            except IndexError:
                yield self.__getitem__(item)

    def __getitem__(self, item):
        # Offset is handled by Elasticsearch DSL based on this slicing.
        self.main_query = self.main_query[
            self.offset : self.offset + self.page_size
        ]
        results = self.main_query.execute()

        # Merge unavailable fields in ES by pulling data from the DB to make
        # the API backwards compatible for People.
        merge_unavailable_fields_on_parent_document(
            results,
            self.type,
            "api",
        )
        for result in results:
            self._item_cache.append(result)

        # Now, assuming our _item_cache is all set, we just get the item.
        if isinstance(item, slice):
            s = slice(
                item.start - int(self.offset),
                item.stop - int(self.offset),
                item.step,
            )
            return self._item_cache[s]
        else:
            # Not slicing.
            try:
                return self._item_cache[item]
            except IndexError:
                # No results!
                return []

    def append(self, p_object):
        """Lightly override the append method so we get items duplicated in
        our cache.
        """
        self._item_cache.append(p_object)


class SolrList:
    """This implements a yielding list object that fetches items as they are
    queried.
    """

    def __init__(self, main_query, offset, type, length=None):
        super().__init__()
        self.main_query = main_query
        self.offset = offset
        self.type = type
        self._item_cache = []
        if self.type == SEARCH_TYPES.OPINION:
            self.conn = ExtraSolrInterface(settings.SOLR_OPINION_URL, mode="r")
        elif self.type == SEARCH_TYPES.ORAL_ARGUMENT:
            self.conn = ExtraSolrInterface(settings.SOLR_AUDIO_URL, mode="r")
        elif self.type in [SEARCH_TYPES.RECAP, SEARCH_TYPES.DOCKETS]:
            self.conn = ExtraSolrInterface(settings.SOLR_RECAP_URL, mode="r")
        elif self.type == SEARCH_TYPES.PEOPLE:
            self.conn = ExtraSolrInterface(settings.SOLR_PEOPLE_URL, mode="r")
        self._length = length

    def __len__(self):
        if self._length is None:
            mq = self.main_query.copy()  # local copy for manipulation
            mq["caller"] = "api_search_count"
            count = self.conn.query().add_extra(**mq).count()
            self._length = count
        return self._length

    def __iter__(self):
        for item in range(0, len(self)):
            try:
                yield self._item_cache[item]
            except IndexError:
                yield self.__getitem__(item)

    def __getitem__(self, item):
        self.main_query["start"] = self.offset
        r = self.conn.query().add_extra(**self.main_query).execute()
        self.conn.conn.http_connection.close()
        if r.group_field is None:
            # Pull the text snippet up a level
            for result in r.result.docs:
                result["snippet"] = "&hellip;".join(
                    result["solr_highlights"]["text"]
                )
                self._item_cache.append(ResultObject(initial=result))
        else:
            # Flatten group results, and pull up the text snippet as above.
            for group in getattr(r.groups, r.group_field)["groups"]:
                for doc in group["doclist"]["docs"]:
                    doc["snippet"] = "&hellip;".join(
                        doc["solr_highlights"]["text"]
                    )
                    self._item_cache.append(ResultObject(initial=doc))

        # Now, assuming our _item_cache is all set, we just get the item.
        if isinstance(item, slice):
            s = slice(
                item.start - int(self.offset),
                item.stop - int(self.offset),
                item.step,
            )
            return self._item_cache[s]
        else:
            # Not slicing.
            try:
                return self._item_cache[item]
            except IndexError:
                # No results!
                return []

    def append(self, p_object):
        """Lightly override the append method, so we get items duplicated in
        our cache.
        """
        self._item_cache.append(p_object)


class CursorESList:
    """Handles the execution and postprocessing of Elasticsearch queries, as
    well as the pagination logic for cursor-based pagination.
    """

    cardinality_query = {
        SEARCH_TYPES.RECAP: ("docket_id", DocketDocument),
        SEARCH_TYPES.DOCKETS: ("docket_id", DocketDocument),
        SEARCH_TYPES.RECAP_DOCUMENT: ("id", DocketDocument),
        SEARCH_TYPES.OPINION: ("cluster_id", OpinionClusterDocument),
    }

    def __init__(
        self,
        main_query,
        child_docs_query,
        page_size,
        search_after,
        clean_data,
        version="v3",
    ):
        self.main_query = main_query
        self.child_docs_query = child_docs_query
        self.page_size = page_size
        self.search_after = search_after
        self.clean_data = clean_data
        self.version = version
        self.cursor = None
<<<<<<< HEAD
        self.unique_field_query = {
            SEARCH_TYPES.RECAP: ("docket_id", DocketDocument),
            SEARCH_TYPES.DOCKETS: ("docket_id", DocketDocument),
            SEARCH_TYPES.RECAP_DOCUMENT: ("id", DocketDocument),
            SEARCH_TYPES.OPINION: ("cluster_id", OpinionClusterDocument),
            SEARCH_TYPES.PEOPLE: ("id", PersonDocument),
        }
=======
        self.results = None
        self.reverse = False
>>>>>>> 1a5bd061

    def set_pagination(self, cursor: ESCursor | None, page_size: int) -> None:

        self.cursor = cursor
        if self.cursor is not None:
            self.reverse = self.cursor.reverse
            self.search_after = self.cursor.search_after

        # Return one extra document beyond the page size, so we're able to
        # determine if there are more documents and decide whether to display a
        # next or previous page link.
        self.page_size = page_size + 1

    def get_paginated_results(
        self,
    ) -> tuple[list[defaultdict], int, Response, Response | None]:
        """Executes the search query with pagination settings and processes
        the results.

        :return: A four-tuple containing a list of defaultdicts with the results,
        the number of hits returned by the main query, a response object
        related to the main query's cardinality count, and a response object
        related to the child query's cardinality count, if available.
        """
        if self.search_after:
            self.main_query = self.main_query.extra(
                search_after=self.search_after
            )

        # Main query parameters
        self.main_query = self.main_query[: self.page_size]
        default_sorting, unique_sorting = self.get_api_query_sorting()
        self.main_query = self.main_query.sort(default_sorting, unique_sorting)

        # Cardinality query parameters
        query = Q(self.main_query.to_dict(count=True)["query"])
        unique_field, search_document = self.cardinality_query[
            self.clean_data["type"]
        ]
        base_search = search_document.search()
        cardinality_query = build_cardinality_count(
            base_search, query, unique_field
        )

        # Build a cardinality query to count child documents.
        child_cardinality_query = None
        child_cardinality_count_response = None
        if self.child_docs_query:
            child_unique_field, _ = self.cardinality_query[
                SEARCH_TYPES.RECAP_DOCUMENT
            ]
            child_cardinality_query = build_cardinality_count(
                base_search, self.child_docs_query, child_unique_field
            )
        try:
            multi_search = MultiSearch()
            multi_search = multi_search.add(self.main_query).add(
                cardinality_query
            )
            # If a cardinality query is available for the search_type, add it
            # to the multi-search query.
            if child_cardinality_query:
                multi_search = multi_search.add(child_cardinality_query)

            responses = multi_search.execute()
            self.results = responses[0]
            cardinality_count_response = responses[1]
            if child_cardinality_query:
                child_cardinality_count_response = responses[2]
        except (TransportError, ConnectionError, RequestError) as e:
            raise ElasticServerError()
        except ApiError as e:
            if "Failed to parse query" in str(e):
                raise ElasticBadRequestError()
            else:
                logger.error("Multi-search API Error: %s", e)
                raise ElasticServerError()
        self.process_results(self.results)

        main_query_hits = self.results.hits.total.value
        es_results_items = [
            defaultdict(lambda: None, result.to_dict(skip_empty=False))
            for result in self.results
        ]
        return (
            es_results_items,
            main_query_hits,
            cardinality_count_response,
            child_cardinality_count_response,
        )

    def process_results(self, results: Response) -> None:
        """Processes the raw results from ES for handling inner hits,
        highlighting and merging of unavailable fields.
        """

        limit_inner_hits({}, results, self.clean_data["type"])
        set_results_highlights(results, self.clean_data["type"])
        merge_unavailable_fields_on_parent_document(
            results,
            self.clean_data["type"],
            "api",
            self.clean_data["highlight"],
        )
        for result in results:
            child_result_objects = []
            if hasattr(result, "child_docs"):
                for child_doc in result.child_docs:
                    child_result_objects.append(
                        defaultdict(
                            lambda: None, child_doc["_source"].to_dict()
                        )
                    )
                result["child_docs"] = child_result_objects

        if self.reverse:
            # If doing backward pagination, reverse the results of the current
            # page to maintain consistency of the results on the page,
            # because the original order is inverse when paginating backwards.
            self.results.hits.reverse()

    def _get_search_after_key(self, index_position: int) -> AttrList | None:
        if self.results and len(self.results) > 0:
            limited_results = limit_api_results_to_page(
                self.results.hits, self.cursor
            )
            last_result = limited_results[index_position]
            return last_result.meta.sort
        return None

    def get_search_after_sort_key(self) -> AttrList | None:
        """Retrieves the sort key from the last item in the current page to
        use for the next page's search_after parameter.
        """
        last_result_in_page = -1
        return self._get_search_after_key(last_result_in_page)

    def get_reverse_search_after_sort_key(self) -> AttrList | None:
        """Retrieves the sort key from the last item in the current page to
        use for the next page's search_after parameter.
        """
        first_result_in_page = 0
        return self._get_search_after_key(first_result_in_page)

    def get_api_query_sorting(self):
        """Build the sorting settings for an ES query to work with the
        'search_after' pagination. Two sorting keys are returned: the default
        sorting requested by the user and a unique sorting key based on a
        unique field across documents, acting as a tiebreaker for the default
        sorting.

        :return: A tuple containing default_sorting and unique_sorting
        settings.
        """

        # Toggle the original sorting key to handle backward pagination
        default_sorting = build_sort_results(
            self.clean_data, self.reverse, "v4"
        )
        default_unique_order = {
            "type": self.clean_data["type"],
        }

        unique_field, _ = self.cardinality_query[self.clean_data["type"]]
        # Use a document unique field as a unique sorting key for the current
        # search type.
        default_unique_order.update(
            {
                "order_by": f"{unique_field} desc",
            }
        )

        unique_sorting = build_sort_results(
            default_unique_order, self.reverse, "v4"
        )
        return default_sorting, unique_sorting


class ResultObject:
    def __init__(self, initial=None):
        self.__dict__["_data"] = initial or {}

    def __getattr__(self, key):
        return self._data.get(key, None)

    def to_dict(self):
        return self._data


def limit_api_results_to_page(
    results: Response | AttrList, cursor: ESCursor | None
) -> Response | AttrList:
    """In ES Cursor pagination, an additional document is returned in each
    query response to determine whether to display the next page or previous
    pages. Here we limit the API results to the number defined in
    settings for a single page, according to the navigation action being
    performed.

    :param results: The results returned by ES.
    :param cursor: A ESCursor instance containing the "search_after" parameter
     and a boolean "reverse" indicating if going backwards.
    :return: A slice of the results list, limited to the number of items as
    specified by the SEARCH_API_PAGE_SIZE.
    """

    reverse = cursor.reverse if cursor else False
    if reverse:
        # Limit results in page starting from the last item.
        return results[-settings.SEARCH_API_PAGE_SIZE :]

    # First page or going forward, limit results on the page starting from the
    # first item.
    return results[: settings.SEARCH_API_PAGE_SIZE]<|MERGE_RESOLUTION|>--- conflicted
+++ resolved
@@ -277,6 +277,7 @@
         SEARCH_TYPES.DOCKETS: ("docket_id", DocketDocument),
         SEARCH_TYPES.RECAP_DOCUMENT: ("id", DocketDocument),
         SEARCH_TYPES.OPINION: ("cluster_id", OpinionClusterDocument),
+        SEARCH_TYPES.PEOPLE: ("id", PersonDocument),
     }
 
     def __init__(
@@ -295,18 +296,8 @@
         self.clean_data = clean_data
         self.version = version
         self.cursor = None
-<<<<<<< HEAD
-        self.unique_field_query = {
-            SEARCH_TYPES.RECAP: ("docket_id", DocketDocument),
-            SEARCH_TYPES.DOCKETS: ("docket_id", DocketDocument),
-            SEARCH_TYPES.RECAP_DOCUMENT: ("id", DocketDocument),
-            SEARCH_TYPES.OPINION: ("cluster_id", OpinionClusterDocument),
-            SEARCH_TYPES.PEOPLE: ("id", PersonDocument),
-        }
-=======
         self.results = None
         self.reverse = False
->>>>>>> 1a5bd061
 
     def set_pagination(self, cursor: ESCursor | None, page_size: int) -> None:
 

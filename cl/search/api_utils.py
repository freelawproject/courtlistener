from django.conf import settings

from cl.lib import search_utils
from cl.lib.sunburnt import sunburnt
from cl.search import forms


def get_object_list(request=None, **kwargs):
    """Perform the Solr work"""
    # Set the offset value
    paginator = kwargs['paginator']
    page_number = int(request.GET.get(paginator.page_query_param, 1))
    # Assume page_size = 20, then: 1 --> 0, 2 --> 19, 3 --> 39
    offset = max(0, (page_number - 1) * paginator.page_size - 1)
    limit = 20
    main_query = {'caller': 'api_search'}
    try:
        main_query.update(search_utils.build_main_query(
                kwargs['cd'],
                highlight='text'
        ))
        sl = SolrList(
                main_query=main_query,
                offset=offset,
                limit=limit,
                type=kwargs['cd']['type'],
        )
    except KeyError:
        sf = forms.SearchForm({'q': '*:*'})
        if sf.is_valid():
            main_query.update(search_utils.build_main_query(
                    sf.cleaned_data,
                    highlight='text',
            ))
        sl = SolrList(
                main_query=main_query,
                offset=offset,
                limit=limit,
        )
    return sl


class SolrList(object):
    """This implements a yielding list object that fetches items as they are
    queried.
    """

    def __init__(self, main_query, offset, limit, type=None, length=None):
        super(SolrList, self).__init__()
        self.main_query = main_query
        self.offset = offset
        self.limit = limit
        self.type = type
        self._item_cache = []
        if self.type == 'o':
            self.conn = sunburnt.SolrInterface(
                settings.SOLR_OPINION_URL,
                mode='r',
            )
        elif self.type == 'oa':
            self.conn = sunburnt.SolrInterface(
<<<<<<< HEAD
                    settings.SOLR_AUDIO_URL, mode='r')
        elif self.type == 'd':
            self.conn = sunburnt.SolrInterface(
                    settings.SOLR_RECAP_DOCKET_URL, mode='r')
=======
                settings.SOLR_AUDIO_URL,
                mode='r',
            )
        elif self.type == 'd':
            self.conn = sunburnt.SolrInterface(
                settings.SOLR_RECAP_DOCKET_URL,
                mode='r',
            )
        elif self.type == 'p':
            self.conn = sunburnt.SolrInterface(
                settings.SOLR_PEOPLE_URL,
                mode='r',
            )
>>>>>>> ad91ca2d
        self._length = length

    def __len__(self):
        if self._length is None:
            mq = self.main_query.copy()  # local copy for manipulation
            mq['rows'] = 0  # For performance, we just want the count
            mq['caller'] = 'api_search_count'
            r = self.conn.raw_query(**mq).execute()
            self._length = r.result.numFound
        return self._length

    def __iter__(self):
        for item in range(0, len(self)):
            try:
                yield self._item_cache[item]
            except IndexError:
                yield self.__getitem__(item)

    def __getitem__(self, item):
        self.main_query['start'] = self.offset
        results_si = self.conn.raw_query(**self.main_query).execute()

        # Pull the text snippet up a level
        for result in results_si.result.docs:
            result['snippet'] = '&hellip;'.join(
                    result['solr_highlights']['text'])

        # Return the results as objects, not dicts.
        for result in results_si.result.docs:
            self._item_cache.append(SolrObject(initial=result))

        # Now, assuming our _item_cache is all set, we just get the item.
        if isinstance(item, slice):
            s = slice(item.start - int(self.offset),
                      item.stop - int(self.offset),
                      item.step)
            return self._item_cache[s]
        else:
            # Not slicing.
            try:
                return self._item_cache[item]
            except IndexError:
                # No results!
                return []

    def append(self, p_object):
        """Lightly override the append method so we get items duplicated in
        our cache.
        """
        self._item_cache.append(p_object)


class SolrObject(object):
    def __init__(self, initial=None):
        self.__dict__['_data'] = initial or {}

    def __getattr__(self, key):
        return self._data.get(key, None)

    def to_dict(self):
        return self._data<|MERGE_RESOLUTION|>--- conflicted
+++ resolved
@@ -59,12 +59,6 @@
             )
         elif self.type == 'oa':
             self.conn = sunburnt.SolrInterface(
-<<<<<<< HEAD
-                    settings.SOLR_AUDIO_URL, mode='r')
-        elif self.type == 'd':
-            self.conn = sunburnt.SolrInterface(
-                    settings.SOLR_RECAP_DOCKET_URL, mode='r')
-=======
                 settings.SOLR_AUDIO_URL,
                 mode='r',
             )
@@ -78,7 +72,6 @@
                 settings.SOLR_PEOPLE_URL,
                 mode='r',
             )
->>>>>>> ad91ca2d
         self._length = length
 
     def __len__(self):

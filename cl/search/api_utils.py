import logging
from collections import defaultdict

import waffle
from django.conf import settings
from elasticsearch.exceptions import ApiError, RequestError, TransportError
from elasticsearch_dsl import MultiSearch, Q
from elasticsearch_dsl.response import Response
from elasticsearch_dsl.utils import AttrList
from rest_framework.exceptions import ParseError

from cl.lib import search_utils
from cl.lib.elasticsearch_utils import (
    build_cardinality_count,
    build_es_main_query,
    build_sort_results,
    do_collapse_count_query,
    do_count_query,
    do_es_api_query,
    limit_inner_hits,
    merge_unavailable_fields_on_parent_document,
    set_results_child_docs,
    set_results_highlights,
)
from cl.lib.scorched_utils import ExtraSolrInterface
from cl.lib.search_utils import store_search_api_query
from cl.lib.utils import map_to_docket_entry_sorting
from cl.search.constants import SEARCH_HL_TAG, cardinality_query_unique_ids
from cl.search.documents import (
    AudioDocument,
    DocketDocument,
    ESRECAPDocument,
    OpinionClusterDocument,
    OpinionDocument,
    PersonDocument,
)
from cl.search.exception import ElasticBadRequestError, ElasticServerError
from cl.search.models import SEARCH_TYPES, SearchQuery
from cl.search.types import ESCursor

logger = logging.getLogger(__name__)


def get_object_list(request, cd, paginator, es_flag_status):
    """Perform the Solr work"""
    # Set the offset value
    try:
        page_number = int(request.GET.get(paginator.page_query_param, 1))
    except ValueError:
        raise ParseError(
            f"Invalid page number: {request.GET.get(paginator.page_query_param)}"
        )
    page_size = paginator.get_page_size(request)
    # Assume page_size = 20, then: 1 --> 0, 2 --> 20, 3 --> 40
    offset = max(0, (page_number - 1) * page_size)
    group = False
    if cd["type"] == SEARCH_TYPES.DOCKETS:
        group = True

    is_oral_argument_active = (
        cd["type"] == SEARCH_TYPES.ORAL_ARGUMENT and es_flag_status
    )
    is_people_active = cd["type"] == SEARCH_TYPES.PEOPLE and es_flag_status
    is_opinion_active = cd["type"] == SEARCH_TYPES.OPINION and es_flag_status
    is_recap_active = (
        cd["type"]
        in [
            SEARCH_TYPES.RECAP,
            SEARCH_TYPES.DOCKETS,
        ]
        and es_flag_status
    )

    if is_oral_argument_active:
        search_query = AudioDocument.search()
    elif is_people_active:
        search_query = PersonDocument.search()
    elif is_opinion_active:
        search_query = OpinionDocument.search()
    elif is_recap_active:
        search_query = ESRECAPDocument.search()
    else:
        search_query = None

    if search_query and (is_people_active or is_oral_argument_active):
        (
            main_query,
            child_docs_count_query,
            top_hits_limit,
        ) = build_es_main_query(search_query, cd)
    elif search_query and (is_opinion_active or is_recap_active):
        cd["highlight"] = True
        highlighting_fields = {}
        if cd["type"] == SEARCH_TYPES.OPINION:
            highlighting_fields = {"text": 500}
        elif cd["type"] == SEARCH_TYPES.RECAP:
            highlighting_fields = {"plain_text": 500}
        main_query, _ = do_es_api_query(
            search_query,
            cd,
            highlighting_fields,
            SEARCH_HL_TAG,
            request.version,
        )
    else:
        main_query = search_utils.build_main_query(
            cd, highlight="text", facet=False, group=group
        )
        main_query["caller"] = "api_search"

    if not is_recap_active and cd["type"] == SEARCH_TYPES.RECAP:
        # Convert the date_filed sorting to a docket entry sorting parameter.
        main_query["sort"] = map_to_docket_entry_sorting(main_query["sort"])

    if (
        is_oral_argument_active
        or is_people_active
        or is_opinion_active
        or is_recap_active
    ):
        sl = ESList(
            request=request,
            main_query=main_query,
            offset=offset,
            page_size=page_size,
            type=cd["type"],
        )
    else:
        sl = SolrList(
            request=request,
            main_query=main_query,
            offset=offset,
            type=cd["type"],
        )

    return sl


class ESList:
    """This class implements a yielding list object that fetches items from ES
    as they are queried.
    """

    def __init__(
        self, request, main_query, offset, page_size, type, length=None
    ):
        super().__init__()
        self.request = request
        self.main_query = main_query
        self.offset = offset
        self.page_size = page_size
        self.type = type
        self._item_cache = []
        self._length = length

    def __len__(self):
        if self._length is None:
            if self.type in [SEARCH_TYPES.OPINION, SEARCH_TYPES.DOCKETS]:
                query = Q(self.main_query.to_dict(count=True)["query"])
                self._length = do_collapse_count_query(
                    self.type, self.main_query, query
                )
            else:
                self._length = do_count_query(self.main_query)
        return self._length

    def __iter__(self):
        # Iterate over the results returned by the query, up to the specified
        # page_size.
        total_items = min(len(self), self.page_size)
        for item in range(0, total_items):
            try:
                yield self._item_cache[item]
            except IndexError:
                yield self.__getitem__(item)

    def __getitem__(self, item):
        # Offset is handled by Elasticsearch DSL based on this slicing.
        self.main_query = self.main_query[
            self.offset : self.offset + self.page_size
        ]

        error_to_raise = None
        try:
            results = self.main_query.execute()
        except (TransportError, ConnectionError, RequestError) as e:
            error_to_raise = ElasticServerError
        except ApiError as e:
            if "Failed to parse query" in str(e):
                error_to_raise = ElasticBadRequestError
            else:
                logger.error("Multi-search API Error: %s", e)
                error_to_raise = ElasticServerError

        # Store search query.
        store_search_api_query(
            request=self.request,
            failed=bool(error_to_raise),
            query_time=results.took if not error_to_raise else None,
            engine=SearchQuery.ELASTICSEARCH,
        )

        if error_to_raise:
            raise error_to_raise()

        # Merge unavailable fields in ES by pulling data from the DB to make
        # the API backwards compatible for People.
        merge_unavailable_fields_on_parent_document(
            results,
            self.type,
            "v3",
        )
        for result in results:
            self._item_cache.append(result)

        # Now, assuming our _item_cache is all set, we just get the item.
        if isinstance(item, slice):
            s = slice(
                item.start - int(self.offset),
                item.stop - int(self.offset),
                item.step,
            )
            return self._item_cache[s]
        else:
            # Not slicing.
            try:
                return self._item_cache[item]
            except IndexError:
                # No results!
                return []

    def append(self, p_object):
        """Lightly override the append method so we get items duplicated in
        our cache.
        """
        self._item_cache.append(p_object)


class SolrList:
    """This implements a yielding list object that fetches items as they are
    queried.
    """

    def __init__(self, request, main_query, offset, type, length=None):
        super().__init__()
        self.request = request
        self.main_query = main_query
        self.offset = offset
        self.type = type
        self._item_cache = []
        if self.type == SEARCH_TYPES.OPINION:
            self.conn = ExtraSolrInterface(settings.SOLR_OPINION_URL, mode="r")
        elif self.type == SEARCH_TYPES.ORAL_ARGUMENT:
            self.conn = ExtraSolrInterface(settings.SOLR_AUDIO_URL, mode="r")
        elif self.type in [SEARCH_TYPES.RECAP, SEARCH_TYPES.DOCKETS]:
            self.conn = ExtraSolrInterface(settings.SOLR_RECAP_URL, mode="r")
        elif self.type == SEARCH_TYPES.PEOPLE:
            self.conn = ExtraSolrInterface(settings.SOLR_PEOPLE_URL, mode="r")
        self._length = length

    def __len__(self):
        if self._length is None:
            mq = self.main_query.copy()  # local copy for manipulation
            mq["caller"] = "api_search_count"
            count = self.conn.query().add_extra(**mq).count()
            self._length = count
        return self._length

    def __iter__(self):
        for item in range(0, len(self)):
            try:
                yield self._item_cache[item]
            except IndexError:
                yield self.__getitem__(item)

    def __getitem__(self, item):
        self.main_query["start"] = self.offset
        r = self.conn.query().add_extra(**self.main_query).execute()
        self.conn.conn.http_connection.close()
        # Store search query.
        store_search_api_query(
            request=self.request,
            failed=False,
            query_time=r.QTime,
            engine=SearchQuery.SOLR,
        )
        if r.group_field is None:
            # Pull the text snippet up a level
            for result in r.result.docs:
                result["snippet"] = "&hellip;".join(
                    result["solr_highlights"]["text"]
                )
                self._item_cache.append(ResultObject(initial=result))
        else:
            # Flatten group results, and pull up the text snippet as above.
            for group in getattr(r.groups, r.group_field)["groups"]:
                for doc in group["doclist"]["docs"]:
                    doc["snippet"] = "&hellip;".join(
                        doc["solr_highlights"]["text"]
                    )
                    self._item_cache.append(ResultObject(initial=doc))

        # Now, assuming our _item_cache is all set, we just get the item.
        if isinstance(item, slice):
            s = slice(
                item.start - int(self.offset),
                item.stop - int(self.offset),
                item.step,
            )
            return self._item_cache[s]
        else:
            # Not slicing.
            try:
                return self._item_cache[item]
            except IndexError:
                # No results!
                return []

    def append(self, p_object):
        """Lightly override the append method, so we get items duplicated in
        our cache.
        """
        self._item_cache.append(p_object)


class CursorESList:
    """Handles the execution and postprocessing of Elasticsearch queries, as
    well as the pagination logic for cursor-based pagination.
    """

    cardinality_base_document = {
        SEARCH_TYPES.RECAP: DocketDocument,
        SEARCH_TYPES.DOCKETS: DocketDocument,
        SEARCH_TYPES.RECAP_DOCUMENT: DocketDocument,
        SEARCH_TYPES.OPINION: OpinionClusterDocument,
        SEARCH_TYPES.PEOPLE: PersonDocument,
        SEARCH_TYPES.ORAL_ARGUMENT: AudioDocument,
    }

    def __init__(
        self,
        main_query,
        child_docs_query,
        page_size,
        search_after,
        clean_data,
        request,
    ):
        self.main_query = main_query
        self.child_docs_query = child_docs_query
        self.page_size = page_size
        self.search_after = search_after
        self.clean_data = clean_data
        self.request = request
        self.cursor = None
        self.results = None
        self.reverse = False

    def set_pagination(self, cursor: ESCursor | None, page_size: int) -> None:

        self.cursor = cursor
        if self.cursor is not None:
            self.reverse = self.cursor.reverse
            self.search_after = self.cursor.search_after

        # Return one extra document beyond the page size, so we're able to
        # determine if there are more documents and decide whether to display a
        # next or previous page link.
        self.page_size = page_size + 1

    def get_paginated_results(
        self,
    ) -> tuple[list[defaultdict], int, Response, Response | None]:
        """Executes the search query with pagination settings and processes
        the results.

        :return: A four-tuple containing a list of defaultdicts with the results,
        the number of hits returned by the main query, a response object
        related to the main query's cardinality count, and a response object
        related to the child query's cardinality count, if available.
        """
        if self.search_after:
            self.main_query = self.main_query.extra(
                search_after=self.search_after
            )

        # Main query parameters
        self.main_query = self.main_query[: self.page_size]
        default_sorting, unique_sorting = self.get_api_query_sorting()
        self.main_query = self.main_query.sort(default_sorting, unique_sorting)

        # Cardinality query parameters
        query = Q(self.main_query.to_dict(count=True)["query"])
        unique_field = cardinality_query_unique_ids[self.clean_data["type"]]
        search_document = self.cardinality_base_document[
            self.clean_data["type"]
        ]
        main_count_query = search_document.search().query(query)
        cardinality_query = build_cardinality_count(
            main_count_query, unique_field
        )

        # Build a cardinality query to count child documents.
        child_cardinality_query = None
        child_cardinality_count_response = None
        if self.child_docs_query:
            child_unique_field = cardinality_query_unique_ids[
                SEARCH_TYPES.RECAP_DOCUMENT
            ]
            child_count_query = search_document.search().query(
                self.child_docs_query
            )
            child_cardinality_query = build_cardinality_count(
                child_count_query, child_unique_field
            )

        error_to_raise = None
        try:
            multi_search = MultiSearch()
            multi_search = multi_search.add(self.main_query).add(
                cardinality_query
            )
            # If a cardinality query is available for the search_type, add it
            # to the multi-search query.
            if child_cardinality_query:
                multi_search = multi_search.add(child_cardinality_query)

            responses = multi_search.execute()
            self.results = responses[0]
            cardinality_count_response = responses[1]
            if child_cardinality_query:
                child_cardinality_count_response = responses[2]
        except (TransportError, ConnectionError, RequestError) as e:
            error_to_raise = ElasticServerError
        except ApiError as e:
            if "Failed to parse query" in str(e):
                error_to_raise = ElasticBadRequestError
            else:
                logger.error("Multi-search API Error: %s", e)
                error_to_raise = ElasticServerError

        # Store search query.
        store_search_api_query(
            request=self.request,
            failed=bool(error_to_raise),
            query_time=self.results.took if not error_to_raise else None,
            engine=SearchQuery.ELASTICSEARCH,
        )
        if error_to_raise:
            raise error_to_raise()

        self.process_results(self.results)
        main_query_hits = self.results.hits.total.value
        es_results_items = [
            defaultdict(lambda: None, result.to_dict(skip_empty=False))
            for result in self.results
        ]
        return (
            es_results_items,
            main_query_hits,
            cardinality_count_response,
            child_cardinality_count_response,
        )

    def process_results(self, results: Response) -> None:
        """Processes the raw results from ES for handling inner hits,
        highlighting and merging of unavailable fields.
        """

        limit_inner_hits({}, results, self.clean_data["type"])
        set_results_highlights(results, self.clean_data["type"])
        merge_unavailable_fields_on_parent_document(
            results,
            self.clean_data["type"],
            "v4",
            self.clean_data["highlight"],
        )
<<<<<<< HEAD
        set_results_child_docs(results)
=======
        for result in results:
            child_result_objects = []
            if hasattr(result, "child_docs"):
                for child_doc in result.child_docs:
                    child_result_objects.append(
                        defaultdict(
                            lambda: None, child_doc["_source"].to_dict()
                        )
                    )
                result["child_docs"] = child_result_objects
            # Include the ES main document score as bm25_score.
            result["bm25_score"] = result.meta.score

>>>>>>> c22beb78
        if self.reverse:
            # If doing backward pagination, reverse the results of the current
            # page to maintain consistency of the results on the page,
            # because the original order is inverse when paginating backwards.
            self.results.hits.reverse()

    def _get_search_after_key(self, index_position: int) -> AttrList | None:
        if self.results and len(self.results) > 0:
            limited_results = limit_api_results_to_page(
                self.results.hits, self.cursor
            )
            last_result = limited_results[index_position]
            return last_result.meta.sort
        return None

    def get_search_after_sort_key(self) -> AttrList | None:
        """Retrieves the sort key from the last item in the current page to
        use for the next page's search_after parameter.
        """
        last_result_in_page = -1
        return self._get_search_after_key(last_result_in_page)

    def get_reverse_search_after_sort_key(self) -> AttrList | None:
        """Retrieves the sort key from the last item in the current page to
        use for the next page's search_after parameter.
        """
        first_result_in_page = 0
        return self._get_search_after_key(first_result_in_page)

    def get_api_query_sorting(self):
        """Build the sorting settings for an ES query to work with the
        'search_after' pagination. Two sorting keys are returned: the default
        sorting requested by the user and a unique sorting key based on a
        unique field across documents, acting as a tiebreaker for the default
        sorting.

        :return: A tuple containing default_sorting and unique_sorting
        settings.
        """

        # Toggle the original sorting key to handle backward pagination
        default_sorting = build_sort_results(
            self.clean_data, self.reverse, "v4"
        )
        default_unique_order = {
            "type": self.clean_data["type"],
        }
        unique_field = cardinality_query_unique_ids[self.clean_data["type"]]
        # Use a document unique field as a unique sorting key for the current
        # search type.
        default_unique_order.update(
            {
                "order_by": f"{unique_field} desc",
            }
        )

        unique_sorting = build_sort_results(
            default_unique_order, self.reverse, "v4"
        )
        return default_sorting, unique_sorting


class ResultObject:
    def __init__(self, initial=None):
        self.__dict__["_data"] = initial or {}

    def __getattr__(self, key):
        return self._data.get(key, None)

    def to_dict(self):
        return self._data


def limit_api_results_to_page(
    results: list[defaultdict], cursor: ESCursor | None
) -> list[defaultdict]:
    """In ES Cursor pagination, an additional document is returned in each
    query response to determine whether to display the next page or previous
    pages. Here we limit the API results to the number defined in
    settings for a single page, according to the navigation action being
    performed.

    :param results: The results returned by ES.
    :param cursor: A ESCursor instance containing the "search_after" parameter
     and a boolean "reverse" indicating if going backwards.
    :return: A slice of the results list, limited to the number of items as
    specified by the SEARCH_API_PAGE_SIZE.
    """

    reverse = cursor.reverse if cursor else False
    if reverse:
        # Limit results in page starting from the last item.
        return results[-settings.SEARCH_API_PAGE_SIZE :]

    # First page or going forward, limit results on the page starting from the
    # first item.
    return results[: settings.SEARCH_API_PAGE_SIZE]<|MERGE_RESOLUTION|>--- conflicted
+++ resolved
@@ -475,23 +475,11 @@
             "v4",
             self.clean_data["highlight"],
         )
-<<<<<<< HEAD
         set_results_child_docs(results)
-=======
         for result in results:
-            child_result_objects = []
-            if hasattr(result, "child_docs"):
-                for child_doc in result.child_docs:
-                    child_result_objects.append(
-                        defaultdict(
-                            lambda: None, child_doc["_source"].to_dict()
-                        )
-                    )
-                result["child_docs"] = child_result_objects
             # Include the ES main document score as bm25_score.
             result["bm25_score"] = result.meta.score
 
->>>>>>> c22beb78
         if self.reverse:
             # If doing backward pagination, reverse the results of the current
             # page to maintain consistency of the results on the page,

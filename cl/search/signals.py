--- conflicted
+++ resolved
@@ -159,9 +159,6 @@
 
 position_field_mapping = {
     "save": {
-<<<<<<< HEAD
-        Person: {"appointer__person": {"name_full_reverse": ["appointer"]}},
-=======
         Person: {
             "appointer__person": {
                 "name_full_reverse": ["appointer"],
@@ -181,7 +178,6 @@
                 "fjc_id": ["fjc_id"],
             },
         },
->>>>>>> 5fe47fd4
         Position: {},
     },
     "delete": {Position: {}},

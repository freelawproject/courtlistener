import socket
from datetime import timedelta
from typing import Any

import scorched
import waffle
from celery import Task
from django.apps import apps
from django.conf import settings
from django.utils.timezone import now
from elasticsearch.exceptions import RequestError, TransportError
from elasticsearch_dsl import Document, UpdateByQuery, connections
from requests import Session
from scorched.exc import SolrError

from cl.audio.models import Audio
from cl.celery_init import app
from cl.lib.elasticsearch_utils import es_index_exists
from cl.lib.search_index_utils import InvalidDocumentError
from cl.people_db.models import Person, Position
from cl.search.documents import (
    ES_CHILD_ID,
    AudioDocument,
    DocketDocument,
    PersonDocument,
    PositionDocument,
)
from cl.search.models import Docket, OpinionCluster, RECAPDocument
from cl.search.types import (
    ESDocumentType,
    ESModelType,
    SaveDocumentResponseType,
)

models_alert_support = [Audio]


@app.task
def add_items_to_solr(item_pks, app_label, force_commit=False):
    """Add a list of items to Solr

    :param item_pks: An iterable list of item PKs that you wish to add to Solr.
    :param app_label: The type of item that you are adding.
    :param force_commit: Whether to send a commit to Solr after your addition.
    This is generally not advised and is mostly used for testing.
    """
    search_dicts = []
    model = apps.get_model(app_label)
    items = model.objects.filter(pk__in=item_pks).order_by()
    for item in items:
        try:
            if model in [OpinionCluster, Docket]:
                # Dockets make a list of items; extend, don't append
                search_dicts.extend(item.as_search_list())
            else:
                search_dicts.append(item.as_search_dict())
        except AttributeError as e:
            print(f"AttributeError trying to add: {item}\n  {e}")
        except ValueError as e:
            print(f"ValueError trying to add: {item}\n  {e}")
        except InvalidDocumentError:
            print(f"Unable to parse: {item}")

    with Session() as session:
        si = scorched.SolrInterface(
            settings.SOLR_URLS[app_label], http_connection=session, mode="w"
        )
        try:
            si.add(search_dicts)
            if force_commit:
                si.commit()
        except (socket.error, SolrError) as exc:
            add_items_to_solr.retry(exc=exc, countdown=30)
        else:
            # Mark dockets as updated if needed
            if model == Docket:
                items.update(date_modified=now(), date_last_index=now())


@app.task(ignore_resutls=True)
def add_or_update_recap_docket(
    data, force_commit=False, update_threshold=60 * 60
):
    """Add an entire docket to Solr or update it if it's already there.

    This is an expensive operation because to add or update a RECAP docket in
    Solr means updating every document that's a part of it. So if a docket has
    10,000 documents, we'll have to pull them *all* from the database, and
    re-index them all. It'd be nice to not have to do this, but because Solr is
    de-normalized, every document in the RECAP Solr index has a copy of every
    field in Solr. For example, if the name of the case changes, that has to get
    reflected in every document in the docket in Solr.

    To deal with this mess, we have a field on the docket that says when we last
    updated it in Solr. If that date is after a threshold, we just don't do the
    update unless we know the docket has something new.

    :param data: A dictionary containing the a key for 'docket_pk' and
    'content_updated'. 'docket_pk' will be used to find the docket to modify.
    'content_updated' is a boolean indicating whether the docket must be
    updated.
    :param force_commit: Whether to send a commit to Solr (this is usually not
    needed).
    :param update_threshold: Items staler than this number of seconds will be
    updated. Items fresher than this number will be a no-op.
    """
    if data is None:
        return

    with Session() as session:
        si = scorched.SolrInterface(
            settings.SOLR_RECAP_URL, http_connection=session, mode="w"
        )
        some_time_ago = now() - timedelta(seconds=update_threshold)
        d = Docket.objects.get(pk=data["docket_pk"])
        too_fresh = d.date_last_index is not None and (
            d.date_last_index > some_time_ago
        )
        update_not_required = not data.get("content_updated", False)
        if all([too_fresh, update_not_required]):
            return
        else:
            try:
                si.add(d.as_search_list())
                if force_commit:
                    si.commit()
            except SolrError as exc:
                add_or_update_recap_docket.retry(exc=exc, countdown=30)
            else:
                d.date_last_index = now()
                d.save()


@app.task
def add_docket_to_solr_by_rds(item_pks, force_commit=False):
    """Add RECAPDocuments from a single Docket to Solr.

    This is a performance enhancement that can be used when adding many RECAP
    Documents from a single docket to Solr. Instead of pulling the same docket
    metadata for these items over and over (adding potentially thousands of
    queries on a large docket), just pull the metadata once and cache it for
    every document that's added.

    :param item_pks: RECAPDocument pks to add or update in Solr.
    :param force_commit: Whether to send a commit to Solr (this is usually not
    needed).
    :return: None
    """
    with Session() as session:
        si = scorched.SolrInterface(
            settings.SOLR_RECAP_URL, http_connection=session, mode="w"
        )
        rds = RECAPDocument.objects.filter(pk__in=item_pks).order_by()
        try:
            metadata = rds[0].get_docket_metadata()
        except IndexError:
            metadata = None

        try:
            si.add(
                [item.as_search_dict(docket_metadata=metadata) for item in rds]
            )
            if force_commit:
                si.commit()
        except SolrError as exc:
            add_docket_to_solr_by_rds.retry(exc=exc, countdown=30)


@app.task
def delete_items(items, app_label, force_commit=False):
    with Session() as session:
        si = scorched.SolrInterface(
            settings.SOLR_URLS[app_label], http_connection=session, mode="w"
        )
        try:
            si.delete_by_ids(list(items))
            if force_commit:
                si.commit()
        except SolrError as exc:
            delete_items.retry(exc=exc, countdown=30)


@app.task(
    bind=True,
    autoretry_for=(TransportError, ConnectionError, RequestError),
    max_retries=3,
    interval_start=5,
)
def save_document_in_es(
    self: Task, instance: ESModelType, es_document: ESDocumentType
) -> SaveDocumentResponseType | None:
    """Save a document in Elasticsearch using a provided callable.
    :param self: The celery task
    :param instance: The instance of the document to save.
    :param es_document: A Elasticsearch DSL document.
    :return: SaveDocumentResponseType or None
    """
    es_args = {}
    if isinstance(instance, Position):
        parent_id = getattr(instance.person, "pk", None)
        if not all(
            [
                es_index_exists(es_document._index._name),
                parent_id,
                # avoid indexing position records if the parent is not a judge
                instance.person.is_judge,
            ]
        ):
            return
        if not PersonDocument.exists(id=parent_id):
            # create the parent document if it does not exist in ES
            person_doc = PersonDocument()
            doc = person_doc.prepare(instance.person)
            PersonDocument(meta={"id": parent_id}, **doc).save(
                skip_empty=False, return_doc_meta=True
            )

        doc_id = ES_CHILD_ID(instance.pk).POSITION
        es_args["_routing"] = parent_id
    elif isinstance(instance, Person):
        # index person records only if they were ever a judge.
        if not instance.is_judge:
            return
        doc_id = instance.pk
    elif isinstance(instance, RECAPDocument):
        parent_id = getattr(instance.docket_entry.docket, "pk", None)
        if not all(
            [
                es_index_exists(es_document._index._name),
                parent_id,
            ]
        ):
            return

        if not DocketDocument.exists(id=parent_id):
            # create the parent document if it does not exist in ES
            docket_doc = DocketDocument()
            doc = docket_doc.prepare(instance.docket_entry.docket)
            DocketDocument(meta={"id": parent_id}, **doc).save(
                skip_empty=False, return_doc_meta=True
            )
        doc_id = ES_CHILD_ID(instance.pk).RECAP
        es_args["_routing"] = parent_id
    else:
        doc_id = instance.pk

    es_args["meta"] = {"id": doc_id}
    es_doc = es_document()
    doc = es_doc.prepare(instance)
    response = es_document(**es_args, **doc).save(
        skip_empty=False,
        return_doc_meta=True,
        refresh=settings.ELASTICSEARCH_DSL_AUTO_REFRESH,
    )
    if type(instance) in models_alert_support and response["_version"] == 1:
        # Only send search alerts when a new instance of a model that support
        # Alerts is indexed in ES _version:1
        if es_document == AudioDocument and not waffle.switch_is_active(
            "oa-es-alerts-active"
        ):
            # Disable ES Alerts if oa-es-alerts-active switch is not enabled
            self.request.chain = None
            return None
        return response["_id"], doc
    else:
        self.request.chain = None
        return None


@app.task(
    bind=True,
    autoretry_for=(TransportError, ConnectionError, RequestError),
    max_retries=3,
    interval_start=5,
)
def update_document_in_es(
    self: Task,
    es_document: ESDocumentType,
    fields_values_to_update: dict[str, Any],
) -> None:
    """Update a document in Elasticsearch.
    :param self: The celery task
    :param es_document: The instance of the document to save.
    :param fields_values_to_update: A dictionary with fields and values to update.
    :return: None
    """

    Document.update(
        es_document,
        **fields_values_to_update,
        refresh=settings.ELASTICSEARCH_DSL_AUTO_REFRESH,
    )


@app.task(
    bind=True,
    autoretry_for=(TransportError, ConnectionError, RequestError),
    max_retries=3,
    interval_start=5,
)
def update_child_documents_by_query(
    self: Task,
    es_document: ESDocumentType,
    parent_instance: ESModelType,
    fields_to_update: list[str],
    fields_map: dict[str, str],
) -> None:
    """Update child documents in Elasticsearch in bulk using the UpdateByQuery
    API.

    :param self: The celery task
    :param es_document: The Elasticsearch Document type to update.
    :param parent_instance: The parent instance containing the fields to update.
    :param fields_to_update: List of field names to be updated.
    :param fields_map: A mapping from model fields to Elasticsearch document fields.
    :return: None
    """

    s = es_document.search()
<<<<<<< HEAD
    s = s.query("parent_id", type="recap_document", id=parent_instance.pk)

    main_doc = DocketDocument.get(id=parent_instance.pk)
=======
    match es_document:
        case PositionDocument:
            s = s.query(
                "parent_id", type="position_document", id=parent_instance.pk
            )
            main_doc = PersonDocument.get(id=parent_instance.pk)

>>>>>>> 5fe47fd4
    client = connections.get_connection()
    ubq = UpdateByQuery(using=client, index=es_document._index._name).query(
        s.to_dict()["query"]
    )

    script_lines = []
    params = {}
    for field_to_update in fields_to_update:
        field_list = fields_map[field_to_update]
        for field_name in field_list:
            script_lines.append(
                f"ctx._source.{field_name} = params.{field_to_update};"
            )

            prepare_method = getattr(main_doc, f"prepare_{field_name}", None)
            if prepare_method:
                # It needs to be ES doc no the class.
                # we could get the docket es doc and use their prepare methods...
                params[field_to_update] = prepare_method(parent_instance)
            else:
                params[field_to_update] = getattr(
                    parent_instance, field_to_update
                )

    script_source = "\n".join(script_lines)
    # Build the UpdateByQuery script and execute it
    ubq = ubq.script(source=script_source, params=params)
    ubq.execute()

    if settings.ELASTICSEARCH_DSL_AUTO_REFRESH:
        # Set auto-refresh, used for testing.
        es_document._index.refresh()<|MERGE_RESOLUTION|>--- conflicted
+++ resolved
@@ -317,11 +317,6 @@
     """
 
     s = es_document.search()
-<<<<<<< HEAD
-    s = s.query("parent_id", type="recap_document", id=parent_instance.pk)
-
-    main_doc = DocketDocument.get(id=parent_instance.pk)
-=======
     match es_document:
         case PositionDocument:
             s = s.query(
@@ -329,7 +324,6 @@
             )
             main_doc = PersonDocument.get(id=parent_instance.pk)
 
->>>>>>> 5fe47fd4
     client = connections.get_connection()
     ubq = UpdateByQuery(using=client, index=es_document._index._name).query(
         s.to_dict()["query"]

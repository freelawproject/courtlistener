import asyncio
import concurrent.futures
import csv
import io
import json
import logging
import uuid
from collections.abc import Generator
from datetime import date, datetime
from importlib import import_module
from pathlib import PurePosixPath
from random import randint
from typing import Any

from botocore import exceptions as botocore_exception
from celery import Task
from celery.canvas import chain
from django.apps import apps
from django.conf import settings
from django.contrib.auth.models import User
from django.core.cache import cache
from django.core.exceptions import ObjectDoesNotExist
from django.core.files.base import ContentFile
from django.core.mail import EmailMessage
from django.db.models import Prefetch, QuerySet
from django.http import QueryDict
from django.template import loader
from elasticsearch.exceptions import (
    ApiError,
    ConflictError,
    ConnectionError,
    ConnectionTimeout,
    NotFoundError,
    RequestError,
)
from elasticsearch.helpers import parallel_bulk, streaming_bulk
from elasticsearch_dsl import Document, Q, UpdateByQuery, connections
from httpx import (
    HTTPStatusError,
    NetworkError,
    ReadError,
    RemoteProtocolError,
    TimeoutException,
)

from cl.alerts.tasks import (
    percolator_response_processing,
    send_or_schedule_search_alerts,
)
from cl.audio.models import Audio
from cl.celery_init import app
from cl.corpus_importer.utils import is_bankruptcy_court
from cl.lib.db_tools import log_db_connection_info
from cl.lib.elasticsearch_utils import build_daterange_query
from cl.lib.indexing_utils import compose_app_label
from cl.lib.microservice_utils import microservice
from cl.lib.search_index_utils import (
    get_parties_from_case_name,
    get_parties_from_case_name_bankr,
    index_documents_in_bulk,
)
from cl.lib.search_utils import (
    fetch_es_results_for_csv,
    get_headers_and_transformations_for_search_export,
)
from cl.lib.storage import AWSMediaStorage, S3IntelligentTieringStorage
from cl.lib.string_utils import camel_to_snake
from cl.people_db.models import Person, Position
from cl.search.documents import (
    ES_CHILD_ID,
    AudioDocument,
    DocketDocument,
    ESRECAPDocument,
    OpinionClusterDocument,
    OpinionDocument,
    PersonDocument,
    PositionDocument,
)
from cl.search.forms import SearchForm
from cl.search.models import (
    SEARCH_TYPES,
    Docket,
    DocketEntry,
    Opinion,
    OpinionCluster,
    OpinionsCited,
    OpinionsCitedByRECAPDocument,
    RECAPDocument,
)
from cl.search.types import (
    ESDictDocument,
    ESDocumentClassType,
    ESDocumentInstanceType,
    ESDocumentNameType,
    ESModelClassType,
    ESModelType,
    EventTable,
    SaveESDocumentReturn,
)

percolator_alerts_models_supported = [Audio, RECAPDocument, Docket, Opinion]

logger = logging.getLogger(__name__)

es_document_module = import_module("cl.search.documents")


def person_first_time_indexing(parent_id: int, position: Position) -> None:
    """Index a person and their no judiciary positions into Elasticsearch.

    It creates a parent document for the person and indexes each non-judiciary
    position as a child document.

    :param parent_id: The ID of the Person.
    :param position: A Position instance.
    :return: None
    """

    # Create the parent document if it does not exist yet in ES
    person_doc = PersonDocument()
    doc = person_doc.prepare(position.person)
    PersonDocument(meta={"id": parent_id}, **doc).save(
        skip_empty=False, return_doc_meta=True
    )

    # After indexing the person, look for non-judicial positions that have not
    # been indexed and index them.
    person_positions = Position.objects.filter(person_id=parent_id)
    non_judicial_positions = [
        pos for pos in person_positions if not pos.is_judicial_position
    ]
    for person_position in non_judicial_positions:
        doc_id = ES_CHILD_ID(person_position.pk).POSITION
        if PositionDocument.exists(id=doc_id, routing=parent_id):
            continue

        position_doc = PositionDocument()
        pos_doc = position_doc.prepare(person_position)
        es_args = {
            "_routing": parent_id,
            "meta": {"id": doc_id},
        }
        PositionDocument(**es_args, **pos_doc).save(
            skip_empty=False,
            return_doc_meta=False,
            refresh=settings.ELASTICSEARCH_DSL_AUTO_REFRESH,
        )


def get_instance_from_db(
    instance_id: int, model: ESModelClassType
) -> ESModelType | None:
    """Get a model instance from DB or return None if it doesn't exist.

    :param instance_id: The primary key of the parent instance.
    :param model: The model class of the instance.
    :return: The object instance or None if it doesn't exist.
    """

    try:
        return model.objects.get(pk=instance_id)
    except ObjectDoesNotExist:
        logger.warning(
            "The %s with ID %s doesn't exists and it cannot be updated in ES.",
            model.__name__,
            instance_id,
        )
        log_db_connection_info(model.__name__, instance_id)
        return None


@app.task(
    bind=True,
    autoretry_for=(ConnectionError, ConflictError, ConnectionTimeout),
    max_retries=5,
    retry_backoff=1 * 60,
    retry_backoff_max=10 * 60,
    retry_jitter=True,
    queue=settings.CELERY_ETL_TASK_QUEUE,
    ignore_result=True,
)
def es_save_document(
    self: Task,
    instance_id: int,
    app_label: str,
    es_document_name: ESDocumentNameType,
    skip_percolator_request: bool = False,
) -> SaveESDocumentReturn | None:
    """Save a document in Elasticsearch using a provided callable.

    :param self: The celery task
    :param instance_id: The instance ID of the document to save.
    :param app_label: The app label and model that belongs to the document
    being added.
    :param es_document_name: A Elasticsearch DSL document name.
    :param skip_percolator_request: Whether to skip the subsequent percolator
    request.
    :return: `SaveESDocumentReturn` object containing the ID of the document
    saved in the ES index, the content of the document and the app label
    associated with the document or None.
    """

    es_args = {}
    es_document = getattr(es_document_module, es_document_name)

    # Get the instance to save in ES from DB.
    model = apps.get_model(app_label)
    instance = get_instance_from_db(instance_id, model)
    if not instance:
        # Abort task the instance is not found in DB.
        self.request.chain = None
        return None
    match app_label:
        case "people_db.Position":
            parent_id = getattr(instance.person, "pk", None)
            if not all(
                [
                    parent_id,
                    # avoid indexing position records if the parent is not a judge
                    instance.person.is_judge,
                ]
            ):
                self.request.chain = None
                return None
            if not PersonDocument.exists(id=parent_id):
                person_first_time_indexing(parent_id, instance)

            doc_id = ES_CHILD_ID(instance.pk).POSITION
            es_args["_routing"] = parent_id
        case "people_db.Person":
            # index person records only if they were ever a judge.
            if not instance.is_judge:
                self.request.chain = None
                return None
            doc_id = instance.pk
        case "search.RECAPDocument":
            parent_id = getattr(instance.docket_entry.docket, "pk", None)
            if not parent_id:
                self.request.chain = None
                return None

            if not DocketDocument.exists(id=parent_id):
                # create the parent document if it does not exist in ES
                docket_doc = DocketDocument()
                doc = docket_doc.prepare(instance.docket_entry.docket)
                DocketDocument(meta={"id": parent_id}, **doc).save(
                    skip_empty=False, return_doc_meta=True
                )
            doc_id = ES_CHILD_ID(instance.pk).RECAP
            es_args["_routing"] = parent_id
        case "search.Opinion":
            parent_id = getattr(instance.cluster, "pk", None)
            if not parent_id:
                self.request.chain = None
                return None

            if not OpinionClusterDocument.exists(id=parent_id):
                # create the parent document if it does not exist in ES
                cluster_doc = OpinionClusterDocument()
                doc = cluster_doc.prepare(instance.cluster)
                OpinionClusterDocument(meta={"id": parent_id}, **doc).save(
                    skip_empty=False, return_doc_meta=True
                )

            doc_id = ES_CHILD_ID(instance.pk).OPINION
            es_args["_routing"] = parent_id
        case _:
            doc_id = instance_id

    es_args["meta"] = {"id": doc_id}
    es_doc = es_document()
    doc = es_doc.prepare(instance)
    response = es_document(**es_args, **doc).save(
        skip_empty=False,
        return_doc_meta=True,
        refresh=settings.ELASTICSEARCH_DSL_AUTO_REFRESH,
    )
    if (
        type(instance) in percolator_alerts_models_supported
        and response["_version"] == 1
        and not skip_percolator_request
    ):
        # Only send search alerts when a new instance of a model that support
        # Alerts is indexed in ES _version:1
        return SaveESDocumentReturn(
            document_id=response["_id"].split("_")[-1],
            document_content=doc,
            app_label=app_label,
        )
    else:
        self.request.chain = None
        return None


def document_fields_to_update(
    es_document: ESDocumentClassType,
    main_instance: ESModelType,
    affected_fields: list[str],
    related_instance: ESModelType | None,
    fields_map: dict | None,
) -> dict[str, Any]:
    """Generate a dictionary of fields and values to update based on a
     provided map and an instance.

    :param es_document: The Elasticsearch DSL document class.
    :param main_instance: The main instance to update, this is the instance
    that's directly related to the document mapping.
    :param affected_fields: A list of field names that need to be updated.
    :param related_instance: The related instance which is not directly
    connected to the document mapping, although some of its fields are used to
    populate the document.
    :param fields_map: A map from which ES field names are to be extracted.
    :return: A dictionary with fields and values to update.
    """

    fields_to_update = {}

    if fields_map and related_instance:
        # If a fields_maps and a related instance is provided, extract the
        # fields values from the related instance or using the main instance
        # prepare methods.

        # If any of the changed fields has a "prepare" value, extract all the
        # values based on the foreign key relations.
        contains_prepare = any(
            fields_map.get(field, []) == ["prepare"]
            for field in affected_fields
        )
        if contains_prepare:
            return es_document().prepare(main_instance)

        for field in affected_fields:
            document_fields = fields_map[field]
            for doc_field in document_fields:
                if not doc_field:
                    continue
                if field.startswith("get_") and field.endswith("_display"):
                    fields_to_update[doc_field] = getattr(
                        related_instance, field
                    )()
                else:
                    prepare_method = getattr(
                        es_document(), f"prepare_{doc_field}", None
                    )
                    if prepare_method:
                        field_value = prepare_method(main_instance)
                    else:
                        if (
                            es_document == DocketDocument
                            and doc_field == "party"
                        ):
                            # Get party from docket case_name if no normalized
                            # parties are available.
                            if main_instance.parties.exists():
                                continue
                            field_value = (
                                get_parties_from_case_name_bankr(
                                    main_instance.case_name
                                )
                                if is_bankruptcy_court(main_instance.court_id)
                                else get_parties_from_case_name(
                                    main_instance.case_name
                                )
                            )
                        else:
                            field_value = getattr(related_instance, field)
                    fields_to_update[doc_field] = field_value
    else:
        # No fields_map is provided, extract field values only using the main
        # instance prepare methods.
        for field in affected_fields:
            prepare_method = getattr(es_document(), f"prepare_{field}", None)
            if not prepare_method:
                continue
            field_value = prepare_method(main_instance)
            fields_to_update[field] = field_value

    if fields_to_update:
        # If fields to update, append the timestamp to be updated too.
        prepare_timestamp = getattr(es_document(), "prepare_timestamp", None)
        if prepare_timestamp:
            field_value = prepare_timestamp(main_instance)
            fields_to_update["timestamp"] = field_value
    return fields_to_update


@app.task(
    bind=True,
    max_retries=3,
    ignore_result=True,
)
def email_search_results(self: Task, user_id: int, query: str):
    """Sends an email to the user with their search results as a CSV attachment.

    :param user_id: The ID of the user to send the email to.
    :param query: The user's search query string.
    """
    user = User.objects.get(pk=user_id)
    # Parse the query string into a dictionary
    qd = QueryDict(query.encode(), mutable=True)

    # Create a search form instance and validate the query data
    search_form = SearchForm(qd)
    if not search_form.is_valid():
        return

    # Get the cleaned data from the validated form
    cd = search_form.cleaned_data

    # Fetch search results from Elasticsearch based on query and search type
    search_results, error = fetch_es_results_for_csv(
        queryset=qd, search_type=cd["type"]
    )

    # Retry task if an error occurred and retry limit not reached.
    if error:
        if self.request.retries == self.max_retries:
            return None
        raise self.retry()

    if not search_results:
        return

    # Get the headers and basic transformation for the CSV file based on the
    # search type
    csv_headers, csv_transformations = (
        get_headers_and_transformations_for_search_export(cd["type"])
    )
    if not csv_headers:
        return

    # Create the CSV content and store in a StringIO object
    with io.StringIO() as output:
        csvwriter = csv.DictWriter(
            output,
            fieldnames=csv_headers,
            extrasaction="ignore",
            quotechar='"',
            quoting=csv.QUOTE_ALL,
        )
        csvwriter.writeheader()
        for row in search_results:
            if csv_transformations:
                for key, function in csv_transformations.items():
                    row[key] = function(row[key] if key in row else row)

            clean_dict = {
                camel_to_snake(key): value for key, value in row.items()
            }
            csvwriter.writerow(clean_dict)

        csv_content: str = output.getvalue()

    # Prepare email content
    txt_template = loader.get_template("search_results_email.txt")
    email_context = {
        "username": user.username,
        "query_link": f"https://www.courtlistener.com/?{query}",
    }

    # Create email object
    message = EmailMessage(
        subject="Your Search Results are Ready!",
        body=txt_template.render(email_context),
        from_email=settings.DEFAULT_FROM_EMAIL,
        to=[user.email],
    )

    # Generate a filename for the CSV attachment with timestamp
    now = datetime.now()
    filename = f"search_results_{now.strftime('%Y%m%d_%H%M%S')}.csv"

    # Send email with attachments
    message.attach(filename, csv_content, "text/csv")
    message.send(fail_silently=False)


@app.task(
    bind=True,
    autoretry_for=(ConnectionError, ConflictError, ConnectionTimeout),
    max_retries=5,
    retry_backoff=1 * 60,
    retry_backoff_max=10 * 60,
    retry_jitter=True,
    queue=settings.CELERY_ETL_TASK_QUEUE,
    ignore_result=True,
)
def update_es_document(
    self: Task,
    es_document_name: ESDocumentNameType,
    fields_to_update: list[str],
    main_instance_data: tuple[str, int],
    related_instance_data: tuple[str, int] | None = None,
    fields_map: dict | None = None,
    skip_percolator_request: bool = False,
) -> SaveESDocumentReturn | None:
    """Update a document in Elasticsearch.
    :param self: The celery task
    :param es_document_name: The Elasticsearch document type name.
    :param fields_to_update: A list containing the fields to update.
    :param main_instance_data: A two tuple, the main instance app label and the
    main instance ID to update.
    :param related_instance_data: A two-tuple: the related instance's app label
    and the related instance ID from which to extract field values. None if the
    update doesn't involve a related instance.
    :param fields_map: A dict containing fields that can be updated or None if
    mapping is not required for the update.
    :param skip_percolator_request: Whether to skip the subsequent percolator request
    :return: `SaveESDocumentReturn` object containing the ID of the document
    saved in the ES index, the content of the document and the app label
    associated with the document or None
    """

    es_document = getattr(es_document_module, es_document_name)
    main_app_label, main_instance_id = main_instance_data
    # Get the main instance from DB, to extract the latest values.
    main_model = apps.get_model(main_app_label)
    main_model_instance = get_instance_from_db(main_instance_id, main_model)
    if not main_model_instance:
        return

    es_doc = get_doc_from_es(es_document, main_model_instance)
    if not es_doc:
        return

    related_instance = None
    # If provided, get the related instance from DB to extract the latest values.
    related_instance_app_label = None
    if related_instance_data:
        related_instance_app_label, related_instance_id = related_instance_data
        related_instance_model = apps.get_model(related_instance_app_label)
        related_instance = get_instance_from_db(
            related_instance_id, related_instance_model
        )
        if not related_instance:
            return

    # Get the fields to update and their values from DB.
    fields_values_to_update = document_fields_to_update(
        es_document,
        main_model_instance,
        fields_to_update,
        related_instance,
        fields_map,
    )
    if not fields_values_to_update:
        # Abort, avoid updating not indexed fields, like "source" in Docket.
        return

    Document.update(
        es_doc,
        **fields_values_to_update,
        refresh=settings.ELASTICSEARCH_DSL_AUTO_REFRESH,
    )
    if (
<<<<<<< HEAD
        main_app_label
        in ["search.RECAPDocument", "search.Docket", "search.Opinion"]
        and not related_instance_app_label == "search.DocketEntry"
        or related_instance_app_label in ["search.BankruptcyInformation"]
    ) and not skip_percolator_request:
=======
        (
            related_instance_app_label == "search.BankruptcyInformation"
            or (
                main_app_label in ("search.RECAPDocument", "search.Docket")
                and related_instance_app_label != "search.DocketEntry"
                and not {"plain_text", "filepath_local"}
                & set(
                    fields_to_update
                )  # Percolation upon plain_text extraction will be delayed until citation matching completes.
            )
        )
        and not skip_percolator_request
    ):
>>>>>>> 7543bd1d
        doc = es_doc.prepare(main_model_instance)
        return SaveESDocumentReturn(
            document_id=str(main_instance_id),
            document_content=doc,
            app_label=main_app_label,
        )

    # Abort subsequent percolation tasks for not supported models.
    self.request.chain = None
    return None


def get_es_doc_id_and_parent_id(
    es_document: ESDocumentClassType, instance: ESModelType
) -> tuple[int | str, int | None]:
    """Retrieve the Elasticsearch document ID and parent ID for a given
     ES document type and DB instance.

    :param es_document: The ES document class type.
    :param instance: The DB instance related to the ES document.
    :return: A two-tuple containing the Elasticsearch document ID and the
    parent ID.
    """

    if es_document is PositionDocument:
        doc_id = ES_CHILD_ID(instance.pk).POSITION
        parent_id = getattr(instance, "person_id", None)
    elif es_document is ESRECAPDocument:
        doc_id = ES_CHILD_ID(instance.pk).RECAP
        parent_id = getattr(instance.docket_entry, "docket_id", None)
    elif es_document is OpinionDocument:
        doc_id = ES_CHILD_ID(instance.pk).OPINION
        parent_id = getattr(instance, "cluster_id", None)
    else:
        doc_id = instance.pk
        parent_id = None

    return doc_id, parent_id


def get_doc_from_es(
    es_document: ESDocumentClassType,
    instance: ESModelType,
) -> ESDocumentInstanceType | None:
    """Get a document in Elasticsearch.
    :param es_document: The Elasticsearch document type.
    :param instance: The instance of the document to retrieve.
    :return: An Elasticsearch document if found, otherwise None.
    """

    # Get doc_id and routing for parent and child documents.
    instance_id, parent_id = get_es_doc_id_and_parent_id(es_document, instance)
    get_args: dict[str, int | str] = (
        {"id": instance_id, "routing": parent_id}
        if parent_id
        else {"id": instance_id}
    )
    try:
        main_doc = es_document.get(**get_args)
    except NotFoundError:
        if isinstance(instance, Person) and not instance.is_judge:
            # If the instance is a Person and is not a Judge, avoid indexing.
            return None

        es_args: dict[str, int | str | dict] = (
            {"_routing": parent_id} if parent_id else {}
        )
        doc = es_document().prepare(instance)
        es_args["meta"] = {"id": instance_id}
        try:
            es_document(**es_args, **doc).save(
                skip_empty=False,
                return_doc_meta=False,
                refresh=settings.ELASTICSEARCH_DSL_AUTO_REFRESH,
            )
        except (ConflictError, RequestError) as exc:
            logger.error(
                "Error indexing the %s with ID: %s. Exception was: %s",
                es_document.Django.model.__name__.capitalize(),
                instance_id,
                type(exc).__name__,
            )

        return None
    return main_doc


def handle_ubq_retries(
    self: Task,
    exc: (
        ConnectionError
        | ConflictError
        | ConnectionTimeout
        | NotFoundError
        | ApiError
    ),
    count_query=QuerySet | None,
) -> None:
    """Handles the retry logic for update_children_docs_by_query task based on
    the exception received and number of documents to update.

    :param self: The celery task
    :param exc: The exception that triggered the retry.
    :param count_query: Optional a Queryset to retrieve the number of docs to
    update.
    :return: None
    """

    # If this is an ApiError exception, confirm the error type is
    # search_context_missing_exception, so it can be retried. Otherwise, raise
    # the error.
    if isinstance(exc, ApiError) and not (
        exc.info.get("error", {}).get("type", {})
        == "search_context_missing_exception"
    ):
        raise exc

    retry_count = self.request.retries
    if retry_count >= self.max_retries:
        raise exc

    if isinstance(exc, ConnectionError | ConnectionTimeout) and count_query:
        num_documents = count_query.count()
        estimated_time_ms = num_documents * 90  # 90ms per document
        # Convert ms to seconds
        estimated_delay_sec = round(estimated_time_ms / 1000)
        # Apply exponential backoff with jitter
        min_delay_sec = max(estimated_delay_sec, 10)
        jitter_sec = randint(10, 30)
        countdown_sec = ((retry_count + 1) * min_delay_sec) + jitter_sec
    else:
        # Default case for ConflictError, NotFoundError or ApiError search_context_missing_exception
        min_delay_sec = 10  # 10 seconds
        max_delay_sec = 15  # 15 seconds
        countdown_sec = ((retry_count + 1) * min_delay_sec) + randint(
            min_delay_sec, max_delay_sec
        )

    raise self.retry(exc=exc, countdown=countdown_sec)


@app.task(
    bind=True,
    max_retries=5,
    queue=settings.CELERY_ETL_TASK_QUEUE,
    ignore_result=True,
)
def update_children_docs_by_query(
    self: Task,
    es_document_name: ESDocumentNameType,
    parent_instance_id: int,
    fields_to_update: list[str],
    fields_map: dict[str, str] | None = None,
    event_table: EventTable | None = None,
) -> None:
    """Update child documents in Elasticsearch in bulk using the UpdateByQuery
    API.

    :param self: The celery task
    :param es_document_name: The Elasticsearch Document type name to update.
    :param parent_instance_id: The parent instance ID containing the fields to update.
    :param fields_to_update: List of field names to be updated.
    :param fields_map: A mapping from model fields to Elasticsearch document fields.
    :param event_table: Optional, the EventTable type that triggered the action
    :return: None
    """

    es_document = getattr(es_document_module, es_document_name)
    s = es_document.search()
    if es_document is PositionDocument:
        s = s.query("parent_id", type="position", id=parent_instance_id)
        parent_doc_class = PersonDocument
        main_doc = parent_doc_class.exists(parent_instance_id)
        parent_instance = get_instance_from_db(parent_instance_id, Person)
        if not parent_instance:
            return
        count_query = Position.objects.filter(person_id=parent_instance_id)

    elif es_document is ESRECAPDocument:
        main_instance_id = None
        if event_table == EventTable.DOCKET_ENTRY:
            s = s.query("term", docket_entry_id=parent_instance_id)
            parent_instance = get_instance_from_db(
                parent_instance_id, DocketEntry
            )
            if not parent_instance:
                return
            main_instance_id = parent_instance.docket.pk
            count_query = RECAPDocument.objects.filter(
                docket_entry_id=parent_instance_id
            )
        elif event_table in [None, EventTable.DOCKET]:
            s = s.query(
                "parent_id", type="recap_document", id=parent_instance_id
            )
            parent_instance = get_instance_from_db(parent_instance_id, Docket)
            if not parent_instance:
                return
            main_instance_id = parent_instance.pk
            count_query = RECAPDocument.objects.filter(
                docket_entry__docket_id=parent_instance_id
            )
        if not main_instance_id:
            return
        parent_doc_class = DocketDocument
        main_doc = parent_doc_class.exists(main_instance_id)
    elif (
        es_document is OpinionDocument or es_document is OpinionClusterDocument
    ):
        s = s.query("parent_id", type="opinion", id=parent_instance_id)
        parent_doc_class = OpinionClusterDocument
        parent_instance = get_instance_from_db(
            parent_instance_id, OpinionCluster
        )
        main_doc = parent_doc_class.exists(parent_instance_id)
        if not parent_instance:
            return
        count_query = Opinion.objects.filter(cluster_id=parent_instance_id)

    else:
        # Abort UBQ update for a not supported document
        return

    if not main_doc:
        # Abort for non-existing parent document in ES.
        return

    client = connections.get_connection(alias="no_retry_connection")
    ubq = (
        UpdateByQuery(using=client, index=es_document._index._name)
        .query(s.to_dict()["query"])
        .params(timeout=f"{settings.ELASTICSEARCH_TIMEOUT}s")
    )

    # Build the UpdateByQuery script and execute it
    script_lines = []
    params = {}
    if fields_to_update:
        # If there are fields to update include the timestamp field too.
        fields_to_update.append("timestamp")
    for field_to_update in fields_to_update:
        field_list = (
            ["timestamp"]
            if field_to_update == "timestamp"
            else (
                fields_map[field_to_update]
                if fields_map
                else [field_to_update]
            )
        )
        for field_name in field_list:
            script_lines.append(
                f"ctx._source.{field_name} = params.{field_name};"
            )
            prepare_method = getattr(
                parent_doc_class(), f"prepare_{field_name}", None
            )
            if prepare_method:
                # This work for DE but might not work for other types or fields that
                # require some processing.
                params[field_name] = prepare_method(parent_instance)
            else:
                params[field_name] = getattr(parent_instance, field_to_update)
    script_source = "\n".join(script_lines)

    ubq = ubq.script(source=script_source, params=params)
    try:
        ubq.execute()
    except (
        ConnectionError,
        ConflictError,
        ConnectionTimeout,
        NotFoundError,
        ApiError,
    ) as exc:
        handle_ubq_retries(self, exc, count_query=count_query)

    if settings.ELASTICSEARCH_DSL_AUTO_REFRESH:
        # Set auto-refresh, used for testing.
        es_document._index.refresh()


@app.task(
    bind=True,
    autoretry_for=(
        ConnectionError,
        NotFoundError,
        ConflictError,
        ConnectionTimeout,
    ),
    max_retries=5,
    retry_backoff=1 * 60,
    retry_backoff_max=10 * 60,
    retry_jitter=True,
    queue=settings.CELERY_ETL_TASK_QUEUE,
    ignore_result=True,
)
def index_docket_parties_in_es(
    self: Task,
    docket_id: int,
) -> None:
    """Update a document in Elasticsearch.
    :param self: The celery task
    :param docket_id: The docket ID to update in ES.
    :return: None
    """

    docket = get_instance_from_db(docket_id, Docket)
    if not docket:
        return
    docket_document_dict = DocketDocument().prepare(docket)
    party_fields = [
        "party_id",
        "party",
        "attorney_id",
        "attorney",
        "firm_id",
        "firm",
    ]
    fields_to_update = {
        key: values
        for key, values in docket_document_dict.items()
        if key in party_fields
    }
    docket_document = DocketDocument.get(id=docket_id)
    Document.update(
        docket_document,
        **fields_to_update,
        refresh=settings.ELASTICSEARCH_DSL_AUTO_REFRESH,
    )
    # Percolate Docket after parties are up-to-date.
    chain(
        send_or_schedule_search_alerts.s(
            SaveESDocumentReturn(
                document_id=str(docket_id),
                document_content=docket_document_dict,
                app_label="search.Docket",
            )
        ),
        percolator_response_processing.s(),
    ).apply_async()


def bulk_indexing_generator(
    docs_query_set: QuerySet,
    es_document: ESDocumentClassType,
    base_doc: dict[str, str],
    child_id_property: str | None = None,
    parent_id: int | None = None,
) -> Generator[ESDictDocument]:
    """Generate ES documents for bulk indexing.

    :param docs_query_set: The queryset of model instances to be indexed.
    :param es_document: The Elasticsearch document class corresponding to
    the instance model.
    :param child_id_property: Optional, the property to be used for generating
     ES child document ID.
    :param parent_id: Optional, the parent instance ID used for routing in ES.
    This parameter must only be provided when indexing documents that belong to
    the same parent document.
    :param base_doc: The base ES document fields.
    :return: Yields ES child documents for bulk indexing.
    """

    parent_id_mappings = {
        "RECAP": lambda document: document.docket_entry.docket_id,
        "OPINION": lambda document: document.cluster_id,
    }
    for doc in docs_query_set.iterator():
        es_doc = es_document().prepare(doc)
        if child_id_property:
            if not parent_id:
                routing_id_lambda = parent_id_mappings.get(child_id_property)
                if not routing_id_lambda:
                    continue
                # Get the routing_id from the parent document's ID.
                routing_id = routing_id_lambda(doc)
            else:
                # The parent_id was provided when indexing documents that
                # belong to the same parent.
                routing_id = parent_id
            doc_params = {
                "_id": getattr(ES_CHILD_ID(doc.pk), child_id_property),
                "_routing": f"{routing_id}",
            }
        else:
            doc_params = {
                "_id": doc.pk,
            }
        es_doc.update(base_doc)
        es_doc.update(doc_params)
        yield es_doc


def index_documents_in_bulk_from_queryset(
    docs_queryset: QuerySet,
    es_document: ESDocumentClassType,
    base_doc: dict[str, str],
    child_id_property: str | None = None,
    parent_instance_id: int | None = None,
    use_streaming_bulk: bool = False,
) -> list[str]:
    """Index documents in bulk from a queryset into ES. Indexes documents
    using either streaming or parallel bulk  operations, depending on the mode.

    :param docs_queryset: A queryset containing the documents to index.
    :param es_document: The Elasticsearch document class corresponding to
    the instance model.
    :param child_id_property: Optional, the property to be used for generating
     ES child document ID.
    :param base_doc: The base ES document fields.
    :param parent_instance_id: Optional, the parent instance ID used for
    routing in ES.
    :param use_streaming_bulk: Set to True to enable streaming bulk, which is used in
     TestCase-based tests because parallel_bulk is incompatible with them.
     Or force the use of streaming_bulk to reduce memory usage.
    https://github.com/freelawproject/courtlistener/pull/3324#issue-1970675619
    Default is False.
    :return: A list of IDs of documents that failed to index.
    """

    client = connections.get_connection()
    failed_child_docs = []

    if use_streaming_bulk:
        # Use streaming_bulk in TestCase based tests. Since parallel_bulk
        # doesn't work on them. Or force the use of streaming_bulk to reduce
        # memory usage.
        for success, info in streaming_bulk(
            client,
            bulk_indexing_generator(
                docs_queryset,
                es_document,
                base_doc,
                child_id_property,
                parent_instance_id,
            ),
            chunk_size=settings.ELASTICSEARCH_BULK_BATCH_SIZE,
        ):
            if not success:
                failed_child_docs.append(info["index"]["_id"])
    else:
        # Use parallel_bulk in production and tests based on TransactionTestCase
        for success, info in parallel_bulk(
            client,
            bulk_indexing_generator(
                docs_queryset,
                es_document,
                base_doc,
                child_id_property,
                parent_instance_id,
            ),
            thread_count=settings.ELASTICSEARCH_PARALLEL_BULK_THREADS,
            chunk_size=settings.ELASTICSEARCH_BULK_BATCH_SIZE,
        ):
            if not success:
                failed_child_docs.append(info["index"]["_id"])

    return failed_child_docs


@app.task(
    bind=True,
    autoretry_for=(ConnectionError,),
    max_retries=3,
    interval_start=5,
    ignore_result=True,
)
def index_parent_and_child_docs(
    self: Task,
    instance_ids: list[int],
    search_type: str,
    use_streaming_bulk: bool = False,
) -> None:
    """Index parent and child documents in Elasticsearch.

    :param self: The Celery task instance
    :param instance_ids: The parent instance IDs to index.
    :param search_type: The Search Type to index parent and child docs.
    :param use_streaming_bulk: Set to True to enable streaming bulk, which is used in
     TestCase-based tests because parallel_bulk is incompatible with them.
     Or force the use of streaming_bulk to reduce memory usage.
    https://github.com/freelawproject/courtlistener/pull/3324#issue-1970675619
    Default is False.
    :return: None
    """

    match search_type:
        case SEARCH_TYPES.PEOPLE:
            parent_es_document = PersonDocument
            child_es_document = PositionDocument
            child_id_property = "POSITION"
        case SEARCH_TYPES.RECAP:
            parent_es_document = DocketDocument
            child_es_document = ESRECAPDocument
            child_id_property = "RECAP"
        case SEARCH_TYPES.OPINION:
            parent_es_document = OpinionClusterDocument
            child_es_document = OpinionDocument
            child_id_property = "OPINION"
        case _:
            return

    model_label = parent_es_document.Django.model.__name__.capitalize()
    for instance_id in instance_ids:
        if search_type == SEARCH_TYPES.PEOPLE:
            instance = Person.objects.prefetch_related("positions").get(
                pk=instance_id
            )
            child_docs = instance.positions.all()
        elif search_type == SEARCH_TYPES.RECAP:
            instance = Docket.objects.get(pk=instance_id)
            child_docs = RECAPDocument.objects.filter(
                docket_entry__docket=instance
            )
        elif search_type == SEARCH_TYPES.OPINION:
            instance = OpinionCluster.objects.get(pk=instance_id)
            child_docs = instance.sub_opinions.all()
        else:
            return

        if not parent_es_document.exists(instance_id):
            # Parent document is not yet indexed, index it.
            doc = parent_es_document().prepare(instance)
            es_args = {
                "meta": {"id": instance_id},
            }
            try:
                parent_es_document(**es_args, **doc).save(
                    skip_empty=False,
                    return_doc_meta=False,
                    refresh=settings.ELASTICSEARCH_DSL_AUTO_REFRESH,
                )
            except (ConflictError, RequestError) as exc:
                logger.error(
                    "Error indexing the %s with ID: %s. Exception was: %s",
                    model_label,
                    instance_id,
                    type(exc).__name__,
                )
                continue

        # Index child documents in bulk.
        base_doc = {
            "_op_type": "index",
            "_index": parent_es_document._index._name,
        }

        failed_child_docs = index_documents_in_bulk_from_queryset(
            child_docs,
            child_es_document,
            base_doc,
            child_id_property=child_id_property,
            parent_instance_id=instance_id,
            use_streaming_bulk=use_streaming_bulk,
        )

        if failed_child_docs:
            logger.error(
                "Error indexing child documents from the %s with ID: %s. Child IDs are: %s",
                model_label,
                instance_id,
                failed_child_docs,
            )

    if settings.ELASTICSEARCH_DSL_AUTO_REFRESH:
        # Set auto-refresh, used for testing.
        parent_es_document._index.refresh()


@app.task(
    bind=True,
    autoretry_for=(ConnectionError,),
    max_retries=3,
    interval_start=5,
    ignore_result=True,
)
def index_parent_or_child_docs_in_es(
    self: Task,
    instance_ids: list[int],
    search_type: str,
    document_type: str | None,
    use_streaming_bulk: bool = False,
) -> None:
    """Index parent or child documents in Elasticsearch.

    :param self: The Celery task instance
    :param instance_ids: The parent instance IDs to index.
    :param search_type: The Search Type to index parent and child docs.
    :param document_type: The document type to index, 'parent' or 'child' documents
    :param use_streaming_bulk: Set to True to enable streaming bulk, which is used in
     TestCase-based tests because parallel_bulk is incompatible with them.
     Or force the use of streaming_bulk to reduce memory usage.
    https://github.com/freelawproject/courtlistener/pull/3324#issue-1970675619
    Default is False.
    :return: None
    """

    parent_instances = QuerySet()
    child_instances = QuerySet()
    match search_type:
        case SEARCH_TYPES.RECAP:
            parent_es_document = DocketDocument
            child_es_document = ESRECAPDocument
            child_id_property = "RECAP"
            if document_type == "parent":
                parent_instances = Docket.objects.filter(pk__in=instance_ids)
            elif document_type == "child":
                child_instances = RECAPDocument.objects.filter(
                    pk__in=instance_ids
                )
        case SEARCH_TYPES.OPINION:
            parent_es_document = OpinionClusterDocument
            child_es_document = OpinionDocument
            child_id_property = "OPINION"
            if document_type == "parent":
                parent_instances = OpinionCluster.objects.filter(
                    pk__in=instance_ids
                )
            elif document_type == "child":
                child_instances = Opinion.objects.filter(pk__in=instance_ids)
        case SEARCH_TYPES.ORAL_ARGUMENT:
            parent_es_document = AudioDocument
            if document_type == "parent":
                parent_instances = Audio.objects.filter(pk__in=instance_ids)
        case _:
            return

    base_doc = {
        "_op_type": "index",
        "_index": parent_es_document._index._name,
    }
    if document_type == "child":
        # Then index only child documents in bulk.
        failed_docs = index_documents_in_bulk_from_queryset(
            child_instances,
            child_es_document,
            base_doc,
            child_id_property=child_id_property,
            use_streaming_bulk=use_streaming_bulk,
        )

        if failed_docs:
            model_label = child_es_document.Django.model.__name__.capitalize()
            logger.error(
                "Error indexing documents from %s, Failed Doc IDs are: %s",
                model_label,
                failed_docs,
            )

    if document_type == "parent":
        # Index only parent documents.
        failed_docs = index_documents_in_bulk_from_queryset(
            parent_instances,
            parent_es_document,
            base_doc,
            use_streaming_bulk=use_streaming_bulk,
        )
        if failed_docs:
            model_label = parent_es_document.Django.model.__name__.capitalize()
            logger.error(
                "Error indexing documents from %s, Failed Doc IDs are: %s",
                model_label,
                failed_docs,
            )

    if settings.ELASTICSEARCH_DSL_AUTO_REFRESH:
        # Set auto-refresh, used for testing.
        parent_es_document._index.refresh()


@app.task(
    bind=True,
    autoretry_for=(ConnectionError, ConflictError, ConnectionTimeout),
    max_retries=5,
    retry_backoff=1 * 60,
    retry_backoff_max=10 * 60,
    retry_jitter=True,
    ignore_result=True,
    queue=settings.CELERY_ETL_TASK_QUEUE,
)
def remove_document_from_es_index(
    self: Task,
    es_document_name: ESDocumentNameType,
    instance_id: int,
    routing: int | None,
) -> None:
    """Remove a document from an Elasticsearch index.

    :param self: The celery task
    :param es_document_name: The Elasticsearch document type name.
    :param instance_id: The ID of the instance to be removed from the
    Elasticsearch index.
    :param routing: The routing value used to look up the document.
    :return: None
    """

    es_document = getattr(es_document_module, es_document_name)
    delete_args: dict[str, int | str] = {
        "index": es_document._index._name,
        "id": instance_id,
    }
    if routing:
        delete_args["routing"] = routing
    es = connections.get_connection()
    try:
        es.delete(**delete_args)
        if settings.ELASTICSEARCH_DSL_AUTO_REFRESH:
            # Set auto-refresh, used for testing.
            es_document._index.refresh()
    except NotFoundError:
        logger.info(
            "The document with ID: %s can't be deleted from the %s index,"
            " it doesn't exist.",
            instance_id,
            es_document._index._name,
        )


@app.task(
    bind=True,
    autoretry_for=(ConnectionError,),
    max_retries=5,
    interval_start=5,
    ignore_result=True,
)
def index_dockets_in_bulk(
    self: Task, instance_ids: list[int], testing_mode: bool = False
) -> None:
    """Index dockets in bulk in Elasticsearch.

    :param self: The Celery task instance
    :param instance_ids: The Docket IDs to index.
    :param testing_mode: Set to True to enable streaming bulk, which is used in
     TestCase-based tests because parallel_bulk is incompatible with them.
    https://github.com/freelawproject/courtlistener/pull/3324#issue-1970675619
    Default is False.
    :return: None
    """

    dockets = Docket.objects.filter(pk__in=instance_ids)
    # Index dockets in bulk.
    client = connections.get_connection()
    base_doc = {
        "_op_type": "index",
        "_index": DocketDocument._index._name,
    }
    failed_docs = []
    if testing_mode:
        # Use streaming_bulk in TestCase based tests. Since parallel_bulk
        # doesn't work on them.
        for success, info in streaming_bulk(
            client,
            bulk_indexing_generator(
                dockets,
                DocketDocument,
                base_doc,
            ),
            chunk_size=settings.ELASTICSEARCH_BULK_BATCH_SIZE,
        ):
            if not success:
                failed_docs.append(info["index"]["_id"])

    else:
        for success, info in parallel_bulk(
            client,
            bulk_indexing_generator(
                dockets,
                DocketDocument,
                base_doc,
            ),
            thread_count=settings.ELASTICSEARCH_PARALLEL_BULK_THREADS,
            chunk_size=settings.ELASTICSEARCH_BULK_BATCH_SIZE,
        ):
            if not success:
                failed_docs.append(info["index"]["_id"])

    if failed_docs:
        logger.error("Error indexing Dockets in bulk IDs are: %s", failed_docs)

    if settings.ELASTICSEARCH_DSL_AUTO_REFRESH:
        # Set auto-refresh, used for testing.
        DocketDocument._index.refresh()


def build_bulk_cites_doc(
    es_child_doc_class: ESDocumentClassType,
    child_id: int,
    child_doc_model: ESModelClassType,
) -> tuple[ESDictDocument, ESModelType | None]:
    """Builds a bulk document for updating cites field in an ES document.

    :param es_child_doc_class: The ES child document class to update.
    :param child_id: The child document ID to update.
    :param child_doc_model: The child document to update model class.
    :return: A two-tuple: a dictionary representing the ES update operation if
    the document exists; otherwise an empty dictionary and the related
    document’s instance if available.
    """

    child_instance = get_instance_from_db(child_id, child_doc_model)
    if not child_instance:
        return {}, None

    match child_doc_model.__name__:
        case "RECAPDocument":
            parent_document_id = child_instance.docket_entry.docket.pk
            child_id_property = "RECAP"
        case "Opinion":
            parent_document_id = child_instance.cluster.pk
            child_id_property = "OPINION"
        case _:
            return {}, None

    cites_prepared = es_child_doc_class().prepare_cites(child_instance)
    doc_id = getattr(ES_CHILD_ID(child_id), child_id_property)
    if not es_child_doc_class.exists(id=doc_id, routing=parent_document_id):
        # If the ChildDocument does not exist, it might not be indexed yet.
        # Raise a NotFoundError to retry the task; hopefully, it will be
        # indexed soon.
        raise NotFoundError(
            f"The {child_doc_model.__name__} {child_instance.pk} is not indexed.",
            "",
            {"id": child_instance.pk},
        )

    doc_to_update = {
        "_id": doc_id,
        "_routing": parent_document_id,
        "doc": {"cites": cites_prepared},
    }
    return doc_to_update, child_instance


<<<<<<< HEAD
def check_bulk_indexing_exception(
    errors: list[dict[str, Any]], exception: str
) -> bool:
    """Check for a specific exception type in bulk indexing errors.
    :param errors: A list of dictionaries representing errors from a bulk
    indexing operation.
    :param exception: The exception type string to check for in the error
    details.
    :return: True if the specified exception is found in any of the error
    dictionaries; otherwise, returns False.
=======
def percolate_document(
    es_doc_class: ESDocumentClassType, document_id: int, instance: ESModelType
) -> None:
    """Percolate a document by preparing it and sending it for alert matching.

    :param es_doc_class: The ES document class used to prepare the document.
    :param document_id: The ID of the document in DB.
    :param instance: The model instance to be prepared and percolated.
    :return: None
>>>>>>> 7543bd1d
    """
    doc = es_doc_class().prepare(instance)
    chain(
        send_or_schedule_search_alerts.s(
            SaveESDocumentReturn(
                document_id=str(document_id),
                document_content=doc,
                app_label=f"{instance._meta.app_label}.{instance.__class__.__name__}",
            )
        ),
        percolator_response_processing.s(),
    ).apply_async()


@app.task(
    bind=True,
    autoretry_for=(
        ConnectionError,
        ConflictError,
        NotFoundError,
        ConnectionTimeout,
    ),
    max_retries=6,
    retry_backoff=2 * 60,
    retry_backoff_max=20 * 60,
    retry_jitter=True,
    queue=settings.CELERY_ETL_TASK_QUEUE,
    ignore_result=True,
)
def index_related_cites_fields(
    self: Task,
    model_name: str,
    child_id: int,
    cluster_ids_to_update: list[int] | None = None,
) -> None:
    """Index 'cites' and 'citeCount' fields in ES documents in a one request.
    :param self: The Celery task instance.
    :param model_name: The model name that originated the request.
    :param child_id: The child document ID to update with the cites.
    :param cluster_ids_to_update: Optional; the cluster IDs where 'citeCount'
    should be updated.
    :return: None.
    """

    documents_to_update = []
    cites_doc_to_update = {}
    base_doc = {}
<<<<<<< HEAD
    citing_doc = None
=======
    recap_document = None
>>>>>>> 7543bd1d
    es_child_doc_class = None
    match model_name:
        case OpinionsCited.__name__:
            # Query all clusters to update and retrieve only their sub_opinions
            # with the necessary fields.
            prefetch = Prefetch(
                "sub_opinions", queryset=Opinion.objects.only("pk")
            )
            clusters_with_sub_opinions = (
                OpinionCluster.objects.filter(pk__in=cluster_ids_to_update)
                .only("pk", "citation_count")
                .prefetch_related(prefetch)
            )

            base_doc = {
                "_op_type": "update",
                "_index": OpinionClusterDocument._index._name,
            }
            for cluster in clusters_with_sub_opinions:
                if not OpinionClusterDocument.exists(id=cluster.pk):
                    # If the OpinionClusterDocument does not exist, it might
                    # not be indexed yet. Raise a NotFoundError to retry the
                    # task; hopefully, it will be indexed soon.
                    raise NotFoundError(
                        f"The OpinionCluster {cluster.pk} is not indexed.",
                        "",
                        {"id": cluster.pk},
                    )

                # Build the OpinionCluster dicts for updating the citeCount.
                doc_to_update = {
                    "_id": cluster.pk,
                    "doc": {"citeCount": cluster.citation_count},
                }
                doc_to_update.update(base_doc)
                documents_to_update.append(doc_to_update)

                for opinion in cluster.sub_opinions.all():
                    if not OpinionClusterDocument.exists(
                        id=ES_CHILD_ID(opinion.pk).OPINION, routing=cluster.pk
                    ):
                        # If the OpinionDocument does not exist, it might
                        # not be indexed yet. Raise a NotFoundError to retry the
                        # task; hopefully, it will be indexed soon.
                        raise NotFoundError(
                            f"The Opinion {opinion.pk} is not indexed.",
                            "",
                            {"id": opinion.pk},
                        )

                    # Build the Opinion dicts for updating the citeCount.
                    doc_to_update = {
                        "_id": ES_CHILD_ID(opinion.pk).OPINION,
                        "_routing": cluster.pk,
                        "doc": {"citeCount": cluster.citation_count},
                    }
                    doc_to_update.update(base_doc)
                    documents_to_update.append(doc_to_update)

            # Finally build the Opinion dict for updating the cites.
            child_doc_model = Opinion
            es_child_doc_class = OpinionDocument
<<<<<<< HEAD
            cites_doc_to_update, citing_doc = build_bulk_cites_doc(
=======
            cites_doc_to_update, _ = build_bulk_cites_doc(
>>>>>>> 7543bd1d
                es_child_doc_class, child_id, child_doc_model
            )

        case OpinionsCitedByRECAPDocument.__name__:
            # Build the RECAPDocument dict for updating the cites.
            base_doc = {
                "_op_type": "update",
                "_index": DocketDocument._index._name,
            }

            child_doc_model = RECAPDocument
            es_child_doc_class = ESRECAPDocument
<<<<<<< HEAD
            cites_doc_to_update, citing_doc = build_bulk_cites_doc(
=======
            cites_doc_to_update, recap_document = build_bulk_cites_doc(
>>>>>>> 7543bd1d
                es_child_doc_class, child_id, child_doc_model
            )

    if cites_doc_to_update and base_doc:
        cites_doc_to_update.update(base_doc)
        documents_to_update.append(cites_doc_to_update)

    if not documents_to_update:
        return

    index_documents_in_bulk(documents_to_update)

    if settings.ELASTICSEARCH_DSL_AUTO_REFRESH:
        # Set auto-refresh, used for testing.
        OpinionClusterDocument._index.refresh()
        DocketDocument._index.refresh()

<<<<<<< HEAD
    if citing_doc and es_child_doc_class:
        # Percolate the related RECAPDocument to match queries that involve the
        # cites field.
        doc = es_child_doc_class().prepare(citing_doc)
        chain(
            send_or_schedule_search_alerts.s(
                SaveESDocumentReturn(
                    document_id=str(child_id),
                    document_content=doc,
                    app_label=compose_app_label(citing_doc),
                )
            ),
            percolator_response_processing.s(),
        ).apply_async()
=======
    if all(
        [
            model_name == OpinionsCitedByRECAPDocument.__name__,
            recap_document,
            es_child_doc_class,
        ]
    ):
        # Percolate the related RECAPDocument to match queries that involve the
        # cites field.
        percolate_document(es_child_doc_class, child_id, recap_document)
>>>>>>> 7543bd1d


@app.task(
    bind=True,
    max_retries=5,
    queue=settings.CELERY_ETL_TASK_QUEUE,
    ignore_result=True,
)
def remove_parent_and_child_docs_by_query(
    self: Task,
    es_document_name: ESDocumentNameType,
    main_instance_ids: list[int],
    event_table: EventTable | None = None,
) -> None:
    """Remove documents in Elasticsearch by query using the delete_by_query API

    :param self: The celery task
    :param es_document_name: The Elasticsearch Document type name to delete.
    :param main_instance_ids: The main instance IDs to remove.
    :param event_table: Optional, the EventTable type that triggered the action
    :return: None
    """

    es_document = getattr(es_document_module, es_document_name)
    s = es_document.search()
    # For EventTable.DOCKET and EventTable.DOCKET_ENTRY, main_instance_ids is
    # a list containing a single element, which is the parent ID used to remove
    # its child documents.
    instance_id = main_instance_ids[0]

    match event_table:
        case EventTable.DOCKET if es_document is ESRECAPDocument:
            parent_query = Q("term", _id=instance_id)
            child_query = Q("parent_id", type="recap_document", id=instance_id)
            should_query = Q(
                "bool",
                should=[parent_query, child_query],
                minimum_should_match=1,
            )
            s = s.query(should_query)
            query = s.to_dict()["query"]
            count_query = RECAPDocument.objects.filter(
                docket_entry__docket_id=instance_id
            )
        case EventTable.DOCKET_ENTRY if es_document is ESRECAPDocument:
            child_query = Q("term", docket_entry_id=instance_id)
            s = s.query(child_query)
            query = s.to_dict()["query"]
            count_query = RECAPDocument.objects.filter(
                docket_entry_id=instance_id
            )

        case EventTable.RECAP_DOCUMENT if es_document is ESRECAPDocument:
            ids_to_remove = [
                ES_CHILD_ID(doc_id).RECAP for doc_id in main_instance_ids
            ]
            child_query = Q("terms", _id=ids_to_remove)
            s = s.query(child_query)
            query = s.to_dict()["query"]
            count_query = RECAPDocument.objects.filter(
                pk__in=main_instance_ids
            )

        case _:
            # Abort DeleteByQuery request for a not supported document type.
            return

    client = connections.get_connection(alias="no_retry_connection")
    try:
        client.delete_by_query(
            index=es_document._index._name, body={"query": query}
        )
    except (ConnectionError, NotFoundError) as exc:
        handle_ubq_retries(self, exc, count_query=count_query)

    if settings.ELASTICSEARCH_DSL_AUTO_REFRESH:
        # Set auto-refresh, used for testing.
        es_document._index.refresh()


@app.task(
    bind=True,
    autoretry_for=(ConnectionError, NotFoundError),
    max_retries=5,
    interval_start=5,
    ignore_result=True,
)
def remove_documents_by_query(
    self: Task,
    es_document_name: ESDocumentNameType,
    instance_ids: list[int] | None = None,
    start_date: date | None = None,
    end_date: date | None = None,
    testing_mode: bool = False,
    requests_per_second: int | None = None,
    max_docs: int = 0,
) -> None | dict[str, str]:
    """Remove documents from ES by query.

    This method deletes documents from a specified ES document type based on a
    combination of criteria such as document IDs, and a date range.

    :param self: The Celery task instance.
    :param es_document_name: The Elasticsearch Document type name to delete.
    :param instance_ids: Optional, a list of document IDs to delete. If None,
    deletion is based on the date range.
    :param start_date: Optional, the start date of the date range for document deletion.
    :param end_date: Optional, the end date of the date range for document deletion.
    :param testing_mode: Optional, if True, performs the removal synchronously.
    :param requests_per_second: Optional, the target number of sub-requests per
    second for a delete by query operation.
    :param max_docs: Optional, maximum number of documents to process.
    :return: The ES request response, or None for unsupported removal actions.
    """

    optional_params = {}
    es_document = getattr(es_document_module, es_document_name)
    s = es_document.search()
    match es_document_name:
        case "DocketDocument" if instance_ids:
            # Remove non-recap dockets.
            remove_query = Q("terms", _id=instance_ids)
            s = s.query(remove_query)
            query = s.to_dict()["query"]
        case "OpinionDocument" if start_date and end_date:
            # Remove OpinionDocument by a timestamp range date query.
            date_range_query = build_daterange_query(
                "timestamp", end_date, start_date
            )
            child_query_opinion = Q("match", cluster_child="opinion")
            remove_query = Q(
                "bool", must=[date_range_query[0], child_query_opinion]
            )
            s = s.query(remove_query)
            query = s.to_dict()["query"]
            if not testing_mode:
                # Execute the task asynchronously.
                optional_params.update({"wait_for_completion": "false"})
            if max_docs:
                optional_params.update({"max_docs": max_docs})
            if requests_per_second:
                optional_params.update(
                    {"requests_per_second": requests_per_second}
                )
        case _:
            # Abort DeleteByQuery request for a not supported document type.
            return None

    if not testing_mode:
        # Ignore ConflictErrors, by proceeding with the deletion.
        optional_params.update({"conflicts": "proceed"})

    client = connections.get_connection(alias="no_retry_connection")
    response = client.delete_by_query(
        index=es_document._index._name,
        body={"query": query},
        params=optional_params,
    )
    if settings.ELASTICSEARCH_DSL_AUTO_REFRESH:
        # Set auto-refresh, used for testing.
        es_document._index.refresh()

    return response


def inception_batch_request(batch: dict) -> list[dict]:
    """Get embeddings from the inception batch microservice.

    param batch: A list of dictionaries, where each dictionary represents an
    opinion document with the following keys:
    "id": The Opinion ID.
    "text": The content of the opinion.
    :return: A list of dictionaries, each containing the embeddings for the
    corresponding opinion document as returned  by the inception microservice.
    """

    data = json.dumps(batch)
    response = asyncio.run(
        microservice(
            service="inception-batch",
            method="POST",
            data=data,
        )
    )
    return response.json()


def embeddings_cache_key():
    return "embeddings:"


def get_embeddings_cache_key(batch_uuid: str, batch_range: str) -> str:
    return f"{embeddings_cache_key()}{batch_uuid}-{batch_range}"


@app.task(
    bind=True,
    autoretry_for=(
        NetworkError,
        TimeoutException,
        RemoteProtocolError,
        HTTPStatusError,
        ReadError,
    ),
    max_retries=5,
    retry_backoff=10,
)
def create_opinion_text_embeddings(
    self, batch: list[int], database
) -> str | None:
    """Get embeddings for Opinion texts from inception.

    :param self: The Celery task.
    :param batch: A list of Opinion IDs representing the batch to process.
    :param database: The database to be used during processing.
    :return: The cache key used to temporarily store embeddings.
    """
    opinions = (
        Opinion.objects.filter(id__in=batch).with_best_text().using(database)
    )
    opinions_to_vectorize = [
        {"id": opinion.pk, "text": opinion.clean_text} for opinion in opinions
    ]
    if not opinions_to_vectorize:
        self.request.chain = None
        return None

    batch_range = f"{batch[0]}_{batch[-1]}"
    batch_request = {"documents": opinions_to_vectorize}
    embeddings = inception_batch_request(batch_request)
    # Use a UUID to guarantee the uniqueness of this batch of stored embeddings
    batch_uuid = str(uuid.uuid4().hex)
    cache_key = get_embeddings_cache_key(batch_uuid, batch_range)
    cache.set(cache_key, embeddings, 60 * 30)
    return cache_key


@app.task(
    bind=True,
    autoretry_for=(
        botocore_exception.HTTPClientError,
        botocore_exception.ConnectionError,
    ),
    max_retries=5,
    retry_backoff=10,
)
def save_embeddings(
    self,
    cache_key: str,
    directory: str = "opinions",
) -> None:
    """Save embeddings to S3.

    The embeddings list is the response from a batch request to the
    inception microservice, which has the following structure:

    [
        {
            'id': 1,
            'embeddings': [
                {
                    'chunk_number': 1,
                    'chunk': 'search_document: First test document',
                    'embedding': [-0.01209942298567295...]
                },
                {
                    'chunk_number': 2,
                    'chunk': 'search_document: First test document',
                    'embedding': [-1.01200886298552476...]
                },
            ]
        },
        {
            'id': 2,
            'embeddings': [
                {
                    'chunk_number': 1,
                    'chunk': 'search_document: Second test document',
                    'embedding': [0.07617326825857162...]
                },
            ]
        },
    ]

    Each object uploaded to S3 is a JSON file containing one of the items
    in the previous list.

    For example, if uploading a batch of opinion embeddings, each file will
    be stored embeddings/opinions/freelawproject/modernbert-embed-base_finetune_512/{opinion_id}.json

    :param self: The Celery task.
    :param cache_key: The cache key used to temporarily store the embeddings.
    :param directory: The directory where the embeddings will be stored.
    :return: None.
    """

    embeddings = cache.get(cache_key, None)
    if embeddings is None:
        batch_range = cache_key.rsplit("-", 1)[-1]
        logger.error(
            "Embeddings for the opinion range %s are missing from Redis",
            batch_range,
        )
        return None

    if not isinstance(embeddings, list):
        if isinstance(embeddings, dict):
            logger.error(
                "Received API error response in embeddings: %s",
                json.dumps(embeddings, default=str),
            )
        else:
            logger.error(
                "Unexpected data type for embeddings: %s (%s)",
                str(embeddings)[:200],
                type(embeddings),
            )
        return None

    storage = S3IntelligentTieringStorage()
    for embedding_record in embeddings:
        record_id = embedding_record["id"]
        file_contents = json.dumps(embedding_record)
        file_path = str(
            PurePosixPath(
                "embeddings",
                directory,
                settings.NLP_EMBEDDING_MODEL,
                f"{record_id}.json",
            )
        )
        storage.save(file_path, ContentFile(file_contents))

    # Delete the cache key after the saving process is complete.
    cache.delete(cache_key)


@app.task(
    bind=True,
    autoretry_for=(
        botocore_exception.HTTPClientError,
        botocore_exception.ConnectionError,
    ),
    max_retries=5,
    retry_backoff=10,
)
def retrieve_embeddings(
    self,
    opinion_ids: list[int],
    directory: str = "opinions",
) -> list[dict] | None:
    """Download opinion embeddings from S3 for the given opinion IDs.

    :param self: The Celery task instance.
    :param opinion_ids: A list of opinion IDs for which to retrieve embeddings.
    :param directory: The directory where the embeddings are stored.
    :return: A list of dictionaries containing the embeddings.
    """

    storage = AWSMediaStorage()

    def download_embedding(opinion_id: int) -> dict | None:
        file_path = str(
            PurePosixPath(
                "embeddings",
                directory,
                settings.NLP_EMBEDDING_MODEL,
                f"{opinion_id}.json",
            )
        )
        logger.info("Attempting to retrieve embedding from: %s", file_path)
        try:
            with storage.open(file_path, "rb") as f:
                file_contents = f.read().decode("utf-8")
            embedding_data = json.loads(file_contents)
            return embedding_data
        except FileNotFoundError:
            logger.error(
                "Embeddings for opinion ID:%s doesn't exist.", opinion_id
            )
            return None

    embeddings: list[dict] = []
    # Download embeddings concurrently.
    with concurrent.futures.ThreadPoolExecutor() as executor:
        futures = [
            executor.submit(download_embedding, opinion_id)
            for opinion_id in opinion_ids
        ]
        for future in concurrent.futures.as_completed(futures):
            result = future.result()
            if result:
                embeddings.append(result)
    return embeddings


@app.task(
    bind=True,
    autoretry_for=(ConnectionError, ConflictError, ConnectionTimeout),
    max_retries=5,
    retry_backoff=1 * 60,
    retry_backoff_max=10 * 60,
    retry_jitter=True,
    ignore_result=True,
)
def index_embeddings(
    self: Task,
    embeddings: list[dict],
) -> SaveESDocumentReturn | None:
    """Update opinion documents in bulk with embeddings.

    :param self: The Celery task instance.
    :param embeddings: A list of dictionaries, each containing the opinion ID
    and its corresponding embeddings to update.
    :return: None if there are no documents to update.
    """

    base_doc = {
        "_op_type": "update",
        "_index": OpinionClusterDocument._index._name,
    }
    documents_to_update = []
    for embeddings in embeddings:
        opinion_id = embeddings["id"]
        opinion_instance = (
            Opinion.objects.filter(id=opinion_id).only("pk", "cluster").first()
        )
        if not opinion_instance:
            # The opinion has been removed from the DB
            continue

        doc_to_update = {
            "_id": ES_CHILD_ID(opinion_id).OPINION,
            "_routing": opinion_instance.cluster_id,
            "doc": {"embeddings": embeddings["embeddings"]},
        }
        doc_to_update.update(base_doc)
        documents_to_update.append(doc_to_update)

    if not documents_to_update:
        return

    index_documents_in_bulk(documents_to_update)

    if settings.ELASTICSEARCH_DSL_AUTO_REFRESH:
        # Set auto-refresh, used for testing.
        OpinionClusterDocument._index.refresh()<|MERGE_RESOLUTION|>--- conflicted
+++ resolved
@@ -553,13 +553,6 @@
         refresh=settings.ELASTICSEARCH_DSL_AUTO_REFRESH,
     )
     if (
-<<<<<<< HEAD
-        main_app_label
-        in ["search.RECAPDocument", "search.Docket", "search.Opinion"]
-        and not related_instance_app_label == "search.DocketEntry"
-        or related_instance_app_label in ["search.BankruptcyInformation"]
-    ) and not skip_percolator_request:
-=======
         (
             related_instance_app_label == "search.BankruptcyInformation"
             or (
@@ -573,7 +566,6 @@
         )
         and not skip_percolator_request
     ):
->>>>>>> 7543bd1d
         doc = es_doc.prepare(main_model_instance)
         return SaveESDocumentReturn(
             document_id=str(main_instance_id),
@@ -1408,18 +1400,6 @@
     return doc_to_update, child_instance
 
 
-<<<<<<< HEAD
-def check_bulk_indexing_exception(
-    errors: list[dict[str, Any]], exception: str
-) -> bool:
-    """Check for a specific exception type in bulk indexing errors.
-    :param errors: A list of dictionaries representing errors from a bulk
-    indexing operation.
-    :param exception: The exception type string to check for in the error
-    details.
-    :return: True if the specified exception is found in any of the error
-    dictionaries; otherwise, returns False.
-=======
 def percolate_document(
     es_doc_class: ESDocumentClassType, document_id: int, instance: ESModelType
 ) -> None:
@@ -1429,7 +1409,6 @@
     :param document_id: The ID of the document in DB.
     :param instance: The model instance to be prepared and percolated.
     :return: None
->>>>>>> 7543bd1d
     """
     doc = es_doc_class().prepare(instance)
     chain(
@@ -1477,11 +1456,7 @@
     documents_to_update = []
     cites_doc_to_update = {}
     base_doc = {}
-<<<<<<< HEAD
     citing_doc = None
-=======
-    recap_document = None
->>>>>>> 7543bd1d
     es_child_doc_class = None
     match model_name:
         case OpinionsCited.__name__:
@@ -1544,11 +1519,7 @@
             # Finally build the Opinion dict for updating the cites.
             child_doc_model = Opinion
             es_child_doc_class = OpinionDocument
-<<<<<<< HEAD
             cites_doc_to_update, citing_doc = build_bulk_cites_doc(
-=======
-            cites_doc_to_update, _ = build_bulk_cites_doc(
->>>>>>> 7543bd1d
                 es_child_doc_class, child_id, child_doc_model
             )
 
@@ -1561,11 +1532,7 @@
 
             child_doc_model = RECAPDocument
             es_child_doc_class = ESRECAPDocument
-<<<<<<< HEAD
             cites_doc_to_update, citing_doc = build_bulk_cites_doc(
-=======
-            cites_doc_to_update, recap_document = build_bulk_cites_doc(
->>>>>>> 7543bd1d
                 es_child_doc_class, child_id, child_doc_model
             )
 
@@ -1583,33 +1550,10 @@
         OpinionClusterDocument._index.refresh()
         DocketDocument._index.refresh()
 
-<<<<<<< HEAD
     if citing_doc and es_child_doc_class:
-        # Percolate the related RECAPDocument to match queries that involve the
+        # Percolate the related document to match queries that involve the
         # cites field.
-        doc = es_child_doc_class().prepare(citing_doc)
-        chain(
-            send_or_schedule_search_alerts.s(
-                SaveESDocumentReturn(
-                    document_id=str(child_id),
-                    document_content=doc,
-                    app_label=compose_app_label(citing_doc),
-                )
-            ),
-            percolator_response_processing.s(),
-        ).apply_async()
-=======
-    if all(
-        [
-            model_name == OpinionsCitedByRECAPDocument.__name__,
-            recap_document,
-            es_child_doc_class,
-        ]
-    ):
-        # Percolate the related RECAPDocument to match queries that involve the
-        # cites field.
-        percolate_document(es_child_doc_class, child_id, recap_document)
->>>>>>> 7543bd1d
+        percolate_document(es_child_doc_class, child_id, citing_doc)
 
 
 @app.task(

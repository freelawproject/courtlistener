import logging
import re
from collections import defaultdict
from concurrent.futures import ThreadPoolExecutor, as_completed
from datetime import datetime
from functools import partial

<<<<<<< HEAD
from redis import Redis

from cl.lib.redis_utils import (
    get_redis_interface,
)
from cl.lib.string_utils import normalize_dashes
from cl.search.models import (
    Court,
    Docket,
)
=======
import environ
from django.conf import settings
from django.db import transaction
from pydantic import ValidationError
from redis import Redis
from sentry_sdk import capture_exception

from cl.lib.llm import call_llm
from cl.lib.string_utils import normalize_dashes
from cl.search.llm_models import CleanDocketNumber
from cl.search.llm_prompts import F_PROMPT, F_TIE_BREAKER
from cl.search.models import Court, Docket

logger = logging.getLogger(__name__)

env = environ.FileAwareEnv()
>>>>>>> 0fdb95a4

court_map = {
    "scotus": Court.FEDERAL_APPELLATE,
    "cadc": Court.FEDERAL_APPELLATE,
    "ca1": Court.FEDERAL_APPELLATE,
    "ca2": Court.FEDERAL_APPELLATE,
    "ca3": Court.FEDERAL_APPELLATE,
    "ca4": Court.FEDERAL_APPELLATE,
    "ca5": Court.FEDERAL_APPELLATE,
    "ca6": Court.FEDERAL_APPELLATE,
    "ca7": Court.FEDERAL_APPELLATE,
    "ca8": Court.FEDERAL_APPELLATE,
    "ca9": Court.FEDERAL_APPELLATE,
    "ca10": Court.FEDERAL_APPELLATE,
    "ca11": Court.FEDERAL_APPELLATE,
}

generic_patterns = {
    Court.FEDERAL_APPELLATE: [
        r"\d{1,2}-\d{1,6}-[a-zA-Z]{2}",  # e.g., 12-1234-ag, 12-1234-pr
        r"\d{1,2}-\d{1,6}[a-zA-Z]{1}",  # e.g., 12-1234P, 12-1234U
        r"\d{1,2}[a-zA-Z]{1}\d{1,6}",  # e.g., 12A1234, 12M1234
        r"[a-zA-Z]{1}-\d{1,6}",  # e.g., A-1234, D-1234
        r"\d{1,2}-\d{1,6}",  # e.g., 12-1234
        r"\d{1,6}",  # e.g., 1234
    ]
}

system_prompts = {Court.FEDERAL_APPELLATE: F_PROMPT}
tie_breaker_prompts = {Court.FEDERAL_APPELLATE: F_TIE_BREAKER}


def get_redis_key_prefix() -> str:
    """Simple tool for getting the prefix for the redis key prefix.
    Useful for avoiding test collisions.
    """
    return "docket_number_cleaning"


def get_redis_key() -> str:
    """Generate a Redis key for storing docket_number_cleaning llm batches.
    :return: A Redis key string for the llm batch.
    """
    return f"{get_redis_key_prefix()}:llm_batch"


def update_docket_number(
    docket_id: int, docket_number: str, start_timestamp: datetime, r: Redis
) -> None:
    """
    Update the docket_number field of a Docket object & remove it from the LLM cleaning Redis set if it hasn't been modified since the start timestamp.

    :param docket_id: The primary key ID of the Docket to update.
    :param docket_number: The new docket number to set.
    :param start_timestamp: The timestamp marking the start of the daemon job.
    :param r: Redis client instance for interacting with Redis.
    """
    with transaction.atomic():
        docket = (
            Docket.objects.select_for_update()
            .only("id", "docket_number", "date_modified")
            .filter(id=docket_id)
            .first()
        )
        if not docket:
            r.srem(get_redis_key(), str(docket_id))
            return

        if docket.date_modified >= start_timestamp:
            return

        docket.docket_number = docket_number
        docket.save(update_fields=["docket_number", "date_modified"])

        transaction.on_commit(partial(r.srem, get_redis_key(), str(docket_id)))


def get_clean_methods(court_type: str) -> tuple:
    """
    Returns cleaning methods for docket numbers based on the court type.

    :param court_type: The type of court, used to determine which cleaning methods to return.
    :return: A tuple containing two functions for cleaning docket numbers corresponding to the given court type.
               If the court type is not recognized, returns (None, None).
    """
    match court_type.lower():
        case "f":
            return prelim_clean_F, regex_clean_F
        case _:
            return None, None


def is_generic(s: str, court_map: str) -> bool:
    """
    Determines if the given string `s` matches any generic pattern associated with the specified `court_map`.

    :param s: The string to check against the generic patterns.
    :param court_map: The key used to retrieve the list of generic patterns from `generic_patterns`.
    :return: True if `s` matches any pattern for the given `court_map`, False otherwise.
    """
    patterns = generic_patterns.get(court_map, [])
    if any(re.fullmatch(p, s) for p in patterns):
        return True
    return False


def prelim_clean_F(s: str) -> str:
    """
    Cleans and normalizes federal appellate docket numbers.

    Steps:
    - Normalize dash characters.
    - Remove spaces around dashes.
    - Trim whitespace.
    - Remove trailing numbers after underscores.
    - Remove leading/trailing dashes and periods.
    - Remove common docket/case number prefixes.

    :param s: The input docket number string.
    :return: The cleaned and normalized docket number string.
    """
    s = normalize_dashes(s)
    s = s.strip()
    s = re.sub(r"\s*-\s*", "-", s)  # Remove spaces around dashes
    s = re.sub(r"_\d+$", "", s)  # Remove trailing numbers after underscores
    s = re.sub(r"^-+|-+$", "", s)  # Remove leading/trailing dashes
    s = re.sub(r"\.+$", "", s)  # Remove trailing periods
    s = re.sub(
        r"^(?:No\.?|Case No\.?|Docket No\.?|Docket|Case)\s+",
        "",
        s,
        flags=re.IGNORECASE,
    )  # Remove common prefixes
    return s


def regex_clean_F(s: str) -> str:
    """
    Cleans and normalizes federal appellate docket numbers from a given string.

    :param s: The input string containing raw federal appellate docket numbers.
    :return: A semicolon-separated string of cleaned and normalized docket numbers in uppercase.
    """
    # All patterns to match
    patterns = generic_patterns.get(Court.FEDERAL_APPELLATE, [])
    # Combine patterns into one regex
    combined_pattern = "|".join(patterns)
    candidates = re.findall(combined_pattern, s, flags=re.IGNORECASE)
    cleaned = []
    for c in candidates:
        # 1. Handle patterns with dash and suffix (e.g., 12-1234-ag)
        m = re.match(
            r"(\d{1,2})-(\d{1,6})-([a-zA-Z]{2})", c, flags=re.IGNORECASE
        )
        if m:
            yy, nnnn, suffix = m.groups()
            cleaned.append(f"{yy.zfill(2)}-{nnnn}-{suffix}")
            continue
        # 2. Handle patterns with dash and single-letter suffix (e.g., 12-1234P)
        m = re.match(
            r"(\d{1,2})-(\d{1,6})([a-zA-Z]{1})$", c, flags=re.IGNORECASE
        )
        if m:
            yy, nnnn, suffix = m.groups()
            cleaned.append(f"{yy.zfill(2)}-{nnnn}{suffix}")
            continue
        # 3. Handle patterns like 12-1234
        m = re.match(r"(\d{1,2})-(\d{1,6})$", c, flags=re.IGNORECASE)
        if m:
            yy, nnnn = m.groups()
            cleaned.append(f"{yy.zfill(2)}-{nnnn}")
            continue
        # 4. Handle patterns like 12A1234 or 12M1234
        m = re.match(
            r"(\d{1,2})([a-zA-Z]{1})(\d{1,6})", c, flags=re.IGNORECASE
        )
        if m:
            yy, letter, nnnn = m.groups()
            cleaned.append(f"{yy.zfill(2)}{letter}{nnnn}")
            continue
        # 5. Handle patterns like A-1234 or D-1234
        m = re.match(r"([a-zA-Z]{1})-(\d{1,6})", c, flags=re.IGNORECASE)
        if m:
            letter, nnnn = m.groups()
            cleaned.append(f"{letter}-{nnnn}")
            continue
        # 6. Handle just numbers
        m = re.match(r"^\d{1,6}$", c, flags=re.IGNORECASE)
        if m:
            cleaned.append(str(int(c)))
            continue

    cleaned = [s.upper() for s in cleaned]
    return "; ".join(cleaned)


def clean_docket_number_raw(
    docket_id: int, docket_number_raw: str, court_id: str
) -> tuple[str | None, int | None] | None:
    """
    Cleans a raw docket number string based on the court's specific cleaning logic and identifies those that need LLM cleaning.

    :param docket_id: The unique identifier for the docket.
    :param docket_number_raw: The raw docket number string to be cleaned.
    :param court_id: The identifier for the court, used to select cleaning logic.
    :return: A tuple containing the cleaned docket number or the docket_id for downstream LLM processing, if applicable. Or None.
    """
    court_type = court_map.get(court_id)

    if (
        not court_type
        or not docket_number_raw
        or not docket_number_raw.strip()
    ):
        return None

    prelim_func, regex_func = get_clean_methods(court_type)
    if not prelim_func:
        return None

    prelim_cleaned = prelim_func(docket_number_raw)
    if not is_generic(prelim_cleaned, court_type):
        return None, docket_id

    if not regex_func:
        return None

    docket_number = regex_func(prelim_cleaned)
    return docket_number, None


<<<<<<< HEAD
def clean_docket_number_raw_and_update_redis_cache(
    docket: Docket, r: Redis | None = None
):
    if not r:
        r = get_redis_interface("CACHE")

    result = clean_docket_number_raw(
        docket_id=docket.id,
        docket_number_raw=docket.docket_number_raw,
        court_id=docket.court_id,
    )
    if not result:
        return

    docket_number, docket_id_llm = result

    # Update docket number if it was cleaned
    if docket_number:
        docket.docket_number = docket_number
        docket.save(update_fields=["docket_number", "date_modified"])

    # Add to redis cache for later processing
    if docket_id_llm:
        redis_key = "docket_number_cleaning:llm_batch"
        r.sadd(redis_key, docket_id_llm)
=======
def create_llm_court_batches(
    llm_batch: list[int],
    r: Redis,
) -> defaultdict[str | None, list[dict[int, str]]]:
    """
    Groups docket numbers by their associated court type for a given batch of docket_ids.
    Remove docket_ids that no longer exist, if any, from the Redis set.

    :param llm_batch: A list of docket_ids to be processed.
    :param r: Redis client instance for interacting with Redis.
    :return: A dictionary where each key is a court mapping (as determined by `court_map`),
              and each value is a list of dictionaries of {docket_id: docket_number_raw}.
    """
    existing_docket_ids = set()
    dockets = Docket.objects.filter(pk__in=llm_batch).values_list(
        "id", "court_id", "docket_number_raw"
    )
    court_batches = defaultdict(list)
    for docket_id, court_id, raw in dockets.iterator(chunk_size=2000):
        existing_docket_ids.add(docket_id)
        if court_map.get(court_id) is not None:
            court_batches[court_map.get(court_id)].append({docket_id: raw})

    # Remove docket_ids that no longer exist, in case the docket was deleted since the daemon job started
    deleted_docket_ids = set(llm_batch) - existing_docket_ids
    if deleted_docket_ids:
        r.srem(get_redis_key(), *map(str, deleted_docket_ids))

    return court_batches


def extract_with_llm(
    batch: list[dict[int, str]], system_prompt: str, model_id: str
) -> dict[int, str] | None:
    """
    Extracts and cleans a batch of docket numbers using a Large Language Model (LLM).

    :param batch: The batch of records to process. Each item is a dictionary with the docket_id (int) as the key and the raw_docket_number (str) as the value.
    :param system_prompt: The system prompt to provide to the LLM.
    :param model_id: The identifier for the LLM model to use.
    :return: A dictionary where keys are unique docket_ids (int) and values are cleaned docket numbers (str).
    """
    try:
        llm_response = call_llm(
            system_prompt=system_prompt,
            user_prompt=f"{batch}",
            model=model_id,
            response_model=CleanDocketNumber,
            temperature=0.1,
            max_completion_tokens=1000,
            api_key=env("DOCKET_NUMBER_CLEANING_API_KEY"),
        )
    except ValidationError as e:
        logger.error(
            "LLM - Response validation error for batch=%s",
            f"{batch}",
            extra={
                "validation_errors": e.errors(),
                "fingerprint": ["llm-docket-number-validation-error"],
            },
        )
        return None
    except Exception as e:
        # Only expect to get instructor exceptions here to track them
        capture_exception(e)
        return None

    if not isinstance(llm_response, CleanDocketNumber):
        # Added this to avoid mypy errors
        logger.error("LLM - Invalid response type: %s", type(llm_response))
        return None

    records = {}
    for item in llm_response.docket_numbers:
        docket_id = item.unique_id
        docket_num = [s.upper() for s in sorted(list(set(item.cleaned_nums)))]
        records[int(docket_id)] = "; ".join(docket_num)

    return records


def process_llm_batches(
    llm_batches: list[dict[int, str]],
    system_prompt: str,
    model_id: str,
    retry: int,
    max_retries: int,
    batch_size: int,
    all_cleaned: dict[int, str],
) -> dict[int, str]:
    """
    Processes batches of records using a language model (LLM), recursively retry with smaller batch sizes for failed extractions.

    :param llm_batches: The batch of records to process. Each item is a dictionary with the docket_id (int) as the key and the raw_docket_number (str) as the value.
    :param system_prompt: The system prompt to provide to the LLM.
    :param model_id: Identifier for the LLM model to use.
    :param retry: Current retry attempt count.
    :param max_retries: Maximum number of allowed retries for failed batches.
    :param batch_size: Number of records to process in each model call.
    :param all_cleaned: Accumulator dictionary for all processed records.
    :return: A dictionary mapping record IDs to their cleaned/extracted values, including any unprocessed records after max retries.
    """
    logger.info(f"---Processing {len(llm_batches)} records with {model_id}---")
    batches = [
        llm_batches[i : i + batch_size]
        for i in range(0, len(llm_batches), batch_size)
    ]
    with ThreadPoolExecutor(
        max_workers=settings.DOCKET_NUMBER_CLEANING_MAX_WORKERS  # type: ignore
    ) as executor:
        future_to_batch = {
            executor.submit(
                extract_with_llm, batch, system_prompt, model_id
            ): batch
            for batch in batches
        }
        for future in as_completed(future_to_batch):
            parsed_output = future.result()
            all_cleaned.update(parsed_output or {})
    # Check for any still-unprocessed records (e.g., if LLM failed to extract)
    processed_ids = set(all_cleaned.keys())
    remaining = [
        batch
        for batch in llm_batches
        if list(batch.keys())[0] not in processed_ids
    ]
    if remaining and retry < max_retries:
        # Recurse on remaining
        logger.info(
            f"---Retry {retry + 1}/{max_retries} for {len(remaining)} remaining records---"
        )
        retry += 1
        return process_llm_batches(
            llm_batches=remaining,
            system_prompt=system_prompt,
            model_id=model_id,
            retry=retry,
            max_retries=max_retries,
            batch_size=max(1, int(batch_size / 2)),
            all_cleaned=all_cleaned,
        )
    elif remaining and retry >= max_retries:
        unprocessed_ids = [list(batch.keys())[0] for batch in remaining]
        logger.info(
            f"---{max_retries} max retries reached. {len(remaining)} unprocessed records assigned raw values: {unprocessed_ids}.---"
        )
        for batch in remaining:
            docket_id = list(batch.keys())[0]
            all_cleaned[docket_id] = batch.get(
                docket_id, ""
            )  # Assign raw if still unprocessed
    return all_cleaned


def call_models_and_compare_results(
    court_batch: list[dict[int, str]],
    court_mapping: str,
    model_one: str,
    model_two: str,
    start_timestamp: datetime,
    r: Redis,
) -> list[dict[int, str]]:
    """
    Calls two language models to process a batch of court docket numbers,
    compares their results, updates docket numbers when both models agree, and collects batches
    for further processing when they disagree.

    :param court_batch: A list of dictionaries, each mapping docket IDs to raw docket numbers for a batch of court cases.
    :param court_mapping: A key used to retrieve the appropriate system prompt for the court from the system_prompts dictionary.
    :param model_one: The identifier for the first language model to use for processing.
    :param model_two: The identifier for the second language model to use for processing.
    :param start_timestamp: Timestamp marking the start of the daemon job.
    :param r: Redis client instance for interacting with Redis.
    :return: A list of dictionaries, each containing docket IDs and their corresponding raw docket numbers,
             representing cases where the two models disagreed or returned empty results, to be processed by a larger or fallback model.
    """
    model_one_results = process_llm_batches(
        llm_batches=court_batch,
        system_prompt=system_prompts.get(court_mapping, ""),
        model_id=model_one,
        retry=0,
        max_retries=settings.DOCKET_NUMBER_CLEANING_LLM_MAX_RETRIES,  # type: ignore
        batch_size=settings.DOCKET_NUMBER_CLEANING_LLM_BATCH_SIZE,  # type: ignore
        all_cleaned=dict(),
    )
    model_two_results = process_llm_batches(
        llm_batches=court_batch,
        system_prompt=system_prompts.get(court_mapping, ""),
        model_id=model_two,
        retry=0,
        max_retries=settings.DOCKET_NUMBER_CLEANING_LLM_MAX_RETRIES,  # type: ignore
        batch_size=settings.DOCKET_NUMBER_CLEANING_LLM_BATCH_SIZE,  # type: ignore
        all_cleaned=dict(),
    )

    # Compare results and create batch for prediction with larger model
    next_model_batches = []
    for docket_id, docket_number_one in model_one_results.items():
        docket_number_two = model_two_results.get(docket_id, None)
        if docket_number_one == docket_number_two and docket_number_one != "":
            update_docket_number(
                docket_id, docket_number_one, start_timestamp, r
            )
        else:
            # Find the docket_number_raw from court_batch using docket_id
            docket_number_raw = next(
                (
                    batch[docket_id]
                    for batch in court_batch
                    if docket_id in batch
                ),
                None,
            )
            if docket_number_raw is not None:
                next_model_batches.append({docket_id: docket_number_raw})
    return next_model_batches
>>>>>>> 0fdb95a4
<|MERGE_RESOLUTION|>--- conflicted
+++ resolved
@@ -5,18 +5,6 @@
 from datetime import datetime
 from functools import partial
 
-<<<<<<< HEAD
-from redis import Redis
-
-from cl.lib.redis_utils import (
-    get_redis_interface,
-)
-from cl.lib.string_utils import normalize_dashes
-from cl.search.models import (
-    Court,
-    Docket,
-)
-=======
 import environ
 from django.conf import settings
 from django.db import transaction
@@ -25,6 +13,12 @@
 from sentry_sdk import capture_exception
 
 from cl.lib.llm import call_llm
+
+from redis import Redis
+
+from cl.lib.redis_utils import (
+    get_redis_interface,
+)
 from cl.lib.string_utils import normalize_dashes
 from cl.search.llm_models import CleanDocketNumber
 from cl.search.llm_prompts import F_PROMPT, F_TIE_BREAKER
@@ -33,7 +27,10 @@
 logger = logging.getLogger(__name__)
 
 env = environ.FileAwareEnv()
->>>>>>> 0fdb95a4
+from cl.search.models import (
+    Court,
+    Docket,
+)
 
 court_map = {
     "scotus": Court.FEDERAL_APPELLATE,
@@ -265,33 +262,6 @@
     return docket_number, None
 
 
-<<<<<<< HEAD
-def clean_docket_number_raw_and_update_redis_cache(
-    docket: Docket, r: Redis | None = None
-):
-    if not r:
-        r = get_redis_interface("CACHE")
-
-    result = clean_docket_number_raw(
-        docket_id=docket.id,
-        docket_number_raw=docket.docket_number_raw,
-        court_id=docket.court_id,
-    )
-    if not result:
-        return
-
-    docket_number, docket_id_llm = result
-
-    # Update docket number if it was cleaned
-    if docket_number:
-        docket.docket_number = docket_number
-        docket.save(update_fields=["docket_number", "date_modified"])
-
-    # Add to redis cache for later processing
-    if docket_id_llm:
-        redis_key = "docket_number_cleaning:llm_batch"
-        r.sadd(redis_key, docket_id_llm)
-=======
 def create_llm_court_batches(
     llm_batch: list[int],
     r: Redis,
@@ -508,4 +478,30 @@
             if docket_number_raw is not None:
                 next_model_batches.append({docket_id: docket_number_raw})
     return next_model_batches
->>>>>>> 0fdb95a4
+
+
+def clean_docket_number_raw_and_update_redis_cache(
+    docket: Docket, r: Redis | None = None
+):
+    if not r:
+        r = get_redis_interface("CACHE")
+
+    result = clean_docket_number_raw(
+        docket_id=docket.id,
+        docket_number_raw=docket.docket_number_raw,
+        court_id=docket.court_id,
+    )
+    if not result:
+        return
+
+    docket_number, docket_id_llm = result
+
+    # Update docket number if it was cleaned
+    if docket_number:
+        docket.docket_number = docket_number
+        docket.save(update_fields=["docket_number", "date_modified"])
+
+    # Add to redis cache for later processing
+    if docket_id_llm:
+        redis_key = "docket_number_cleaning:llm_batch"
+        r.sadd(redis_key, docket_id_llm)
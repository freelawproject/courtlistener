import datetime
import io
import operator
import os
from datetime import date
from functools import reduce
from pathlib import Path
from unittest import mock, skipUnless

import pytz
from dateutil.tz import tzoffset, tzutc
from django.conf import settings
from django.contrib.auth.hashers import make_password
from django.contrib.auth.models import AnonymousUser
from django.core.exceptions import ValidationError
from django.core.files.base import ContentFile
from django.core.management import call_command
from django.db import IntegrityError, transaction
from django.http import HttpRequest
from django.test import RequestFactory, override_settings
from django.test.utils import captured_stderr
from django.urls import reverse
<<<<<<< HEAD
from elasticsearch_dsl import Q, connections
=======
from factory import RelatedFactory
>>>>>>> e3ce4123
from lxml import etree, html
from rest_framework.status import HTTP_200_OK
from selenium.webdriver.common.by import By
from selenium.webdriver.support import expected_conditions as EC
from selenium.webdriver.support.wait import WebDriverWait
from timeout_decorator import timeout_decorator

<<<<<<< HEAD
from cl.lib.elasticsearch_utils import (
    build_daterange_query,
    build_es_filters,
    build_es_main_query,
    build_fulltext_query,
    build_sort_results,
    build_terms_query,
    group_search_results,
)
from cl.lib.search_utils import cleanup_main_query
=======
from cl.lib.search_utils import cleanup_main_query, make_fq
>>>>>>> e3ce4123
from cl.lib.storage import clobbering_get_name
from cl.lib.test_helpers import (
    EmptySolrTestCase,
    IndexedSolrTestCase,
    SolrTestCase,
)
from cl.recap.constants import COURT_TIMEZONES
from cl.recap.factories import DocketEntriesDataFactory, DocketEntryDataFactory
from cl.recap.mergers import add_docket_entries
from cl.scrapers.factories import PACERFreeDocumentLogFactory
<<<<<<< HEAD
from cl.search.documents import ParentheticalGroupDocument
from cl.search.factories import (
    CitationWithParentsFactory,
    CourtFactory,
    DocketFactory,
    OpinionClusterFactory,
    OpinionsCitedWithParentsFactory,
    OpinionWithParentsFactory,
    ParentheticalFactory,
    ParentheticalGroupFactory,
=======
from cl.search.factories import (
    CourtFactory,
    DocketEntryWithParentsFactory,
    DocketFactory,
    OpinionClusterFactoryWithChildrenAndParents,
    OpinionWithChildrenFactory,
    RECAPDocumentFactory,
>>>>>>> e3ce4123
)
from cl.search.feeds import JurisdictionFeed
from cl.search.management.commands.cl_calculate_pagerank import Command
from cl.search.models import (
    PRECEDENTIAL_STATUS,
    SEARCH_TYPES,
    Citation,
    Court,
    Docket,
    DocketEntry,
    Opinion,
    OpinionCluster,
    RECAPDocument,
    sort_cites,
)
from cl.search.tasks import add_docket_to_solr_by_rds
from cl.search.views import do_search
from cl.tests.base import SELENIUM_TIMEOUT, BaseSeleniumTest
from cl.tests.cases import TestCase
from cl.tests.utils import get_with_wait
from cl.users.factories import UserProfileWithParentsFactory


class UpdateIndexCommandTest(SolrTestCase):
    args = [
        "--type",
        "search.Opinion",
        "--noinput",
    ]

    def _get_result_count(self, results):
        return results.result.numFound

    def test_updating_all_opinions(self) -> None:
        """If we have items in the DB, can we add/delete them to/from Solr?

        This tests is rather long because we need to test adding and deleting,
        and it's hard to setup/dismantle the indexes before/after every test.
        """

        # First, we add everything to Solr.
        args = list(self.args)  # Make a copy of the list.
        args.extend(
            [
                "--solr-url",
                f"{settings.SOLR_HOST}/solr/{self.core_name_opinion}",
                "--update",
                "--everything",
                "--do-commit",
            ]
        )
        call_command("cl_update_index", *args)
        results = self.si_opinion.query("*").execute()
        actual_count = self._get_result_count(results)
        self.assertEqual(
            actual_count,
            self.expected_num_results_opinion,
            msg="Did not get expected number of results.\n"
            "\tGot:\t%s\n\tExpected:\t %s"
            % (
                actual_count,
                self.expected_num_results_opinion,
            ),
        )

        # Check a simple citation query
        results = self.si_opinion.query(cites=3).execute()
        actual_count = self._get_result_count(results)
        expected_citation_count = 2
        self.assertEqual(
            actual_count,
            expected_citation_count,
            msg="Did not get the expected number of citation counts.\n"
            "\tGot:\t %s\n\tExpected:\t%s"
            % (actual_count, expected_citation_count),
        )

        # Next, we delete everything from Solr
        args = list(self.args)  # Make a copy of the list.
        args.extend(
            [
                "--solr-url",
                f"{settings.SOLR_HOST}/solr/{self.core_name_opinion}",
                "--delete",
                "--everything",
                "--do-commit",
            ]
        )
        call_command("cl_update_index", *args)
        results = self.si_opinion.query("*").execute()
        actual_count = self._get_result_count(results)
        expected_citation_count = 0
        self.assertEqual(
            actual_count,
            expected_citation_count,
            msg="Did not get the expected number of counts in empty index.\n"
            "\tGot:\t %s\n\tExpected:\t%s"
            % (actual_count, expected_citation_count),
        )

        # Add things back, but do it by ID
        args = list(self.args)  # Make a copy of the list.
        args.extend(
            [
                "--solr-url",
                f"{settings.SOLR_HOST}/solr/{self.core_name_opinion}",
                "--update",
                "--items",
                "1",
                "2",
                "3",
                "--do-commit",
            ]
        )
        call_command("cl_update_index", *args)
        results = self.si_opinion.query("*").execute()
        actual_count = self._get_result_count(results)
        expected_citation_count = 3
        self.assertEqual(
            actual_count,
            expected_citation_count,
            msg="Did not get the expected number of citation counts.\n"
            "\tGot:\t %s\n\tExpected:\t%s"
            % (actual_count, expected_citation_count),
        )


class ModelTest(TestCase):
    fixtures = ["test_court.json"]

    def setUp(self) -> None:
        self.docket = Docket.objects.create(
            case_name="Blah", court_id="test", source=Docket.DEFAULT
        )
        self.oc = OpinionCluster.objects.create(
            case_name="Blah", docket=self.docket, date_filed=date(2010, 1, 1)
        )
        self.o = Opinion.objects.create(cluster=self.oc, type="Lead Opinion")
        self.c = Citation.objects.create(
            cluster=self.oc,
            volume=22,
            reporter="U.S.",
            page=44,
            type=Citation.FEDERAL,
        )

    def tearDown(self) -> None:
        self.docket.delete()
        self.oc.delete()
        self.o.delete()
        self.c.delete()

    @mock.patch(
        "cl.lib.storage.get_name_by_incrementing",
        side_effect=clobbering_get_name,
    )
    def test_save_old_opinion(self, mock) -> None:
        """Can we save opinions older than 1900?"""
        docket = Docket(
            case_name="Blah", court_id="test", source=Docket.DEFAULT
        )
        docket.save()
        self.oc.date_filed = date(1899, 1, 1)
        self.oc.save()

        try:
            cf = ContentFile(io.BytesIO(b"blah").read())
            self.o.file_with_date = date(1899, 1, 1)
            self.o.local_path.save("file_name.pdf", cf, save=False)
            self.o.save(index=False)
        except ValueError as e:
            raise ValueError(
                "Unable to save a case older than 1900. Did you "
                "try to use `strftime`...again?"
            )

    def test_custom_manager_simple_filters(self) -> None:
        """Do simple queries on our custom manager work?"""
        expected_count = 1
        cluster_count = OpinionCluster.objects.filter(
            citation="22 U.S. 44"
        ).count()
        self.assertEqual(cluster_count, expected_count)

        expected_count = 0
        cluster_count = OpinionCluster.objects.filter(
            docket__case_name="Wrong case name"
        ).count()
        self.assertEqual(cluster_count, expected_count)

    def test_custom_manager_kwargs_filter(self) -> None:
        """Can we do filters that involve additional kwargs?"""
        expected_count = 1
        cluster_count = OpinionCluster.objects.filter(
            citation="22 U.S. 44", docket__case_name="Blah"
        ).count()
        self.assertEqual(cluster_count, expected_count)

    def test_custom_manager_chained_filter(self) -> None:
        """Do chained filters work?"""
        expected_count = 1
        cluster_count = (
            OpinionCluster.objects.filter(citation="22 U.S. 44")
            .exclude(
                # Note this doesn't actually exclude anything,
                # but it helps ensure chaining is working.
                docket__case_name="Not the right case name",
            )
            .count()
        )
        self.assertEqual(cluster_count, expected_count)

        cluster_count = (
            OpinionCluster.objects.filter(citation="22 U.S. 44")
            .filter(docket__case_name="Blah")
            .count()
        )
        self.assertEqual(cluster_count, expected_count)


class DocketValidationTest(TestCase):
    @classmethod
    def setUpTestData(cls):
        cls.court = CourtFactory(id="canb", jurisdiction="FB")
        cls.court_appellate = CourtFactory(id="ca1", jurisdiction="F")

    def tearDown(self) -> None:
        Docket.objects.all().delete()

    def test_creating_a_recap_docket_with_blanks(self) -> None:
        """Are blank values denied?"""
        with self.assertRaises(ValidationError):
            Docket.objects.create(source=Docket.RECAP)

    def test_creating_a_recap_docket_with_pacer_case_id_blank(self) -> None:
        """Is blank pacer_case_id denied in not appellate dockets?"""
        with self.assertRaises(ValidationError):
            Docket.objects.create(
                source=Docket.RECAP, court=self.court, docket_number="12-1233"
            )

        appellate = Docket.objects.create(
            source=Docket.RECAP,
            court=self.court_appellate,
            docket_number="12-1234",
        )
        self.assertEqual(appellate.docket_number, "12-1234")

    def test_creating_a_recap_docket_with_docket_number_blank(self) -> None:
        """Is blank docket_number denied?"""
        with self.assertRaises(ValidationError):
            Docket.objects.create(
                source=Docket.RECAP, court=self.court, pacer_case_id="1234"
            )
        with self.assertRaises(ValidationError):
            Docket.objects.create(
                source=Docket.RECAP,
                court=self.court_appellate,
                pacer_case_id="1234",
            )

    def test_cannot_create_duplicate(self) -> None:
        """Do duplicate values throw an error?"""
        Docket.objects.create(
            source=Docket.RECAP,
            docket_number="asdf",
            pacer_case_id="asdf",
            court_id=self.court.pk,
        )
        with transaction.atomic():
            with self.assertRaises(IntegrityError):
                Docket.objects.create(
                    source=Docket.RECAP_AND_SCRAPER,
                    docket_number="asdf",
                    pacer_case_id="asdf",
                    court_id=self.court.pk,
                )


class IndexingTest(EmptySolrTestCase):
    """Are things indexed properly?"""

    fixtures = ["test_court.json"]

    def test_issue_729_url_coalescing(self) -> None:
        """Are URL's coalesced properly?"""
        # Save a docket to the backend using coalescing

        test_dir = (
            Path(settings.INSTALL_ROOT)
            / "cl"
            / "assets"
            / "media"
            / "test"
            / "search"
        )
        self.att_filename = "fake_document.html"
        fake_path = os.path.join(test_dir, self.att_filename)

        d = Docket.objects.create(
            source=Docket.RECAP,
            docket_number="asdf",
            pacer_case_id="asdf",
            court_id="test",
        )
        de = DocketEntry.objects.create(docket=d, entry_number=1)
        rd1 = RECAPDocument.objects.create(
            docket_entry=de,
            document_type=RECAPDocument.PACER_DOCUMENT,
            document_number="1",
            pacer_doc_id="1",
            filepath_local=fake_path,
        )
        rd2 = RECAPDocument.objects.create(
            docket_entry=de,
            document_type=RECAPDocument.ATTACHMENT,
            document_number="1",
            attachment_number=1,
            pacer_doc_id="2",
            filepath_local=fake_path,
        )
        # Do the absolute URLs differ when pulled from the DB?
        self.assertNotEqual(rd1.get_absolute_url(), rd2.get_absolute_url())

        add_docket_to_solr_by_rds([rd1.pk, rd2.pk], force_commit=True)

        # Do the absolute URLs differ when pulled from Solr?
        r1 = self.si_recap.get(rd1.pk)
        r2 = self.si_recap.get(rd2.pk)
        self.assertNotEqual(
            r1.result.docs[0]["absolute_url"],
            r2.result.docs[0]["absolute_url"],
        )
        Docket.objects.all().delete()
        DocketEntry.objects.all().delete()
        RECAPDocument.objects.all().delete()


class AdvancedTest(IndexedSolrTestCase):
    """
    Advanced query techniques
    """

    fixtures = ["test_objects_search.json", "judge_judy.json"]

    @classmethod
    def setUpTestData(cls):
        cls.court = CourtFactory(id="canb", jurisdiction="FB")
        cls.de = DocketEntryWithParentsFactory(
            docket=DocketFactory(
                court=cls.court, case_name="SUBPOENAS SERVED ON"
            ),
            description="MOTION for Leave to File Amicus Curiae august",
        )
        cls.rd = RECAPDocumentFactory(
            docket_entry=cls.de, description="Leave to File"
        )

        cls.de_1 = DocketEntryWithParentsFactory(
            docket=DocketFactory(
                court=cls.court, case_name="SUBPOENAS SERVED OFF"
            ),
            description="MOTION for Leave to File Amicus Curiae september",
        )
        cls.rd_1 = RECAPDocumentFactory(
            docket_entry=cls.de_1, description="Leave to File"
        )

    def test_a_intersection_query(self) -> None:
        """Does AND queries work"""
        r = self.client.get(reverse("show_results"), {"q": "Howard AND Honda"})
        self.assertIn("Howard", r.content.decode())
        self.assertIn("Honda", r.content.decode())
        self.assertIn("1 Opinion", r.content.decode())

    def test_a_union_query(self) -> None:
        """Does OR queries work"""
        r = self.client.get(
            reverse("show_results"), {"q": "Howard OR Lissner"}
        )
        self.assertIn("Howard", r.content.decode())
        self.assertIn("Lissner", r.content.decode())
        self.assertIn("2 Opinions", r.content.decode())

    def test_query_negation(self) -> None:
        """Does negation query work"""
        r = self.client.get(reverse("show_results"), {"q": "Howard"})
        self.assertIn("Howard", r.content.decode())
        self.assertIn("1 Opinion", r.content.decode())

        r = self.client.get(reverse("show_results"), {"q": "Howard NOT Honda"})
        self.assertIn("had no results", r.content.decode())

        r = self.client.get(reverse("show_results"), {"q": "Howard !Honda"})
        self.assertIn("had no results", r.content.decode())

        r = self.client.get(reverse("show_results"), {"q": "Howard -Honda"})
        self.assertIn("had no results", r.content.decode())

    def test_query_phrase(self) -> None:
        """Can we query by phrase"""
        r = self.client.get(
            reverse("show_results"), {"q": '"Harvey Howard v. Antonin Honda"'}
        )
        self.assertIn("Harvey Howard", r.content.decode())
        self.assertIn("1 Opinion", r.content.decode())

        r = self.client.get(
            reverse("show_results"), {"q": '"Antonin Honda v. Harvey Howard"'}
        )
        self.assertIn("had no results", r.content.decode())

    def test_query_grouped_and_sub_queries(self) -> None:
        """Does grouped and sub queries work"""
        r = self.client.get(
            reverse("show_results"), {"q": "(Lissner OR Honda) AND Howard"}
        )
        self.assertIn("Howard", r.content.decode())
        self.assertIn("Honda", r.content.decode())
        self.assertIn("Lissner", r.content.decode())
        self.assertIn("1 Opinion", r.content.decode())

    def test_query_fielded(self) -> None:
        """Does fielded queries work"""
        r = self.client.get(
            reverse("show_results"), {"q": "status:precedential"}
        )
        self.assertIn("docket number 2", r.content.decode())
        self.assertIn("docket number 3", r.content.decode())
        self.assertIn("2 Opinions", r.content.decode())

    def test_a_wildcard_query(self) -> None:
        """Does a wildcard query work"""
        r = self.client.get(reverse("show_results"), {"q": "Ho*"})
        self.assertIn("Howard", r.content.decode())
        self.assertIn("Honda", r.content.decode())
        self.assertIn("1 Opinion", r.content.decode())

        r = self.client.get(reverse("show_results"), {"q": "?owa*"})
        self.assertIn("docket number 2", r.content.decode())
        self.assertIn("1 Opinion", r.content.decode())

    def test_a_fuzzy_query(self) -> None:
        """Does a fuzzy query work"""
        r = self.client.get(reverse("show_results"), {"q": "ond~"})
        self.assertIn("docket number 2", r.content.decode())
        self.assertIn("docket number 3", r.content.decode())
        self.assertIn("2 Opinions", r.content.decode())

    def test_proximity_query(self) -> None:
        """Does a proximity query work"""
        r = self.client.get(
            reverse("show_results"), {"q": "'Testing Court'~3"}
        )
        self.assertIn("docket number 2", r.content.decode())
        self.assertIn("1 Opinion", r.content.decode())

    def test_range_query(self) -> None:
        """Does a range query work"""
        r = self.client.get(
            reverse("show_results"), {"q": "citation:([22 TO 33])"}
        )
        self.assertIn("docket number 2", r.content.decode())
        self.assertIn("docket number 3", r.content.decode())
        self.assertIn("2 Opinions", r.content.decode())

    def test_date_query(self) -> None:
        """Does a date query work"""
        r = self.client.get(
            reverse("show_results"),
            {"q": "dateFiled:[2015-01-01T00:00:00Z TO 2015-12-31T00:00:00Z]"},
        )
        self.assertIn("docket number 3", r.content.decode())
        self.assertIn("1 Opinion", r.content.decode())

        r = self.client.get(
            reverse("show_results"),
            {"q": "dateFiled:[1895-01-01T00:00:00Z TO 2015-12-31T00:00:00Z]"},
        )
        self.assertIn("docket number 2", r.content.decode())
        self.assertIn("docket number 3", r.content.decode())
        self.assertIn("2 Opinions", r.content.decode())

    def test_make_fq(self) -> None:
        """Test make_fq method, checks query formatted is correctly performed."""
        args = (
            {
                "q": "",
                "description": '"leave to file" AND amicus',
            },
            "description",
            "description",
        )
        fq = make_fq(*args)
        self.assertEqual(fq, 'description:("leave to file" AND amicus)')

        args[0]["description"] = '"leave to file" curie'
        fq = make_fq(*args)
        self.assertEqual(fq, 'description:("leave to file" AND curie)')

        args[0]["description"] = '"leave to file" AND "amicus curie"'
        fq = make_fq(*args)
        self.assertEqual(
            fq, 'description:("leave to file" AND "amicus curie")'
        )

        args[0][
            "description"
        ] = '"leave to file" AND "amicus curie" "by august"'
        fq = make_fq(*args)
        self.assertEqual(
            fq,
            'description:("leave to file" AND "amicus curie" AND "by august")',
        )

        args[0][
            "description"
        ] = '"leave to file" AND "amicus curie" OR "by august"'
        fq = make_fq(*args)
        self.assertEqual(
            fq,
            'description:("leave to file" AND "amicus curie" OR "by august")',
        )
        args[0][
            "description"
        ] = '"leave to file" NOT "amicus curie" OR "by august"'
        fq = make_fq(*args)
        self.assertEqual(
            fq,
            'description:("leave to file" NOT "amicus curie" OR "by august")',
        )

        args[0]["description"] = '"leave to file amicus curie"'
        fq = make_fq(*args)
        self.assertEqual(fq, 'description:("leave to file amicus curie")')

        args[0]["description"] = "leave to file AND amicus curie"
        fq = make_fq(*args)
        self.assertEqual(
            fq, "description:(leave AND to AND file AND amicus AND curie)"
        )

    def test_phrase_plus_conjunction_search(self) -> None:
        """Confirm phrase + conjunction search works properly"""

        add_docket_to_solr_by_rds([self.rd.pk], force_commit=True)
        add_docket_to_solr_by_rds([self.rd_1.pk], force_commit=True)
        params = {
            "q": "",
            "description": '"leave to file" AND amicus',
            "type": SEARCH_TYPES.RECAP,
        }
        r = self.client.get(
            reverse("show_results"),
            params,
        )
        self.assertIn("2 Cases", r.content.decode())
        self.assertIn("SUBPOENAS SERVED ON", r.content.decode())

        params["description"] = '"leave to file" amicus'
        r = self.client.get(
            reverse("show_results"),
            params,
        )
        self.assertIn("2 Cases", r.content.decode())
        self.assertIn("SUBPOENAS SERVED ON", r.content.decode())

        params["description"] = '"leave to file" AND "amicus"'
        r = self.client.get(
            reverse("show_results"),
            params,
        )
        self.assertIn("2 Cases", r.content.decode())
        self.assertIn("SUBPOENAS SERVED ON", r.content.decode())

        params[
            "description"
        ] = '"leave to file" AND "amicus" "Curiae september"'
        r = self.client.get(
            reverse("show_results"),
            params,
        )
        self.assertIn("1 Case", r.content.decode())
        self.assertIn("SUBPOENAS SERVED OFF", r.content.decode())


class SearchTest(IndexedSolrTestCase):
    @classmethod
    def setUpTestData(cls):
        cls.court = CourtFactory(id="canb", jurisdiction="FB")
        OpinionClusterFactoryWithChildrenAndParents(
            case_name="Strickland v. Washington.",
            case_name_full="Strickland v. Washington.",
            docket=DocketFactory(
                court=cls.court, docket_number="1:21-cv-1234"
            ),
            sub_opinions=RelatedFactory(
                OpinionWithChildrenFactory,
                factory_related_name="cluster",
                html_columbia="<p>Code, &#167; 1-815</p>",
            ),
            precedential_status=PRECEDENTIAL_STATUS.PUBLISHED,
        )
        OpinionClusterFactoryWithChildrenAndParents(
            case_name="Strickland v. Lorem.",
            docket=DocketFactory(court=cls.court, docket_number="123456"),
            precedential_status=PRECEDENTIAL_STATUS.PUBLISHED,
        )

    @staticmethod
    def get_article_count(r):
        """Get the article count in a query response"""
        return len(html.fromstring(r.content.decode()).xpath("//article"))

    def test_a_simple_text_query(self) -> None:
        """Does typing into the main query box work?"""
        r = self.client.get(reverse("show_results"), {"q": "supreme"})
        self.assertIn("Honda", r.content.decode())
        self.assertIn("1 Opinion", r.content.decode())

    def test_a_case_name_query(self) -> None:
        """Does querying by case name work?"""
        r = self.client.get(
            reverse("show_results"), {"q": "*", "case_name": "honda"}
        )
        self.assertIn("Honda", r.content.decode())

    def test_a_query_with_white_space_only(self) -> None:
        """Does everything work when whitespace is in various fields?"""
        r = self.client.get(
            reverse("show_results"), {"q": " ", "judge": " ", "case_name": " "}
        )
        self.assertIn("Honda", r.content.decode())
        self.assertNotIn("an error", r.content.decode())

    def test_a_query_with_a_date(self) -> None:
        """Does querying by date work?"""
        response = self.client.get(
            reverse("show_results"),
            {"q": "*", "filed_after": "1895-06", "filed_before": "1896-01"},
        )
        text = response.content.decode()
        print(text)
        self.assertIn("Honda", response.content.decode())

    def test_faceted_queries(self) -> None:
        """Does querying in a given court return the document? Does querying
        the wrong facets exclude it?
        """
        r = self.client.get(
            reverse("show_results"), {"q": "*", "court_test": "on"}
        )
        self.assertIn("Honda", r.content.decode())
        r = self.client.get(
            reverse("show_results"), {"q": "*", "stat_Errata": "on"}
        )
        self.assertNotIn("Honda", r.content.decode())
        self.assertIn("Debbas", r.content.decode())

    def test_a_docket_number_query(self) -> None:
        """Can we query by docket number?"""
        r = self.client.get(
            reverse("show_results"), {"q": "*", "docket_number": "2"}
        )
        self.assertIn(
            "Honda", r.content.decode(), "Result not found by docket number!"
        )

    def test_a_west_citation_query(self) -> None:
        """Can we query by citation number?"""
        get_dicts = [{"q": "*", "citation": "33"}, {"q": "citation:33"}]
        for get_dict in get_dicts:
            r = self.client.get(reverse("show_results"), get_dict)
            self.assertIn("Honda", r.content.decode())

    def test_a_neutral_citation_query(self) -> None:
        """Can we query by neutral citation numbers?"""
        r = self.client.get(
            reverse("show_results"), {"q": "*", "neutral_cite": "22"}
        )
        self.assertIn("Honda", r.content.decode())

    def test_a_query_with_a_old_date(self) -> None:
        """Do we have any recurrent issues with old dates and strftime (issue
        220)?"""
        r = self.client.get(
            reverse("show_results"), {"q": "*", "filed_after": "1890"}
        )
        self.assertEqual(200, r.status_code)

    def test_a_judge_query(self) -> None:
        """Can we query by judge name?"""
        r = self.client.get(
            reverse("show_results"), {"q": "*", "judge": "david"}
        )
        self.assertIn("Honda", r.content.decode())
        r = self.client.get(reverse("show_results"), {"q": "judge:david"})
        self.assertIn("Honda", r.content.decode())

    def test_a_nature_of_suit_query(self) -> None:
        """Can we query by nature of suit?"""
        r = self.client.get(
            reverse("show_results"), {"q": 'suitNature:"copyright"'}
        )
        self.assertIn("Honda", r.content.decode())

    def test_citation_filtering(self) -> None:
        """Can we find Documents by citation filtering?"""
        r = self.client.get(
            reverse("show_results"), {"q": "*", "cited_lt": 7, "cited_gt": 5}
        )
        self.assertIn(
            "Honda",
            r.content.decode(),
            msg="Did not get case back when filtering by citation count.",
        )
        r = self.client.get("/", {"q": "*", "cited_lt": 100, "cited_gt": 80})
        self.assertIn(
            "had no results",
            r.content.decode(),
            msg="Got case back when filtering by crazy citation count.",
        )

    def test_citation_ordering(self) -> None:
        """Can the results be re-ordered by citation count?"""
        r = self.client.get(
            reverse("show_results"), {"q": "*", "order_by": "citeCount desc"}
        )
        most_cited_name = "case name cluster 3"
        less_cited_name = "Howard v. Honda"
        self.assertTrue(
            r.content.decode().index(most_cited_name)
            < r.content.decode().index(less_cited_name),
            msg="'%s' should come BEFORE '%s' when ordered by descending "
            "citeCount." % (most_cited_name, less_cited_name),
        )

        r = self.client.get("/", {"q": "*", "order_by": "citeCount asc"})
        self.assertTrue(
            r.content.decode().index(most_cited_name)
            > r.content.decode().index(less_cited_name),
            msg="'%s' should come AFTER '%s' when ordered by ascending "
            "citeCount." % (most_cited_name, less_cited_name),
        )

    def test_random_ordering(self) -> None:
        """Can the results be ordered randomly?

        This test is difficult since we can't check that things actually get
        ordered randomly, but we can at least make sure the query succeeds.
        """
        r = self.client.get(
            reverse("show_results"), {"q": "*", "order_by": "random_123 desc"}
        )
        self.assertNotIn("an error", r.content.decode())

    def test_oa_results_basic(self) -> None:
        r = self.client.get(
            reverse("show_results"), {"type": SEARCH_TYPES.ORAL_ARGUMENT}
        )
        self.assertIn("Jose", r.content.decode())

    def test_oa_results_date_argued_ordering(self) -> None:
        r = self.client.get(
            reverse("show_results"),
            {
                "type": SEARCH_TYPES.ORAL_ARGUMENT,
                "order_by": "dateArgued desc",
            },
        )
        self.assertTrue(
            r.content.decode().index("SEC") < r.content.decode().index("Jose"),
            msg="'SEC' should come BEFORE 'Jose' when order_by desc.",
        )

        r = self.client.get(
            reverse("show_results"),
            {"type": SEARCH_TYPES.ORAL_ARGUMENT, "order_by": "dateArgued asc"},
        )
        self.assertTrue(
            r.content.decode().index("Jose") < r.content.decode().index("SEC"),
            msg="'Jose' should come AFTER 'SEC' when order_by asc.",
        )

    def test_oa_case_name_filtering(self) -> None:
        r = self.client.get(
            reverse("show_results"),
            {"type": SEARCH_TYPES.ORAL_ARGUMENT, "case_name": "jose"},
        )
        actual = self.get_article_count(r)
        expected = 1
        self.assertEqual(
            actual,
            expected,
            msg="Did not get expected number of results when filtering by "
            "case name. Expected %s, but got %s." % (expected, actual),
        )

    def test_oa_jurisdiction_filtering(self) -> None:
        r = self.client.get(
            reverse("show_results"),
            {"type": SEARCH_TYPES.ORAL_ARGUMENT, "court": "test"},
        )
        actual = self.get_article_count(r)
        expected = 2
        self.assertEqual(
            actual,
            expected,
            msg="Did not get expected number of results when filtering by "
            "jurisdiction. Expected %s, but got %s." % (actual, expected),
        )

    def test_oa_date_argued_filtering(self) -> None:
        r = self.client.get(
            reverse("show_results"),
            {"type": SEARCH_TYPES.ORAL_ARGUMENT, "argued_after": "2014-10-01"},
        )
        self.assertNotIn(
            "an error",
            r.content.decode(),
            msg="Got an error when doing a Date Argued filter.",
        )

    def test_oa_search_api(self) -> None:
        """Can we get oa results on the search endpoint?"""
        r = self.client.get(
            reverse("search-list", kwargs={"version": "v3"}),
            {"type": SEARCH_TYPES.ORAL_ARGUMENT},
        )
        self.assertEqual(
            r.status_code,
            HTTP_200_OK,
            msg="Did not get good status code from oral arguments API endpoint",
        )

    def test_homepage(self) -> None:
        """Is the homepage loaded when no GET parameters are provided?"""
        response = self.client.get(reverse("show_results"))
        self.assertIn(
            'id="homepage"',
            response.content.decode(),
            msg="Did not find the #homepage id when attempting to "
            "load the homepage",
        )

    def test_fail_gracefully(self) -> None:
        """Do we fail gracefully when an invalid search is created?"""
        response = self.client.get(
            reverse("show_results"), {"neutral_cite": "-"}
        )
        self.assertEqual(response.status_code, 200)
        self.assertIn(
            "an error",
            response.content.decode(),
            msg="Invalid search did not result in an error.",
        )

    def test_issue_635_leading_zeros(self) -> None:
        """Do queries with leading zeros work equal to ones without?"""
        r = self.client.get(
            reverse("show_results"),
            {"docket_number": "005", "stat_Errata": "on"},
        )
        expected = 1
        self.assertEqual(expected, self.get_article_count(r))
        r = self.client.get(
            reverse("show_results"),
            {"docket_number": "5", "stat_Errata": "on"},
        )
        self.assertEqual(expected, self.get_article_count(r))

    def test_issue_1193_docket_numbers_as_phrase(self) -> None:
        """Are docket numbers searched as a phrase?"""
        # Search for the full docket number. Does it work?
        r = self.client.get(
            reverse("show_results"),
            {"docket_number": "docket number 1 005", "stat_Errata": "on"},
        )
        expected = 1
        got = self.get_article_count(r)
        self.assertEqual(
            expected,
            got,
            "Didn't get the expected result count of '%s' for docket "
            "phrase search. Got '%s' instead." % (expected, got),
        )

        # Twist up the docket numbers. Do we get no results?
        r = self.client.get(
            reverse("show_results"),
            {"docket_number": "docket 005 number", "stat_Errata": "on"},
        )
        expected = 0
        self.assertEqual(
            expected,
            self.get_article_count(r),
            "Got results for badly ordered docket number.",
        )

    def test_issue_727_doc_att_numbers(self) -> None:
        """Can we send integers to the document number and attachment number
        fields?
        """
        r = self.client.get(
            reverse("show_results"),
            {"type": SEARCH_TYPES.RECAP, "document_number": "1"},
        )
        self.assertEqual(r.status_code, HTTP_200_OK)
        r = self.client.get(
            reverse("show_results"),
            {"type": SEARCH_TYPES.RECAP, "attachment_number": "1"},
        )
        self.assertEqual(r.status_code, HTTP_200_OK)

    def test_issue_1296_abnormal_citation_type_queries(self) -> None:
        """Does search work OK when there are supra, id, or non-opinion
        citations in the query?
        """
        params = (
            {"type": SEARCH_TYPES.OPINION, "q": "42 U.S.C. § ·1383a(a)(3)(A)"},
            {"type": SEARCH_TYPES.OPINION, "q": "supra, at 22"},
        )
        for param in params:
            r = self.client.get(reverse("show_results"), param)
            self.assertEqual(
                r.status_code,
                HTTP_200_OK,
                msg=f"Didn't get good status code with params: {param}",
            )

    def test_rendering_unicode_o_text(self) -> None:
        """Does unicode HTML unicode is properly rendered in search results?"""
        r = self.client.get(
            reverse("show_results"), {"q": "*", "case_name": "Washington"}
        )
        self.assertIn("Code, §", r.content.decode())

    def test_docket_number_proximity_query(self) -> None:
        """Test docket_number proximity query, so that docket numbers like
        1:21-cv-1234 can be matched by queries like: 21-1234
        """

        # Query 21-1234, return results for 1:21-bk-1234
        search_params = {"type": SEARCH_TYPES.OPINION, "q": "21-1234"}
        r = self.client.get(reverse("show_results"), search_params)
        actual = self.get_article_count(r)
        self.assertEqual(actual, 1)
        self.assertIn("Washington", r.content.decode())

        # Query 1:21-cv-1234
        search_params["q"] = "1:21-cv-1234"
        r = self.client.get(reverse("show_results"), search_params)
        actual = self.get_article_count(r)
        self.assertEqual(actual, 1)
        self.assertIn("Washington", r.content.decode())

        # docket_number box filter: 21-1234, return results for 1:21-bk-1234
        search_params = {
            "type": SEARCH_TYPES.OPINION,
            "docket_number": f"21-1234",
        }
        # Frontend
        r = self.client.get(
            reverse("show_results"),
            search_params,
        )
        actual = self.get_article_count(r)
        expected = 1
        self.assertEqual(actual, expected)
        self.assertIn("Washington", r.content.decode())

    def test_docket_number_suffixes_query(self) -> None:
        """Test docket_number with suffixes can be found."""

        # Indexed: 1:21-cv-1234 -> Search: 1:21-cv-1234-ABC
        # Frontend
        search_params = {
            "type": SEARCH_TYPES.OPINION,
            "q": f"1:21-cv-1234-ABC",
        }
        r = self.client.get(reverse("show_results"), search_params)
        actual = self.get_article_count(r)
        self.assertEqual(actual, 1)
        self.assertIn("Washington", r.content.decode())

        # Other kind of formats can still be searched -> 123456
        search_params = {
            "type": SEARCH_TYPES.OPINION,
            "q": "123456",
        }
        r = self.client.get(
            reverse("show_results"),
            search_params,
        )
        actual = self.get_article_count(r)
        expected = 1
        self.assertEqual(actual, expected)
        self.assertIn("Lorem", r.content.decode())


@override_settings(
    # MLT results should not be cached
    RELATED_USE_CACHE=False,
    # Default MLT settings limit the search space to minimize run time.
    # These limitations are not needed on the small document collections during
    # testing.
    RELATED_MLT_MINTF=0,
    RELATED_MLT_MAXQT=9999,
    RELATED_MLT_MINWL=0,
)
class RelatedSearchTest(IndexedSolrTestCase):
    def setUp(self) -> None:
        # Do this in two steps to avoid triggering profile creation signal
        admin = UserProfileWithParentsFactory.create(
            user__username="admin",
            user__password=make_password("password"),
        )
        admin.user.is_superuser = True
        admin.user.is_staff = True
        admin.user.save()

        super(RelatedSearchTest, self).setUp()

    def test_more_like_this_opinion(self) -> None:
        """Does the MoreLikeThis query return the correct number and order of
        articles."""
        seed_pk = 1  # Paul Debbas v. Franklin
        expected_article_count = 3
        expected_first_pk = 2  # Howard v. Honda
        expected_second_pk = 3  # case name cluster 3

        params = {
            "type": "o",
            "q": "related:%i" % seed_pk,
        }

        # disable all status filters (otherwise results do not match detail page)
        params.update(
            {f"stat_{v}": "on" for s, v in PRECEDENTIAL_STATUS.NAMES}
        )

        r = self.client.get(reverse("show_results"), params)
        self.assertEqual(r.status_code, HTTP_200_OK)

        self.assertEqual(
            expected_article_count, SearchTest.get_article_count(r)
        )
        self.assertTrue(
            r.content.decode().index("/opinion/%i/" % expected_first_pk)
            < r.content.decode().index("/opinion/%i/" % expected_second_pk),
            msg="'Howard v. Honda' should come AFTER 'case name cluster 3'.",
        )

    def test_more_like_this_opinion_detail_detail(self) -> None:
        """MoreLikeThis query on opinion detail page with status filter"""
        seed_pk = 3  # case name cluster 3
        expected_first_pk = 2  # Howard v. Honda

        # Login as staff user (related items are by default disabled for guests)
        self.assertTrue(
            self.client.login(username="admin", password="password")
        )

        r = self.client.get("/opinion/%i/asdf/" % seed_pk)
        self.assertEqual(r.status_code, 200)

        # Test if related opinion exist
        self.assertGreater(
            r.content.decode().index(
                "'clickRelated_mlt_seed%i', %i," % (seed_pk, expected_first_pk)
            ),
            0,
            msg="Related opinion not found.",
        )
        self.client.logout()

    @override_settings(RELATED_FILTER_BY_STATUS=None)
    def test_more_like_this_opinion_detail_no_filter(self) -> None:
        """MoreLikeThis query on opinion detail page (without filter)"""
        seed_pk = 1  # Paul Debbas v. Franklin
        expected_first_pk = 2  # Howard v. Honda
        expected_second_pk = 3  # case name cluster 3

        # Login as staff user (related items are by default disabled for guests)
        self.assertTrue(
            self.client.login(username="admin", password="password")
        )

        r = self.client.get("/opinion/%i/asdf/" % seed_pk)
        self.assertEqual(r.status_code, 200)

        # Test for click tracking order
        self.assertTrue(
            r.content.decode().index(
                "'clickRelated_mlt_seed%i', %i," % (seed_pk, expected_first_pk)
            )
            < r.content.decode().index(
                "'clickRelated_mlt_seed%i', %i,"
                % (seed_pk, expected_second_pk)
            ),
            msg="Related opinions are in wrong order.",
        )
        self.client.logout()


class GroupedSearchTest(EmptySolrTestCase):
    fixtures = ["opinions-issue-550.json"]

    def setUp(self) -> None:
        # Set up some handy variables
        super(GroupedSearchTest, self).setUp()
        args = [
            "--type",
            "search.Opinion",
            "--solr-url",
            f"{settings.SOLR_HOST}/solr/{self.core_name_opinion}",
            "--update",
            "--everything",
            "--do-commit",
            "--noinput",
        ]
        call_command("cl_update_index", *args)
        self.factory = RequestFactory()

    def test_grouped_queries(self) -> None:
        """When we have a cluster with multiple opinions, do results get
        grouped?
        """
        request = self.factory.get(reverse("show_results"), {"q": "Voutila"})
        response = do_search(request.GET.copy())
        result_count = response["results"].object_list.result.numFound
        num_expected = 1
        self.assertEqual(
            result_count,
            num_expected,
            msg="Found %s items, but should have found %s if the items were "
            "grouped properly." % (result_count, num_expected),
        )


class JudgeSearchTest(IndexedSolrTestCase):
    def test_sorting(self) -> None:
        """Can we do sorting on various fields?"""
        sort_fields = [
            "score desc",
            "name_reverse asc",
            "dob desc,name_reverse asc",
            "dod desc,name_reverse asc",
        ]
        for sort_field in sort_fields:
            r = self.client.get(
                "/", {"type": SEARCH_TYPES.PEOPLE, "ordered_by": sort_field}
            )
            self.assertNotIn(
                "an error",
                r.content.decode().lower(),
                msg=f"Got an error when doing a judge search ordered by {sort_field}",
            )

    def _test_article_count(self, params, expected_count, field_name):
        r = self.client.get("/", params)
        tree = html.fromstring(r.content.decode())
        got = len(tree.xpath("//article"))
        self.assertEqual(
            got,
            expected_count,
            msg="Did not get the right number of search results with %s "
            "filter applied.\n"
            "Expected: %s\n"
            "     Got: %s\n\n"
            "Params were: %s" % (field_name, expected_count, got, params),
        )

    def test_name_field(self) -> None:
        self._test_article_count(
            {"type": SEARCH_TYPES.PEOPLE, "name": "judith"}, 1, "name"
        )

    def test_court_filter(self) -> None:
        self._test_article_count(
            {"type": SEARCH_TYPES.PEOPLE, "court": "ca1"}, 1, "court"
        )
        self._test_article_count(
            {"type": SEARCH_TYPES.PEOPLE, "court": "scotus"}, 0, "court"
        )
        self._test_article_count(
            {"type": SEARCH_TYPES.PEOPLE, "court": "scotus ca1"}, 1, "court"
        )

    def test_dob_filters(self) -> None:
        self._test_article_count(
            {
                "type": SEARCH_TYPES.PEOPLE,
                "born_after": "1941",
                "born_before": "1943",
            },
            1,
            "born_{before|after}",
        )
        # Are reversed dates corrected?
        self._test_article_count(
            {
                "type": SEARCH_TYPES.PEOPLE,
                "born_after": "1943",
                "born_before": "1941",
            },
            1,
            "born_{before|after}",
        )
        # Just one filter, but Judy is older than this.
        self._test_article_count(
            {"type": SEARCH_TYPES.PEOPLE, "born_after": "1946"},
            0,
            "born_{before|after}",
        )

    def test_birth_location(self) -> None:
        """Can we filter by city and state?"""
        self._test_article_count(
            {"type": SEARCH_TYPES.PEOPLE, "dob_city": "brookyln"},
            1,
            "dob_city",
        )
        self._test_article_count(
            {"type": SEARCH_TYPES.PEOPLE, "dob_city": "brooklyn2"},
            0,
            "dob_city",
        )
        self._test_article_count(
            {
                "type": SEARCH_TYPES.PEOPLE,
                "dob_city": "brookyln",
                "dob_state": "NY",
            },
            1,
            "dob_city",
        )
        self._test_article_count(
            {
                "type": SEARCH_TYPES.PEOPLE,
                "dob_city": "brookyln",
                "dob_state": "OK",
            },
            0,
            "dob_city",
        )

    def test_schools_filter(self) -> None:
        self._test_article_count(
            {"type": SEARCH_TYPES.PEOPLE, "school": "american"}, 1, "school"
        )
        self._test_article_count(
            {"type": SEARCH_TYPES.PEOPLE, "school": "pitzer"}, 0, "school"
        )

    def test_appointer_filter(self) -> None:
        self._test_article_count(
            {"type": SEARCH_TYPES.PEOPLE, "appointer": "clinton"},
            1,
            "appointer",
        )
        self._test_article_count(
            {"type": SEARCH_TYPES.PEOPLE, "appointer": "obama"},
            0,
            "appointer",
        )

    def test_selection_method_filter(self) -> None:
        self._test_article_count(
            {"type": SEARCH_TYPES.PEOPLE, "selection_method": "e_part"},
            1,
            "selection_method",
        )
        self._test_article_count(
            {"type": SEARCH_TYPES.PEOPLE, "selection_method": "e_non_part"},
            0,
            "selection_method",
        )

    def test_political_affiliation_filter(self) -> None:
        self._test_article_count(
            {"type": SEARCH_TYPES.PEOPLE, "political_affiliation": "d"},
            1,
            "political_affiliation",
        )
        self._test_article_count(
            {"type": SEARCH_TYPES.PEOPLE, "political_affiliation": "r"},
            0,
            "political_affiliation",
        )


class FeedTest(IndexedSolrTestCase):
    def test_jurisdiction_feed(self) -> None:
        """Can we simply load the jurisdiction feed?"""
        response = self.client.get(
            reverse("jurisdiction_feed", kwargs={"court": "test"})
        )
        self.assertEqual(
            200,
            response.status_code,
            msg="Did not get 200 OK status code for jurisdiction feed",
        )
        xml_tree = etree.fromstring(response.content)
        node_tests = (
            ("//a:feed/a:entry", 5),
            ("//a:feed/a:entry/a:title", 5),
        )
        for test, expected_count in node_tests:
            actual_count = len(
                xml_tree.xpath(
                    test, namespaces={"a": "http://www.w3.org/2005/Atom"}
                )
            )
            self.assertEqual(
                actual_count,
                expected_count,
                msg="Did not find %s node(s) with XPath query: %s. "
                "Instead found: %s" % (expected_count, test, actual_count),
            )


@override_settings(
    MEDIA_ROOT=os.path.join(settings.INSTALL_ROOT, "cl/assets/media/test/")
)
class JurisdictionFeedTest(TestCase):
    def setUp(self) -> None:
        self.good_item = {
            "title": "Opinion Title",
            "court": "SCOTUS",
            "absolute_url": "http://absolute_url",
            "caseName": "Case Name",
            "status": "Precedential",
            "dateFiled": date(2015, 12, 25),
            "local_path": "txt/2015/12/28/opinion_text.txt",
        }
        self.zero_item = self.good_item.copy()
        self.zero_item.update(
            {"local_path": "txt/2015/12/28/opinion_text_bad.junk"}
        )
        self.bad_item = self.good_item.copy()
        self.bad_item.update(
            {"local_path": "asdfasdfasdfasdfasdfasdfasdfasdfasdjkfasdf"}
        )
        self.pdf_item = self.good_item.copy()
        self.pdf_item.update(
            {
                "local_path": "pdf/2013/06/12/"
                + "in_re_motion_for_consent_to_disclosure_of_court_records.pdf"
            }
        )
        self.null_item = self.good_item.copy()
        self.null_item.update({"local_path": None})
        self.feed = JurisdictionFeed()
        super(JurisdictionFeedTest, self).setUp()

    def test_item_enclosure_mime_type(self) -> None:
        """Does the mime type detection work correctly?"""
        self.assertEqual(
            self.feed.item_enclosure_mime_type(self.good_item), "text/plain"
        )

    def test_item_enclosure_mime_type_handles_bogus_files(self) -> None:
        """
        Does the mime type detection safely return a good default value when
        given a file it can't detect the mime type for?
        """
        self.assertEqual(
            self.feed.item_enclosure_mime_type(self.zero_item),
            "application/octet-stream",
        )
        self.assertEqual(
            self.feed.item_enclosure_mime_type(self.bad_item),
            "application/octet-stream",
        )

    def test_feed_renders_with_item_without_file_path(self) -> None:
        """
        For Opinions without local_path attributes (that is they don't have a
        corresponding original PDF/txt/doc file) can we render the feed without
        the enclosures
        """
        fake_results = [self.null_item]

        class FakeFeed(JurisdictionFeed):
            link = "http://localhost"

            def items(self, obj):
                return fake_results

        court = Court.objects.get(pk="test")
        request = HttpRequest()
        request.user = AnonymousUser()
        request.path = "/feed"
        try:
            feed = FakeFeed().get_feed(court, request)
            xml = feed.writeString("utf-8")
            self.assertIn(
                'feed xml:lang="en-us" xmlns="http://www.w3.org/2005/Atom',
                xml,
            )
        except Exception as e:
            self.fail(f"Could not call get_feed(): {e}")


class PagerankTest(TestCase):
    fixtures = ["test_objects_search.json", "judge_judy.json"]

    @classmethod
    def setUpTestData(cls) -> None:
        PACERFreeDocumentLogFactory.create()

    def test_pagerank_calculation(self) -> None:
        """Create a few items and fake citation relation among them, then
        run the pagerank algorithm. Check whether this simple case can get the
        correct result.
        """
        # calculate pagerank of these 3 document
        comm = Command()
        self.verbosity = 1
        pr_results = comm.do_pagerank()

        # Verify that whether the answer is correct, based on calculations in
        # Gephi
        answers = {
            1: 0.369323534954,
            2: 0.204581549974,
            3: 0.378475867453,
        }
        for key, value in answers.items():
            self.assertTrue(
                abs(pr_results[key] - value) < 0.0001,
                msg="The answer for item %s was %s when it should have been "
                "%s" % (key, pr_results[key], answers[key]),
            )


class OpinionSearchFunctionalTest(BaseSeleniumTest):
    """
    Test some of the primary search functionality of CL: searching opinions.
    These tests should exercise all aspects of using the search box and SERP.
    """

    fixtures = [
        "test_court.json",
        "judge_judy.json",
        "test_objects_search.json",
        "functest_opinions.json",
        "test_objects_audio.json",
    ]

    def setUp(self) -> None:
        UserProfileWithParentsFactory.create(
            user__username="pandora",
            user__password=make_password("password"),
        )
        super().setUp()

    def _perform_wildcard_search(self):
        searchbox = self.browser.find_element(By.ID, "id_q")
        searchbox.submit()
        result_count = self.browser.find_element(By.ID, "result-count")
        self.assertIn("Opinions", result_count.text)

    def test_query_cleanup_function(self) -> None:
        # Send string of search_query to the function and expect it
        # to be encoded properly
        q_a = (
            (
                "12-9238 happy Gilmore",
                'docketNumber:"12-9238"~1 happy Gilmore',
            ),
            ("1chicken NUGGET", '"1chicken" NUGGET'),
            (
                "We can drive her home with 1headlight",
                'We can drive her home with "1headlight"',
            ),
            # Tildes are ignored even though they have numbers?
            ('"net neutrality"~2', '"net neutrality"~2'),
            # No changes to regular queries?
            ("Look Ma, no numbers!", "Look Ma, no numbers!"),
            # Docket numbers hyphenated into phrases?
            (
                "12cv9834 Monkey Goose",
                'docketNumber:"12-cv-9834"~1 Monkey Goose',
            ),
            # Valid dates ignored?
            (
                "2020-10-31T00:00:00Z Monkey Goose",
                "2020-10-31T00:00:00Z Monkey Goose",
            ),
            # Simple range query?
            ("[1 TO 4]", '["1" TO "4"]'),
            # Dates ignored in ranges?
            (
                "[* TO 2020-10-31T00:00:00Z] Monkey Goose",
                "[* TO 2020-10-31T00:00:00Z] Monkey Goose",
            ),
            ("id:10", "id:10"),
            ("id:[* TO 5] Monkey Goose", 'id:[* TO "5"] Monkey Goose'),
            (
                "(Tempura AND 12cv3392) OR sushi",
                '(Tempura AND docketNumber:"12-cv-3392"~1) OR sushi',
            ),
            # Phrase search with numbers (w/and w/o § mark)?
            ('"18 USC 242"', '"18 USC 242"'),
            ('"18 USC §242"', '"18 USC §242"'),
            ('"this is a test" asdf', '"this is a test" asdf'),
            ('asdf "this is a test" asdf', 'asdf "this is a test" asdf'),
            (
                '"this is a test" 22cv3332',
                '"this is a test" docketNumber:"22-cv-3332"~1',
            ),
        )
        for q, a in q_a:
            print("Does {q} --> {a} ? ".format(**{"q": q, "a": a}))
            self.assertEqual(cleanup_main_query(q), a)

    def test_query_cleanup_integration(self) -> None:
        # Dora goes to CL and performs a Search using a numbered citation
        # (e.g. "12-9238" or "3:18-cv-2383")
        self.browser.get(self.live_server_url)
        searchbox = self.browser.find_element(By.ID, "id_q")
        searchbox.clear()
        searchbox.send_keys("19-2205")
        searchbox.submit()
        # without the cleanup_main_query function, there are 4 results
        # with the query, there should be none
        results = self.browser.find_elements(By.CSS_SELECTOR, "#result-count")
        self.assertEqual(len(results), 0)

    @timeout_decorator.timeout(SELENIUM_TIMEOUT)
    def test_toggle_to_oral_args_search_results(self) -> None:
        # Dora navigates to the global SERP from the homepage
        self.browser.get(self.live_server_url)
        self._perform_wildcard_search()
        self.extract_result_count_from_serp()

        # Dora sees she has Opinion results, but wants Oral Arguments
        self.assertTrue(self.extract_result_count_from_serp() > 0)
        label = self.browser.find_element(
            By.CSS_SELECTOR, 'label[for="id_type_0"]'
        )
        self.assertIn("selected", label.get_attribute("class"))
        self.assert_text_in_node("Date Filed", "body")
        self.assert_text_not_in_node("Date Argued", "body")

        # She clicks on Oral Arguments
        self.browser.find_element(By.ID, "navbar-oa").click()

    @timeout_decorator.timeout(SELENIUM_TIMEOUT)
    def test_search_and_facet_docket_numbers(self) -> None:
        # Dora goes to CL and performs an initial wildcard Search
        self.browser.get(self.live_server_url)
        self._perform_wildcard_search()
        initial_count = self.extract_result_count_from_serp()

        # Seeing a result that has a docket number displayed, she wants
        # to find all similar opinions with the same or similar docket
        # number
        search_results = self.browser.find_element(By.ID, "search-results")
        self.assertIn("Docket Number:", search_results.text)

        # She types part of the docket number into the docket number
        # filter on the left and hits enter
        text_box = self.browser.find_element(By.ID, "id_docket_number")
        text_box.send_keys("1337")
        text_box.submit()

        # The SERP refreshes and she sees resuls that
        # only contain fragments of the docker number she entered
        new_count = self.extract_result_count_from_serp()
        self.assertTrue(new_count < initial_count)

        search_results = self.browser.find_element(By.ID, "search-results")
        for result in search_results.find_elements(By.TAG_NAME, "article"):
            self.assertIn("1337", result.text)

    @timeout_decorator.timeout(SELENIUM_TIMEOUT)
    def test_opinion_search_result_detail_page(self) -> None:
        # Dora navitages to CL and does a simple wild card search
        self.browser.get(self.live_server_url)
        self.browser.find_element(By.ID, "id_q").send_keys("voutila")
        self.browser.find_element(By.ID, "id_q").submit()

        # Seeing an Opinion immediately on the first page of results, she
        # wants more details so she clicks the title and drills into the result
        articles = self.browser.find_elements(By.TAG_NAME, "article")
        articles[0].find_elements(By.TAG_NAME, "a")[0].click()

        # She is brought to the detail page for the results
        self.assertNotIn("Search Results", self.browser.title)
        article_text = self.browser.find_element(By.TAG_NAME, "article").text

        # and she can see lots of detail! This includes things like:
        # The name of the jurisdiction/court,
        # the status of the Opinion, any citations, the docket number,
        # the Judges, and a unique fingerpring ID
        meta_data = self.browser.find_elements(
            By.CSS_SELECTOR, ".meta-data-header"
        )
        headers = [
            "Filed:",
            "Precedential Status:",
            "Citations:",
            "Docket Number:",
            "Author:",
            "Nature of suit:",
        ]
        for header in headers:
            self.assertIn(header, [meta.text for meta in meta_data])

        # The complete body of the opinion is also displayed for her to
        # read on the page
        self.assertNotEqual(
            self.browser.find_element(By.ID, "opinion-content").text.strip(),
            "",
        )

        # She wants to dig a big deeper into the influence of this Opinion,
        # so she's able to see links to the first five citations on the left
        # and a link to the full list
        cited_by = self.browser.find_element(By.ID, "cited-by")
        self.assertIn(
            "Cited By", cited_by.find_element(By.TAG_NAME, "h3").text
        )
        citations = cited_by.find_elements(By.TAG_NAME, "li")
        self.assertTrue(0 < len(citations) < 6)

        # She clicks the "Full List of Citations" link and is brought to
        # a SERP page with all the citations, generated by a query
        full_list = cited_by.find_element(By.LINK_TEXT, "View Citing Opinions")
        full_list.click()

        # She notices this submits a new query targeting anything citing the
        # original opinion she was viewing. She notices she's back on the SERP
        self.assertIn("Search Results for", self.browser.title)
        query = self.browser.find_element(By.ID, "id_q").get_attribute("value")
        self.assertIn("cites:", query)

        # She wants to go back to the Opinion page, so she clicks back in her
        # browser, expecting to return to the Opinion details
        self.browser.back()
        self.assertNotIn("Search Results", self.browser.title)
        self.assertEqual(
            self.browser.find_element(By.TAG_NAME, "article").text,
            article_text,
        )

        # She now wants to see details on the list of Opinions cited within
        # this particular opinion. She notices an abbreviated list on the left,
        # and can click into a Full Table of Authorities. (She does so.)
        authorities = self.browser.find_element(By.ID, "authorities")
        self.assertIn(
            "Authorities", authorities.find_element(By.TAG_NAME, "h3").text
        )
        authority_links = authorities.find_elements(By.TAG_NAME, "li")
        self.assertTrue(0 < len(authority_links) < 6)
        self.click_link_for_new_page("View All Authorities")
        self.assertIn("Table of Authorities", self.browser.title)

        # Like before, she's just curious of the list and clicks Back to
        # Document.
        self.click_link_for_new_page("Back to Opinion")

        # And she's back at the Opinion in question and pretty happy about that
        self.assertNotIn("Table of Authorities", self.browser.title)
        self.assertEqual(
            self.browser.find_element(By.TAG_NAME, "article").text,
            article_text,
        )

    @timeout_decorator.timeout(SELENIUM_TIMEOUT)
    def test_search_and_add_precedential_results(self) -> None:
        # Dora navigates to CL and just hits Search to just start with
        # a global result set
        self.browser.get(self.live_server_url)
        self._perform_wildcard_search()
        first_count = self.extract_result_count_from_serp()

        # She notices only Precedential results are being displayed
        prec = self.browser.find_element(By.ID, "id_stat_Precedential")
        non_prec = self.browser.find_element(By.ID, "id_stat_Non-Precedential")
        self.assertEqual(prec.get_attribute("checked"), "true")
        self.assertIsNone(non_prec.get_attribute("checked"))
        prec_count = self.browser.find_element(
            By.CSS_SELECTOR, 'label[for="id_stat_Precedential"]'
        )
        non_prec_count = self.browser.find_element(
            By.CSS_SELECTOR, 'label[for="id_stat_Non-Precedential"]'
        )
        self.assertNotIn("(0)", prec_count.text)
        self.assertNotIn("(0)", non_prec_count.text)

        # But she also notices the option to select and include
        # non_precedential results. She checks the box.
        non_prec.click()

        # Nothing happens yet.
        # TODO: this is hacky for now...just make sure result count is same
        self.assertEqual(first_count, self.extract_result_count_from_serp())

        # She goes ahead and clicks the Search button again to resubmit
        self.browser.find_element(By.ID, "search-button").click()

        # She didn't change the query, so the search box should still look
        # the same (which is blank)
        self.assertEqual(
            self.browser.find_element(By.ID, "id_q").get_attribute("value"), ""
        )

        # And now she notices her result set increases thanks to adding in
        # those other opinion types!
        second_count = self.extract_result_count_from_serp()
        self.assertTrue(second_count > first_count)

    @timeout_decorator.timeout(SELENIUM_TIMEOUT)
    def test_basic_homepage_search_and_signin_and_signout(self) -> None:
        wait = WebDriverWait(self.browser, 1)

        # Dora navigates to the CL website.
        self.browser.get(self.live_server_url)

        # At a glance, Dora can see the Latest Opinions, Latest Oral Arguments,
        # the searchbox (obviously important), and a place to sign in
        page_text = get_with_wait(wait, (By.TAG_NAME, "body")).text
        self.assertIn("Latest Opinions", page_text)
        self.assertIn("Latest Oral Arguments", page_text)

        search_box = get_with_wait(wait, (By.ID, "id_q"))
        search_button = get_with_wait(wait, (By.ID, "search-button"))
        self.assertIn("Search", search_button.text)

        self.assertIn("Sign in / Register", page_text)

        # Dora remembers this Lissner guy and wonders if he's been involved
        # in any litigation. She types his name into the search box and hits
        # Enter
        search_box.send_keys("lissner")
        search_box.submit()

        # The browser brings her to a search engine result page with some
        # results. She notices her query is still in the searchbox and
        # has the ability to refine via facets
        result_count = get_with_wait(wait, (By.ID, "result-count"))

        self.assertIn("1 Opinion", result_count.text)
        search_box = get_with_wait(wait, (By.ID, "id_q"))
        self.assertEqual("lissner", search_box.get_attribute("value"))

        facet_sidebar = get_with_wait(wait, (By.ID, "extra-search-fields"))
        self.assertIn("Precedential Status", facet_sidebar.text)

        # She notes her URL For after signing in
        results_url = self.browser.current_url

        # Wanting to keep an eye on this Lissner guy, she decides to sign-in
        # and so she can create an alert
        sign_in = get_with_wait(wait, (By.LINK_TEXT, "Sign in / Register"))
        sign_in.click()

        # she providers her usename and password to sign in
        body_element = get_with_wait(wait, (By.TAG_NAME, "body"))
        page_text = body_element.text
        self.assertIn("Sign In", page_text)
        self.assertIn("Username", page_text)
        self.assertIn("Password", page_text)

        btn = get_with_wait(wait, (By.CSS_SELECTOR, 'button[type="submit"]'))
        self.assertEqual("Sign In", btn.text)

        get_with_wait(wait, (By.ID, "username")).send_keys("pandora")
        get_with_wait(wait, (By.ID, "password")).send_keys("password")
        btn.click()

        # After logging in, she goes to the homepage. From there, she goes back
        # to where she was, which still has "lissner" in the search box.
        self.browser.get(results_url)
        page_text = get_with_wait(wait, (By.TAG_NAME, "body")).text
        self.assertNotIn(
            "Please enter a correct username and password.", page_text
        )
        search_box = get_with_wait(wait, (By.ID, "id_q"))
        self.assertEqual("lissner", search_box.get_attribute("value"))

        # She now opens the modal for the form for creating an alert
        alert_bell = get_with_wait(
            wait, (By.CSS_SELECTOR, ".input-group-addon-blended i")
        )
        alert_bell.click()

        modal = wait.until(
            EC.visibility_of_element_located((By.CSS_SELECTOR, ".modal-body"))
        )
        self.assertEqual("modal-body logged-in", modal.get_attribute("class"))

        page_text = get_with_wait(wait, (By.TAG_NAME, "body")).text
        self.assertIn("Create an Alert", page_text)
        self.assertIn("Give the alert a name", page_text)
        self.assertIn("How often should we notify you?", page_text)
        get_with_wait(wait, (By.ID, "id_name"))
        get_with_wait(wait, (By.ID, "id_rate"))
        btn = get_with_wait(wait, (By.ID, "alertSave"))
        self.assertEqual("Create Alert", btn.text)
        x_button = wait.until(
            EC.element_to_be_clickable(
                (By.CSS_SELECTOR, ".modal-header .close")
            )
        )
        x_button.click()

        # But she decides to wait until another time. Instead she decides she
        # will log out. She notices a Profile link dropdown in the top of the
        # page, clicks it, and selects Sign out
        profile_dropdown = self.browser.find_elements(
            By.CSS_SELECTOR, "a.dropdown-toggle"
        )[0]
        self.assertEqual(profile_dropdown.text.strip(), "Profile")

        dropdown_menu = get_with_wait(
            wait, (By.CSS_SELECTOR, "ul.dropdown-menu")
        )
        self.assertIsNone(dropdown_menu.get_attribute("display"))
        profile_dropdown.click()

        sign_out = get_with_wait(wait, (By.LINK_TEXT, "Sign out"))
        sign_out.click()

        # She receives a sign out confirmation with links back to the homepage,
        # the block, and an option to sign back in.
        page_text = get_with_wait(wait, (By.TAG_NAME, "body")).text
        self.assertIn("You Have Successfully Signed Out", page_text)
        links = self.browser.find_elements(By.TAG_NAME, "a")
        self.assertIn("Go to the homepage", [link.text for link in links])
        self.assertIn("Read our blog", [link.text for link in links])

        bootstrap_btns = self.browser.find_elements(By.CSS_SELECTOR, "a.btn")
        self.assertIn("Sign Back In", [btn.text for btn in bootstrap_btns])


class CaptionTest(TestCase):
    """Can we make good looking captions?"""

    def test_simple_caption(self) -> None:
        c, _ = Court.objects.get_or_create(pk="ca1", defaults={"position": 1})
        d = Docket.objects.create(source=0, court=c)
        cluster = OpinionCluster.objects.create(
            case_name="foo", docket=d, date_filed=date(1984, 1, 1)
        )
        Citation.objects.create(
            cluster=cluster,
            type=Citation.FEDERAL,
            volume=22,
            reporter="F.2d",
            page="44",
        )
        self.assertEqual(
            "foo, 22 F.2d 44&nbsp;(1st&nbsp;Cir.&nbsp;1984)", cluster.caption
        )

    def test_scotus_caption(self) -> None:
        c, _ = Court.objects.get_or_create(
            pk="scotus", defaults={"position": 2}
        )
        d = Docket.objects.create(source=0, court=c)
        cluster = OpinionCluster.objects.create(
            case_name="foo", docket=d, date_filed=date(1984, 1, 1)
        )
        Citation.objects.create(
            cluster=cluster,
            type=Citation.FEDERAL,
            volume=22,
            reporter="U.S.",
            page="44",
        )
        self.assertEqual("foo, 22 U.S. 44", cluster.caption)

    def test_neutral_cites(self) -> None:
        c, _ = Court.objects.get_or_create(pk="ca1", defaults={"position": 1})
        d = Docket.objects.create(source=0, court=c)
        cluster = OpinionCluster.objects.create(
            case_name="foo", docket=d, date_filed=date(1984, 1, 1)
        )
        Citation.objects.create(
            cluster=cluster,
            type=Citation.NEUTRAL,
            volume=22,
            reporter="IL",
            page="44",
        )
        self.assertEqual("foo, 22 IL 44", cluster.caption)

    def test_citation_sorting(self) -> None:
        # A list of citations ordered properly
        cs = [
            Citation(
                volume=22, reporter="IL", page="44", type=Citation.NEUTRAL
            ),
            Citation(
                volume=22, reporter="U.S.", page="44", type=Citation.FEDERAL
            ),
            Citation(
                volume=22, reporter="S. Ct.", page="33", type=Citation.FEDERAL
            ),
            Citation(
                volume=22,
                reporter="Alt.",
                page="44",
                type=Citation.STATE_REGIONAL,
            ),
        ]

        # Mess up the ordering of the list above.
        cs_shuffled = cs[:]
        last = cs_shuffled.pop()
        cs_shuffled.insert(0, last)
        self.assertNotEqual(cs, cs_shuffled)

        # Now sort the messed up list, and check if it worked.
        cs_sorted = sorted(cs_shuffled, key=sort_cites)
        self.assertEqual(cs, cs_sorted)


def is_es_online(connection_alias="default"):
    """Validate that ES instance is online
    :param connection_alias: Name of connection to use
    :return: True or False
    """
    with captured_stderr():
        es = connections.get_connection(connection_alias)
        return es.ping()


@skipUnless(is_es_online(), "Elasticsearch is offline")
class ElasticSearchTest(TestCase):
    fixtures = ["test_court.json"]

    # Mock ElasticSearch search and responses are difficult due to its implementation,
    # that's why we skip testing if Elasticsearch instance is offline, this can be
    # fixed by implementing the service in Github actions or using external library to
    # Mock elasticsearch like: ElasticMock

    def rebuild_index(self):
        """
        Create and populate the Elasticsearch index and mapping
        """

        # -f rebuilds index without prompt for confirmation
        call_command("search_index", "--rebuild", "-f")

    @classmethod
    def setUpTestData(cls):
        cls.c1 = CourtFactory(id="canb", jurisdiction="I")
        cls.c2 = CourtFactory(id="ca1", jurisdiction="F")
        cls.c3 = CourtFactory(id="cacd", jurisdiction="FB")

        cls.cluster = OpinionClusterFactory(
            case_name="Peck, Williams and Freeman v. Stephens",
            case_name_short="Stephens",
            judges="Lorem ipsum",
            scdb_id="1952-121",
            nature_of_suit="710",
            docket=DocketFactory(
                court=cls.c1,
                docket_number="1:98-cr-35856",
                date_reargued=date(1986, 1, 30),
                date_reargument_denied=date(1986, 5, 30),
            ),
            date_filed=date(1978, 3, 10),
            source="H",
            precedential_status=PRECEDENTIAL_STATUS.UNPUBLISHED,
        )
        cls.o = OpinionWithParentsFactory(
            cluster=cls.cluster,
            type="Plurality Opinion",
            extracted_by_ocr=True,
        )
        cls.o.joined_by.add(cls.o.author)
        cls.cluster.panel.add(cls.o.author)
        cls.citation = CitationWithParentsFactory(cluster=cls.cluster)
        cls.citation_lexis = CitationWithParentsFactory(
            cluster=cls.cluster, type=Citation.LEXIS
        )
        cls.citation_neutral = CitationWithParentsFactory(
            cluster=cls.cluster, type=Citation.NEUTRAL
        )
        cls.opinion_cited = OpinionsCitedWithParentsFactory(
            citing_opinion=cls.o, cited_opinion=cls.o
        )
        cls.o2 = OpinionWithParentsFactory(
            cluster=OpinionClusterFactory(
                case_name="Riley v. Brewer-Hall",
                case_name_short="Riley",
                docket=DocketFactory(
                    court=cls.c2,
                ),
                date_filed=date(1976, 8, 30),
                source="H",
                precedential_status=PRECEDENTIAL_STATUS.PUBLISHED,
            ),
            type="Concurrence Opinion",
            extracted_by_ocr=False,
        )

        cls.o3 = OpinionWithParentsFactory(
            cluster=OpinionClusterFactory(
                case_name="Smith v. Herrera",
                case_name_short="Herrera",
                docket=DocketFactory(
                    court=cls.c3,
                ),
                date_filed=date(1981, 7, 11),
                source="LC",
                precedential_status=PRECEDENTIAL_STATUS.SEPARATE,
            ),
            type="In Part Opinion",
            extracted_by_ocr=True,
        )

        cls.p = ParentheticalFactory(
            describing_opinion=cls.o,
            described_opinion=cls.o,
            group=None,
            text="At responsibility learn point year rate.",
            score=0.3236,
        )

        cls.p2 = ParentheticalFactory(
            describing_opinion=cls.o2,
            described_opinion=cls.o2,
            group=None,
            text="Necessary Together friend conference end different such.",
            score=0.4218,
        )

        cls.p3 = ParentheticalFactory(
            describing_opinion=cls.o3,
            described_opinion=cls.o3,
            group=None,
            text="Necessary drug realize matter provide different.",
            score=0.1578,
        )

        cls.p4 = ParentheticalFactory(
            describing_opinion=cls.o3,
            described_opinion=cls.o3,
            group=None,
            text="Necessary realize matter to provide further.",
            score=0.1478,
        )

        cls.pg = ParentheticalGroupFactory(
            opinion=cls.o, representative=cls.p, score=0.3236, size=1
        )
        cls.pg2 = ParentheticalGroupFactory(
            opinion=cls.o2, representative=cls.p2, score=0.318, size=1
        )
        cls.pg3 = ParentheticalGroupFactory(
            opinion=cls.o3, representative=cls.p3, score=0.1578, size=1
        )
        cls.pg4 = ParentheticalGroupFactory(
            opinion=cls.o3, representative=cls.p4, score=0.1678, size=1
        )

        # Set parenthetical group
        cls.p.group = cls.pg
        cls.p.save()
        cls.p2.group = cls.pg2
        cls.p2.save()
        cls.p3.group = cls.pg3
        cls.p3.save()
        cls.p4.group = cls.pg4
        cls.p4.save()

    def setUp(self) -> None:
        self.rebuild_index()

    # Notes:
    # "term" Returns documents that contain an exact term in a provided field.
    # "match" Returns documents that match a provided text, number, date or boolean
    # value. The provided text is analyzed before matching.

    def test_filter_search(self) -> None:
        """Test filtering and search at the same time"""

        filters = []
        filters.append(Q("match", representative_text="different"))
        s1 = ParentheticalGroupDocument.search().filter(
            reduce(operator.iand, filters)
        )
        self.assertEqual(s1.count(), 2)

        filters.append(Q("match", opinion_extracted_by_ocr=False))
        s2 = ParentheticalGroupDocument.search().filter(
            reduce(operator.iand, filters)
        )
        self.assertEqual(s2.count(), 1)

    def test_filter_daterange(self) -> None:
        """Test filter by date range"""
        filters = []
        date_gte = "1976-08-30T00:00:00Z"
        date_lte = "1978-03-10T23:59:59Z"

        filters.append(
            Q(
                "range",
                dateFiled={
                    "gte": date_gte,
                    "lte": date_lte,
                },
            )
        )

        s1 = ParentheticalGroupDocument.search().filter(
            reduce(operator.iand, filters)
        )

        self.assertEqual(s1.count(), 2)

    def test_filter_search_2(self) -> None:
        """Test filtering date range and search at the same time"""
        filters = []
        date_gte = "1976-08-30T00:00:00Z"
        date_lte = "1978-03-10T23:59:59Z"

        filters.append(Q("match", representative_text="different"))
        filters.append(
            Q(
                "range",
                dateFiled={
                    "gte": date_gte,
                    "lte": date_lte,
                },
            )
        )

        s = ParentheticalGroupDocument.search().filter(
            reduce(operator.iand, filters)
        )
        self.assertEqual(s.count(), 1)

    def test_ordering(self) -> None:
        """Test filter and then ordering by descending
        dateFiled"""
        filters = []
        date_gte = "1976-08-30T00:00:00Z"
        date_lte = "1978-03-10T23:59:59Z"

        filters.append(
            Q(
                "range",
                dateFiled={
                    "gte": date_gte,
                    "lte": date_lte,
                },
            )
        )

        s = (
            ParentheticalGroupDocument.search()
            .filter(reduce(operator.iand, filters))
            .sort("-dateFiled")
        )
        s1 = s.sort("-dateFiled")
        self.assertEqual(s1.count(), 2)
        self.assertEqual(
            s1.execute()[0].dateFiled,
            datetime.datetime(1978, 3, 10, 0, 0),
        )
        s2 = s.sort("dateFiled")
        self.assertEqual(
            s2.execute()[0].dateFiled,
            datetime.datetime(1976, 8, 30, 0, 0),
        )

    @staticmethod
    def get_article_count(r):
        """Get the article count in a query response"""
        return len(html.fromstring(r.content.decode()).xpath("//article"))

    def test_build_daterange_query(self) -> None:
        """Test build es daterange query"""
        filters = []
        date_gte = datetime.datetime(1976, 8, 30, 0, 0).date()
        date_lte = datetime.datetime(1978, 3, 10, 0, 0).date()

        q1 = build_daterange_query("dateFiled", date_lte, date_gte)
        filters.extend(q1)

        s = ParentheticalGroupDocument.search().filter(
            reduce(operator.iand, filters)
        )
        self.assertEqual(s.count(), 2)

    def test_build_fulltext_query(self) -> None:
        """Test build es fulltext query"""

        q1 = build_fulltext_query("representative_text", "responsibility")
        s = ParentheticalGroupDocument.search().filter(q1)
        self.assertEqual(s.count(), 1)

    def test_build_terms_query(self) -> None:
        """Test build es terms query"""
        filters = []
        q = build_terms_query(
            "court_id",
            [self.c1.pk, self.c2.pk],
        )
        filters.extend(q)
        s = ParentheticalGroupDocument.search().filter(
            reduce(operator.iand, filters)
        )
        self.assertEqual(s.count(), 2)

    def test_cd_query(self) -> None:
        """Test build es query with cleaned data"""

        cd = {
            "filed_after": datetime.datetime(1976, 8, 30, 0, 0).date(),
            "filed_before": datetime.datetime(1978, 3, 10, 0, 0).date(),
            "q": "responsibility",
            "type": "pa",
        }
        search_query = ParentheticalGroupDocument.search()
        s, total_query_results, top_hits_limit = build_es_main_query(
            search_query, cd
        )
        self.assertEqual(s.count(), 1)

    def test_cd_query_2(self) -> None:
        """Test build es query with cleaned data"""
        cd = {"filed_after": "", "filed_before": "", "q": ""}

        filters = build_es_filters(cd)

        if not filters:
            # Return all results
            s = ParentheticalGroupDocument.search().query("match_all")
            self.assertEqual(s.count(), 4)

    def test_docker_number_filter(self) -> None:
        """Test filter by docker_number"""
        filters = []

        filters.append(Q("term", docketNumber="1:98-cr-35856"))

        s = ParentheticalGroupDocument.search().filter(
            reduce(operator.iand, filters)
        )
        self.assertEqual(s.count(), 1)

    def test_build_sort(self) -> None:
        """Test we can build sort dict and sort ES query"""
        cd = {"order_by": "dateFiled desc"}
        ordering = build_sort_results(cd)
        s = (
            ParentheticalGroupDocument.search()
            .query("match_all")
            .sort(ordering)
        )
        self.assertEqual(s.count(), 4)
        self.assertEqual(
            s.execute()[0].dateFiled,
            datetime.datetime(1981, 7, 11, 0, 0),
        )

        cd = {"order_by": "dateFiled asc"}
        ordering = build_sort_results(cd)
        s = (
            ParentheticalGroupDocument.search()
            .query("match_all")
            .sort(ordering)
        )
        self.assertEqual(
            s.execute()[0].dateFiled,
            datetime.datetime(1976, 8, 30, 0, 0),
        )

        cd = {"order_by": "score desc"}
        ordering = build_sort_results(cd)
        s = (
            ParentheticalGroupDocument.search()
            .query("match_all")
            .sort(ordering)
        )
        self.assertEqual(
            s.execute()[0].dateFiled,
            datetime.datetime(1978, 3, 10, 0, 0),
        )

    def test_group_results(self) -> None:
        """Test retrieve results grouped by group_id"""

        cd = {"type": "pa", "q": ""}
        q1 = build_fulltext_query("representative_text", "Necessary")
        s = ParentheticalGroupDocument.search().query(q1)
        # Group results.
        group_search_results(s, cd, {"score": {"order": "desc"}})
        hits = s.execute()
        groups = hits.aggregations.groups.buckets

        # Compare groups and hits content.
        self.assertEqual(len(groups), 2)
        self.assertEqual(
            len(groups[0].grouped_by_opinion_cluster_id.hits.hits), 2
        )
        self.assertEqual(
            len(groups[1].grouped_by_opinion_cluster_id.hits.hits), 1
        )

        group_1_hits = groups[0].grouped_by_opinion_cluster_id.hits.hits
        self.assertEqual(group_1_hits[0]._source.score, 0.1578)
        self.assertEqual(group_1_hits[1]._source.score, 0.1678)

    def test_index_advanced_search_fields(self) -> None:
        """Test confirm advanced search fields are indexed."""

        filters = []
        filters.append(Q("term", docketNumber="1:98-cr-35856"))
        s = ParentheticalGroupDocument.search().filter(
            reduce(operator.iand, filters)
        )
        results = s.execute()

        # Check advanced search fields are indexed and confirm their data types
        self.assertEqual(len(results), 1)
        self.assertEqual(type(results[0].author_id), int)
        self.assertEqual(type(results[0].caseName), str)
        self.assertEqual(results[0].citeCount, 0)
        self.assertIsNotNone(results[0].citation)
        self.assertEqual(type(results[0].citation[0]), str)
        self.assertEqual(type(results[0].cites[0]), int)
        self.assertEqual(type(results[0].court_id), str)
        self.assertEqual(type(results[0].dateArgued), datetime.datetime)
        self.assertEqual(type(results[0].dateFiled), datetime.datetime)
        self.assertEqual(type(results[0].dateReargued), datetime.datetime)
        self.assertEqual(
            type(results[0].dateReargumentDenied), datetime.datetime
        )
        self.assertEqual(type(results[0].docket_id), int)
        self.assertEqual(type(results[0].docketNumber), str)
        self.assertEqual(type(results[0].joined_by_ids[0]), int)
        self.assertEqual(type(results[0].judge), str)
        self.assertEqual(type(results[0].lexisCite), str)
        self.assertEqual(type(results[0].neutralCite), str)
        self.assertEqual(type(results[0].panel_ids[0]), int)
        self.assertEqual(type(results[0].scdb_id), str)
        self.assertEqual(type(results[0].status), str)
        self.assertEqual(type(results[0].suitNature), str)

    def test_pa_search_form_search_and_filtering(self) -> None:
        """Test Parenthetical search directly from the form."""
        r = self.client.get(
            reverse("show_results"),
            {
                "q": "Necessary",
                "type": SEARCH_TYPES.PARENTHETICAL,
            },
        )
        actual = self.get_article_count(r)
        expected = 2
        self.assertEqual(
            actual,
            expected,
            msg="Did not get expected number of results when filtering by "
            "case name. Expected %s, but got %s." % (expected, actual),
        )

        r = self.client.get(
            reverse("show_results"),
            {
                "q": "",
                "docket_number": "1:98-cr-35856",
                "type": SEARCH_TYPES.PARENTHETICAL,
            },
        )
        actual = self.get_article_count(r)
        expected = 1
        self.assertEqual(
            actual,
            expected,
            msg="Did not get expected number of results when filtering by "
            "case name. Expected %s, but got %s." % (expected, actual),
        )
        r = self.client.get(
            reverse("show_results"),
            {
                "q": "",
                "filed_after": "1978/02/10",
                "type": SEARCH_TYPES.PARENTHETICAL,
            },
        )
        actual = self.get_article_count(r)
        expected = 2
        self.assertEqual(
            actual,
            expected,
            msg="Did not get expected number of results when filtering by "
            "case name. Expected %s, but got %s." % (expected, actual),
        )
        r = self.client.get(
            reverse("show_results"),
            {
                "q": "",
                "order_by": "dateFiled asc",
                "type": SEARCH_TYPES.PARENTHETICAL,
            },
        )
        actual = self.get_article_count(r)
        expected = 3
        self.assertEqual(
            actual,
            expected,
            msg="Did not get expected number of results when filtering by "
            "case name. Expected %s, but got %s." % (expected, actual),
        )
        self.assertTrue(
            r.content.decode().index("Riley")
            < r.content.decode().index("Peck")
            < r.content.decode().index("Smith"),
            msg="'Riley' should come before 'Peck' and before 'Smith' when order_by asc.",
        )


class DocketEntriesTimezone(TestCase):
    """Test docket entries with time, store date and time in the local court
    timezone and make datetime_filed aware to the local court timezone.
    """

    @classmethod
    def setUpTestData(cls):
        cls.cand = CourtFactory(id="cand", jurisdiction="FB")
        cls.nyed = CourtFactory(id="nyed", jurisdiction="FB")
        cls.d_cand = DocketFactory(
            source=Docket.RECAP,
            court=cls.cand,
            pacer_case_id="104490",
        )
        cls.d_nyed = DocketFactory(
            source=Docket.RECAP,
            court=cls.nyed,
            pacer_case_id="104491",
        )

        # No datetime
        cls.de_date_data = DocketEntriesDataFactory(
            docket_entries=[
                DocketEntryDataFactory(
                    date_filed=datetime.date(2021, 10, 15),
                    document_number=1,
                )
            ],
        )

        cls.de_date_data_changes = DocketEntriesDataFactory(
            docket_entries=[
                DocketEntryDataFactory(
                    date_filed=datetime.date(2021, 10, 16),
                    document_number=1,
                )
            ],
        )

        cls.de_no_date = DocketEntriesDataFactory(
            docket_entries=[
                DocketEntryDataFactory(
                    date_filed=None,
                    document_number=1,
                )
            ],
        )

        # DST entries in UTC
        cls.de_utc_data = DocketEntriesDataFactory(
            docket_entries=[
                DocketEntryDataFactory(
                    date_filed=datetime.datetime(
                        2021, 10, 16, 2, 46, 51, tzinfo=tzutc()
                    ),
                    document_number=1,
                )
            ],
        )

        cls.de_utc_changes_time = DocketEntriesDataFactory(
            docket_entries=[
                DocketEntryDataFactory(
                    date_filed=datetime.datetime(
                        2021, 10, 16, 2, 50, 11, tzinfo=tzutc()
                    ),
                    document_number=1,
                )
            ],
        )

        # DST entries in a different time offset
        cls.de_pdt_data = DocketEntriesDataFactory(
            docket_entries=[
                DocketEntryDataFactory(
                    date_filed=datetime.datetime(
                        2021, 10, 16, 2, 46, 51, tzinfo=tzoffset(None, -25200)
                    ),
                    document_number=2,
                )
            ],
        )

        # Not DST entries in UTC
        cls.de_utc_data_not_dst = DocketEntriesDataFactory(
            docket_entries=[
                DocketEntryDataFactory(
                    date_filed=datetime.datetime(
                        2023, 1, 16, 2, 46, 51, tzinfo=tzutc()
                    ),
                    document_number=1,
                )
            ],
        )

    def test_add_docket_entries_with_no_time(self):
        """Do time_filed field and datetime_filed property are None when
        ingesting docket entries with no time info?
        """

        add_docket_entries(self.d_cand, self.de_date_data["docket_entries"])
        de_cand_date = DocketEntry.objects.get(
            docket__court=self.cand, entry_number=1
        )
        self.assertEqual(de_cand_date.date_filed, datetime.date(2021, 10, 15))
        self.assertEqual(de_cand_date.time_filed, None)
        self.assertEqual(de_cand_date.datetime_filed, None)

    def test_add_docket_entries_with_time(self):
        """Can we store docket entries date_filed in the local court timezone
        divided into date_filed and time_filed if we ingest
        docket entries with datetime?
        """

        # Add docket entries with UTC datetime for CAND
        add_docket_entries(self.d_cand, self.de_utc_data["docket_entries"])

        # Add docket entries with a different time offset than UTC datetime
        add_docket_entries(self.d_cand, self.de_pdt_data["docket_entries"])

        de_cand_utc = DocketEntry.objects.get(
            docket__court=self.cand, entry_number=1
        )
        de_cand_pdt = DocketEntry.objects.get(
            docket__court=self.cand, entry_number=2
        )
        # Compare both dates are stored in local court timezone PDT for CAND
        self.assertEqual(de_cand_utc.date_filed, datetime.date(2021, 10, 15))
        self.assertEqual(de_cand_utc.time_filed, datetime.time(19, 46, 51))

        self.assertEqual(de_cand_pdt.date_filed, datetime.date(2021, 10, 16))
        self.assertEqual(de_cand_pdt.time_filed, datetime.time(2, 46, 51))

        # Add docket entries with UTC datetime for NYED
        add_docket_entries(self.d_nyed, self.de_utc_data["docket_entries"])

        # Add docket entries with a different time offset than UTC datetime
        add_docket_entries(self.d_nyed, self.de_pdt_data["docket_entries"])

        de_nyed_utc = DocketEntry.objects.get(
            docket__court=self.nyed, entry_number=1
        )
        de_nyed_pdt = DocketEntry.objects.get(
            docket__court=self.nyed, entry_number=2
        )
        # Compare both dates are stored in local court timezone PDT for NYED
        self.assertEqual(de_nyed_utc.date_filed, datetime.date(2021, 10, 15))
        self.assertEqual(de_nyed_utc.time_filed, datetime.time(22, 46, 51))

        self.assertEqual(de_nyed_pdt.date_filed, datetime.date(2021, 10, 16))
        self.assertEqual(de_nyed_pdt.time_filed, datetime.time(5, 46, 51))

    def test_update_docket_entries_without_date_or_time_data(self):
        """Can we avoid updating docket entries date_filed and time_filed if
        we ingest docket entries with no date_filed?
        """

        # Add docket entries with UTC datetime for CAND
        add_docket_entries(self.d_cand, self.de_utc_data["docket_entries"])

        de_cand = DocketEntry.objects.get(
            docket__court=self.cand, entry_number=1
        )
        # Compare both dates are stored in local court timezone PDT for CAND
        self.assertEqual(de_cand.date_filed, datetime.date(2021, 10, 15))
        self.assertEqual(de_cand.time_filed, datetime.time(19, 46, 51))

        # Add docket entries with null date_filed
        add_docket_entries(self.d_cand, self.de_no_date["docket_entries"])
        de_cand.refresh_from_db()
        # Docket entry date_filed and time_filed are remain the same
        self.assertEqual(de_cand.date_filed, datetime.date(2021, 10, 15))
        self.assertEqual(de_cand.time_filed, datetime.time(19, 46, 51))

    def test_update_docket_entries_with_no_time_data(self):
        """Does time_filed is set to None only when the new date_filed doesn't
        contain time data and the date differs from the previous one?
        """

        # Add docket entries with UTC datetime for CAND
        add_docket_entries(self.d_cand, self.de_utc_data["docket_entries"])

        de_cand = DocketEntry.objects.get(
            docket__court=self.cand, entry_number=1
        )
        # Compare both dates are stored in local court timezone PDT for CAND
        self.assertEqual(de_cand.date_filed, datetime.date(2021, 10, 15))
        self.assertEqual(de_cand.time_filed, datetime.time(19, 46, 51))

        # Add docket entries without time data but same date
        add_docket_entries(self.d_cand, self.de_date_data["docket_entries"])
        de_cand.refresh_from_db()
        # Avoid updating date-time if the date doesn't change
        self.assertEqual(de_cand.date_filed, datetime.date(2021, 10, 15))
        self.assertEqual(de_cand.time_filed, datetime.time(19, 46, 51))

        # Add docket entries without time data but different date
        add_docket_entries(
            self.d_cand, self.de_date_data_changes["docket_entries"]
        )
        de_cand.refresh_from_db()
        # Docket entry date_filed is different from the previous one and,
        # time_filed should be null.
        self.assertEqual(de_cand.date_filed, datetime.date(2021, 10, 16))
        self.assertEqual(de_cand.time_filed, None)

    def test_update_docket_entries_with_time_data(self):
        """Does data_filed and time_filed are properly updated when ingesting
        docket entries with date and time data?
        """

        # Add docket entries with UTC datetime for CAND
        add_docket_entries(self.d_cand, self.de_utc_data["docket_entries"])

        de_cand = DocketEntry.objects.get(
            docket__court=self.cand, entry_number=1
        )
        # Compare both dates are stored in local court timezone PDT for CAND
        self.assertEqual(de_cand.date_filed, datetime.date(2021, 10, 15))
        self.assertEqual(de_cand.time_filed, datetime.time(19, 46, 51))

        # Add docket entries with UTC datetime for CAND, time changes,
        # date remains the same
        add_docket_entries(
            self.d_cand, self.de_utc_changes_time["docket_entries"]
        )
        de_cand.refresh_from_db()
        # Time is properly updated.
        self.assertEqual(de_cand.date_filed, datetime.date(2021, 10, 15))
        self.assertEqual(de_cand.time_filed, datetime.time(19, 50, 11))

        # Add docket entries with UTC datetime for CAND, date and time change.
        add_docket_entries(
            self.d_cand, self.de_utc_data_not_dst["docket_entries"]
        )
        de_cand.refresh_from_db()
        # Date and time are updated accordingly.
        self.assertEqual(de_cand.date_filed, datetime.date(2023, 1, 15))
        self.assertEqual(de_cand.time_filed, datetime.time(18, 46, 51))

    def test_show_docket_entry_date_filed_according_court_timezone_dst(self):
        """Does the datetime_filed is shown to properly to users using the
        timezone template filter, considering DST time?
        """

        # Add docket entries for CAND US/Pacific filed in DST, in UTC and a
        # different time offset.
        add_docket_entries(self.d_cand, self.de_utc_data["docket_entries"])
        add_docket_entries(self.d_cand, self.de_pdt_data["docket_entries"])

        de_cand_utc = DocketEntry.objects.get(
            docket__court=self.cand, entry_number=1
        )
        de_cand_pdt = DocketEntry.objects.get(
            docket__court=self.cand, entry_number=2
        )

        court_timezone = pytz.timezone(
            COURT_TIMEZONES.get(self.d_cand.court_id, "US/Eastern")
        )
        # Compare date using local timezone, DST 7 hours of difference:
        target_date_aware = court_timezone.localize(
            datetime.datetime(2021, 10, 15, 19, 46, 51)
        )
        self.assertEqual(de_cand_utc.datetime_filed, target_date_aware)

        target_date_aware = court_timezone.localize(
            datetime.datetime(2021, 10, 16, 2, 46, 51)
        )
        self.assertEqual(
            de_cand_pdt.datetime_filed,
            target_date_aware,
        )

        # Add docket entries for NYED US/Eastern filed in DST, in UTC and a
        # different time offset.
        add_docket_entries(self.d_nyed, self.de_utc_data["docket_entries"])
        add_docket_entries(self.d_nyed, self.de_pdt_data["docket_entries"])

        de_nyed_utc = DocketEntry.objects.get(
            docket__court=self.nyed, entry_number=1
        )
        de_nyed_pdt = DocketEntry.objects.get(
            docket__court=self.nyed, entry_number=2
        )

        court_timezone = pytz.timezone(
            COURT_TIMEZONES.get(self.d_nyed.court_id, "US/Eastern")
        )
        # Compare date using local timezone, DST 4 hours of difference:
        target_date_aware = court_timezone.localize(
            datetime.datetime(2021, 10, 15, 22, 46, 51)
        )
        self.assertEqual(de_nyed_utc.datetime_filed, target_date_aware)

        target_date_aware = court_timezone.localize(
            datetime.datetime(2021, 10, 16, 5, 46, 51)
        )
        self.assertEqual(de_nyed_pdt.datetime_filed, target_date_aware)

    def test_show_docket_entry_date_filed_according_court_timezone_not_dst(
        self,
    ):
        """Does the datetime_filed is shown to properly to users using the
        timezone template filter, considering a not DST time?
        """

        # Add docket entries for CAND filed in not DST time. US/Pacific
        add_docket_entries(
            self.d_cand, self.de_utc_data_not_dst["docket_entries"]
        )
        de_cand_utc = DocketEntry.objects.get(
            docket__court=self.cand, entry_number=1
        )

        court_timezone = pytz.timezone(
            COURT_TIMEZONES.get(self.d_cand.court_id, "US/Eastern")
        )
        # Compare date using local timezone, not DST 8 hours of difference:
        target_date_aware = court_timezone.localize(
            datetime.datetime(2023, 1, 15, 18, 46, 51),
        )
        self.assertEqual(de_cand_utc.datetime_filed, target_date_aware)

        # Add docket entries for NYED filed in not DST time. US/Eastern
        add_docket_entries(
            self.d_nyed, self.de_utc_data_not_dst["docket_entries"]
        )
        de_nyed_utc = DocketEntry.objects.get(
            docket__court=self.nyed, entry_number=1
        )

        court_timezone = pytz.timezone(
            COURT_TIMEZONES.get(self.d_nyed.court_id, "US/Eastern")
        )
        # Compare date using local timezone, not DST 5 hours of difference:
        target_date_aware = court_timezone.localize(
            datetime.datetime(2023, 1, 15, 21, 46, 51)
        )
        self.assertEqual(de_nyed_utc.datetime_filed, target_date_aware)<|MERGE_RESOLUTION|>--- conflicted
+++ resolved
@@ -20,11 +20,8 @@
 from django.test import RequestFactory, override_settings
 from django.test.utils import captured_stderr
 from django.urls import reverse
-<<<<<<< HEAD
 from elasticsearch_dsl import Q, connections
-=======
 from factory import RelatedFactory
->>>>>>> e3ce4123
 from lxml import etree, html
 from rest_framework.status import HTTP_200_OK
 from selenium.webdriver.common.by import By
@@ -32,7 +29,6 @@
 from selenium.webdriver.support.wait import WebDriverWait
 from timeout_decorator import timeout_decorator
 
-<<<<<<< HEAD
 from cl.lib.elasticsearch_utils import (
     build_daterange_query,
     build_es_filters,
@@ -42,10 +38,7 @@
     build_terms_query,
     group_search_results,
 )
-from cl.lib.search_utils import cleanup_main_query
-=======
 from cl.lib.search_utils import cleanup_main_query, make_fq
->>>>>>> e3ce4123
 from cl.lib.storage import clobbering_get_name
 from cl.lib.test_helpers import (
     EmptySolrTestCase,
@@ -56,26 +49,20 @@
 from cl.recap.factories import DocketEntriesDataFactory, DocketEntryDataFactory
 from cl.recap.mergers import add_docket_entries
 from cl.scrapers.factories import PACERFreeDocumentLogFactory
-<<<<<<< HEAD
 from cl.search.documents import ParentheticalGroupDocument
 from cl.search.factories import (
     CitationWithParentsFactory,
     CourtFactory,
+    DocketEntryWithParentsFactory,
     DocketFactory,
     OpinionClusterFactory,
+    OpinionClusterFactoryWithChildrenAndParents,
+    OpinionWithChildrenFactory,
     OpinionsCitedWithParentsFactory,
     OpinionWithParentsFactory,
     ParentheticalFactory,
     ParentheticalGroupFactory,
-=======
-from cl.search.factories import (
-    CourtFactory,
-    DocketEntryWithParentsFactory,
-    DocketFactory,
-    OpinionClusterFactoryWithChildrenAndParents,
-    OpinionWithChildrenFactory,
-    RECAPDocumentFactory,
->>>>>>> e3ce4123
+    RECAPDocumentFactory
 )
 from cl.search.feeds import JurisdictionFeed
 from cl.search.management.commands.cl_calculate_pagerank import Command

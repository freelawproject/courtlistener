--- conflicted
+++ resolved
@@ -41,12 +41,7 @@
     build_term_query,
     group_search_results,
 )
-<<<<<<< HEAD
-from cl.lib.model_helpers import is_docket_number
-from cl.lib.search_utils import cleanup_main_query
-=======
 from cl.lib.search_utils import cleanup_main_query, make_fq
->>>>>>> c61d3ada
 from cl.lib.storage import clobbering_get_name
 from cl.lib.test_helpers import (
     AudioESTestCase,

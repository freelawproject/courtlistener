import datetime
import io
import operator
import os
from datetime import date
from functools import reduce
from pathlib import Path
from unittest import mock, skipUnless

import pytz
from dateutil.tz import tzoffset, tzutc
from django.conf import settings
from django.contrib.auth.hashers import make_password
from django.contrib.auth.models import AnonymousUser
from django.core.exceptions import ValidationError
from django.core.files.base import ContentFile
from django.core.management import call_command
from django.db import IntegrityError, transaction
from django.http import HttpRequest
from django.test import RequestFactory, override_settings
from django.test.utils import captured_stderr
from django.urls import reverse
from elasticsearch_dsl import Q, connections
from lxml import etree, html
from rest_framework.status import HTTP_200_OK
from selenium.webdriver.common.by import By
from selenium.webdriver.support import expected_conditions as EC
from selenium.webdriver.support.wait import WebDriverWait
from timeout_decorator import timeout_decorator

from cl.lib.search_utils import (
    build_daterange_query,
    build_es_queries,
    build_fulltext_query,
    build_sort_results,
    build_terms_query,
    cleanup_main_query,
)
from cl.lib.storage import clobbering_get_name
from cl.lib.test_helpers import (
    EmptySolrTestCase,
    IndexedSolrTestCase,
    SolrTestCase,
)
<<<<<<< HEAD
from cl.people_db.models import FEMALE, Person
from cl.scrapers.factories import PACERFreeDocumentLogFactory
from cl.search.documents import ParentheticalDocument
=======
from cl.recap.constants import COURT_TIMEZONES
from cl.recap.factories import DocketEntriesDataFactory, DocketEntryDataFactory
from cl.recap.mergers import add_docket_entries
from cl.scrapers.factories import PACERFreeDocumentLogFactory
from cl.search.factories import CourtFactory, DocketFactory
>>>>>>> f759b260
from cl.search.feeds import JurisdictionFeed
from cl.search.management.commands.cl_calculate_pagerank import Command
from cl.search.models import (
    PRECEDENTIAL_STATUS,
    SEARCH_TYPES,
    Citation,
    Court,
    Docket,
    DocketEntry,
    Opinion,
    OpinionCluster,
    Parenthetical,
    ParentheticalGroup,
    RECAPDocument,
    sort_cites,
)
from cl.search.tasks import add_docket_to_solr_by_rds
from cl.search.views import do_search
from cl.tests.base import SELENIUM_TIMEOUT, BaseSeleniumTest
from cl.tests.cases import TestCase
from cl.tests.utils import get_with_wait
from cl.users.factories import UserProfileWithParentsFactory


class UpdateIndexCommandTest(SolrTestCase):
    args = [
        "--type",
        "search.Opinion",
        "--noinput",
    ]

    def _get_result_count(self, results):
        return results.result.numFound

    def test_updating_all_opinions(self) -> None:
        """If we have items in the DB, can we add/delete them to/from Solr?

        This tests is rather long because we need to test adding and deleting,
        and it's hard to setup/dismantle the indexes before/after every test.
        """

        # First, we add everything to Solr.
        args = list(self.args)  # Make a copy of the list.
        args.extend(
            [
                "--solr-url",
                f"{settings.SOLR_HOST}/solr/{self.core_name_opinion}",
                "--update",
                "--everything",
                "--do-commit",
            ]
        )
        call_command("cl_update_index", *args)
        results = self.si_opinion.query("*").execute()
        actual_count = self._get_result_count(results)
        self.assertEqual(
            actual_count,
            self.expected_num_results_opinion,
            msg="Did not get expected number of results.\n"
            "\tGot:\t%s\n\tExpected:\t %s"
            % (
                actual_count,
                self.expected_num_results_opinion,
            ),
        )

        # Check a simple citation query
        results = self.si_opinion.query(cites=3).execute()
        actual_count = self._get_result_count(results)
        expected_citation_count = 2
        self.assertEqual(
            actual_count,
            expected_citation_count,
            msg="Did not get the expected number of citation counts.\n"
            "\tGot:\t %s\n\tExpected:\t%s"
            % (actual_count, expected_citation_count),
        )

        # Next, we delete everything from Solr
        args = list(self.args)  # Make a copy of the list.
        args.extend(
            [
                "--solr-url",
                f"{settings.SOLR_HOST}/solr/{self.core_name_opinion}",
                "--delete",
                "--everything",
                "--do-commit",
            ]
        )
        call_command("cl_update_index", *args)
        results = self.si_opinion.query("*").execute()
        actual_count = self._get_result_count(results)
        expected_citation_count = 0
        self.assertEqual(
            actual_count,
            expected_citation_count,
            msg="Did not get the expected number of counts in empty index.\n"
            "\tGot:\t %s\n\tExpected:\t%s"
            % (actual_count, expected_citation_count),
        )

        # Add things back, but do it by ID
        args = list(self.args)  # Make a copy of the list.
        args.extend(
            [
                "--solr-url",
                f"{settings.SOLR_HOST}/solr/{self.core_name_opinion}",
                "--update",
                "--items",
                "1",
                "2",
                "3",
                "--do-commit",
            ]
        )
        call_command("cl_update_index", *args)
        results = self.si_opinion.query("*").execute()
        actual_count = self._get_result_count(results)
        expected_citation_count = 3
        self.assertEqual(
            actual_count,
            expected_citation_count,
            msg="Did not get the expected number of citation counts.\n"
            "\tGot:\t %s\n\tExpected:\t%s"
            % (actual_count, expected_citation_count),
        )


class ModelTest(TestCase):
    fixtures = ["test_court.json"]

    def setUp(self) -> None:
        self.docket = Docket.objects.create(
            case_name="Blah", court_id="test", source=Docket.DEFAULT
        )
        self.oc = OpinionCluster.objects.create(
            case_name="Blah", docket=self.docket, date_filed=date(2010, 1, 1)
        )
        self.o = Opinion.objects.create(cluster=self.oc, type="Lead Opinion")
        self.c = Citation.objects.create(
            cluster=self.oc,
            volume=22,
            reporter="U.S.",
            page=44,
            type=Citation.FEDERAL,
        )

    def tearDown(self) -> None:
        self.docket.delete()
        self.oc.delete()
        self.o.delete()
        self.c.delete()

    @mock.patch(
        "cl.lib.storage.get_name_by_incrementing",
        side_effect=clobbering_get_name,
    )
    def test_save_old_opinion(self, mock) -> None:
        """Can we save opinions older than 1900?"""
        docket = Docket(
            case_name="Blah", court_id="test", source=Docket.DEFAULT
        )
        docket.save()
        self.oc.date_filed = date(1899, 1, 1)
        self.oc.save()

        try:
            cf = ContentFile(io.BytesIO(b"blah").read())
            self.o.file_with_date = date(1899, 1, 1)
            self.o.local_path.save("file_name.pdf", cf, save=False)
            self.o.save(index=False)
        except ValueError as e:
            raise ValueError(
                "Unable to save a case older than 1900. Did you "
                "try to use `strftime`...again?"
            )

    def test_custom_manager_simple_filters(self) -> None:
        """Do simple queries on our custom manager work?"""
        expected_count = 1
        cluster_count = OpinionCluster.objects.filter(
            citation="22 U.S. 44"
        ).count()
        self.assertEqual(cluster_count, expected_count)

        expected_count = 0
        cluster_count = OpinionCluster.objects.filter(
            docket__case_name="Wrong case name"
        ).count()
        self.assertEqual(cluster_count, expected_count)

    def test_custom_manager_kwargs_filter(self) -> None:
        """Can we do filters that involve additional kwargs?"""
        expected_count = 1
        cluster_count = OpinionCluster.objects.filter(
            citation="22 U.S. 44", docket__case_name="Blah"
        ).count()
        self.assertEqual(cluster_count, expected_count)

    def test_custom_manager_chained_filter(self) -> None:
        """Do chained filters work?"""
        expected_count = 1
        cluster_count = (
            OpinionCluster.objects.filter(citation="22 U.S. 44")
            .exclude(
                # Note this doesn't actually exclude anything,
                # but it helps ensure chaining is working.
                docket__case_name="Not the right case name",
            )
            .count()
        )
        self.assertEqual(cluster_count, expected_count)

        cluster_count = (
            OpinionCluster.objects.filter(citation="22 U.S. 44")
            .filter(docket__case_name="Blah")
            .count()
        )
        self.assertEqual(cluster_count, expected_count)


class DocketValidationTest(TestCase):
    @classmethod
    def setUpTestData(cls):
        cls.court = CourtFactory(id="canb", jurisdiction="FB")
        cls.court_appellate = CourtFactory(id="ca1", jurisdiction="F")

    def tearDown(self) -> None:
        Docket.objects.all().delete()

    def test_creating_a_recap_docket_with_blanks(self) -> None:
        """Are blank values denied?"""
        with self.assertRaises(ValidationError):
            Docket.objects.create(source=Docket.RECAP)

    def test_creating_a_recap_docket_with_pacer_case_id_blank(self) -> None:
        """Is blank pacer_case_id denied in not appellate dockets?"""
        with self.assertRaises(ValidationError):
            Docket.objects.create(
                source=Docket.RECAP, court=self.court, docket_number="12-1233"
            )

        appellate = Docket.objects.create(
            source=Docket.RECAP,
            court=self.court_appellate,
            docket_number="12-1234",
        )
        self.assertEqual(appellate.docket_number, "12-1234")

    def test_creating_a_recap_docket_with_docket_number_blank(self) -> None:
        """Is blank docket_number denied?"""
        with self.assertRaises(ValidationError):
            Docket.objects.create(
                source=Docket.RECAP, court=self.court, pacer_case_id="1234"
            )
        with self.assertRaises(ValidationError):
            Docket.objects.create(
                source=Docket.RECAP,
                court=self.court_appellate,
                pacer_case_id="1234",
            )

    def test_cannot_create_duplicate(self) -> None:
        """Do duplicate values throw an error?"""
        Docket.objects.create(
            source=Docket.RECAP,
            docket_number="asdf",
            pacer_case_id="asdf",
            court_id=self.court.pk,
        )
        with transaction.atomic():
            with self.assertRaises(IntegrityError):
                Docket.objects.create(
                    source=Docket.RECAP_AND_SCRAPER,
                    docket_number="asdf",
                    pacer_case_id="asdf",
                    court_id=self.court.pk,
                )


class IndexingTest(EmptySolrTestCase):
    """Are things indexed properly?"""

    fixtures = ["test_court.json"]

    def test_issue_729_url_coalescing(self) -> None:
        """Are URL's coalesced properly?"""
        # Save a docket to the backend using coalescing

        test_dir = (
            Path(settings.INSTALL_ROOT)
            / "cl"
            / "assets"
            / "media"
            / "test"
            / "search"
        )
        self.att_filename = "fake_document.html"
        fake_path = os.path.join(test_dir, self.att_filename)

        d = Docket.objects.create(
            source=Docket.RECAP,
            docket_number="asdf",
            pacer_case_id="asdf",
            court_id="test",
        )
        de = DocketEntry.objects.create(docket=d, entry_number=1)
        rd1 = RECAPDocument.objects.create(
            docket_entry=de,
            document_type=RECAPDocument.PACER_DOCUMENT,
            document_number="1",
            pacer_doc_id="1",
            filepath_local=fake_path,
        )
        rd2 = RECAPDocument.objects.create(
            docket_entry=de,
            document_type=RECAPDocument.ATTACHMENT,
            document_number="1",
            attachment_number=1,
            pacer_doc_id="2",
            filepath_local=fake_path,
        )
        # Do the absolute URLs differ when pulled from the DB?
        self.assertNotEqual(rd1.get_absolute_url(), rd2.get_absolute_url())

        add_docket_to_solr_by_rds([rd1.pk, rd2.pk], force_commit=True)

        # Do the absolute URLs differ when pulled from Solr?
        r1 = self.si_recap.get(rd1.pk)
        r2 = self.si_recap.get(rd2.pk)
        self.assertNotEqual(
            r1.result.docs[0]["absolute_url"],
            r2.result.docs[0]["absolute_url"],
        )
        Docket.objects.all().delete()
        DocketEntry.objects.all().delete()
        RECAPDocument.objects.all().delete()


class AdvancedTest(IndexedSolrTestCase):
    """
    Advanced query techniques
    """

    fixtures = ["test_objects_search.json", "judge_judy.json"]

    def test_a_intersection_query(self) -> None:
        """Does AND queries work"""
        r = self.client.get(reverse("show_results"), {"q": "Howard AND Honda"})
        self.assertIn("Howard", r.content.decode())
        self.assertIn("Honda", r.content.decode())
        self.assertIn("1 Opinion", r.content.decode())

    def test_a_union_query(self) -> None:
        """Does OR queries work"""
        r = self.client.get(
            reverse("show_results"), {"q": "Howard OR Lissner"}
        )
        self.assertIn("Howard", r.content.decode())
        self.assertIn("Lissner", r.content.decode())
        self.assertIn("2 Opinions", r.content.decode())

    def test_query_negation(self) -> None:
        """Does negation query work"""
        r = self.client.get(reverse("show_results"), {"q": "Howard"})
        self.assertIn("Howard", r.content.decode())
        self.assertIn("1 Opinion", r.content.decode())

        r = self.client.get(reverse("show_results"), {"q": "Howard NOT Honda"})
        self.assertIn("had no results", r.content.decode())

        r = self.client.get(reverse("show_results"), {"q": "Howard !Honda"})
        self.assertIn("had no results", r.content.decode())

        r = self.client.get(reverse("show_results"), {"q": "Howard -Honda"})
        self.assertIn("had no results", r.content.decode())

    def test_query_phrase(self) -> None:
        """Can we query by phrase"""
        r = self.client.get(
            reverse("show_results"), {"q": '"Harvey Howard v. Antonin Honda"'}
        )
        self.assertIn("Harvey Howard", r.content.decode())
        self.assertIn("1 Opinion", r.content.decode())

        r = self.client.get(
            reverse("show_results"), {"q": '"Antonin Honda v. Harvey Howard"'}
        )
        self.assertIn("had no results", r.content.decode())

    def test_query_grouped_and_sub_queries(self) -> None:
        """Does grouped and sub queries work"""
        r = self.client.get(
            reverse("show_results"), {"q": "(Lissner OR Honda) AND Howard"}
        )
        self.assertIn("Howard", r.content.decode())
        self.assertIn("Honda", r.content.decode())
        self.assertIn("Lissner", r.content.decode())
        self.assertIn("1 Opinion", r.content.decode())

    def test_query_fielded(self) -> None:
        """Does fielded queries work"""
        r = self.client.get(
            reverse("show_results"), {"q": "status:precedential"}
        )
        self.assertIn("docket number 2", r.content.decode())
        self.assertIn("docket number 3", r.content.decode())
        self.assertIn("2 Opinions", r.content.decode())

    def test_a_wildcard_query(self) -> None:
        """Does a wildcard query work"""
        r = self.client.get(reverse("show_results"), {"q": "Ho*"})
        self.assertIn("Howard", r.content.decode())
        self.assertIn("Honda", r.content.decode())
        self.assertIn("1 Opinion", r.content.decode())

        r = self.client.get(reverse("show_results"), {"q": "?owa*"})
        self.assertIn("docket number 2", r.content.decode())
        self.assertIn("1 Opinion", r.content.decode())

    def test_a_fuzzy_query(self) -> None:
        """Does a fuzzy query work"""
        r = self.client.get(reverse("show_results"), {"q": "ond~"})
        self.assertIn("docket number 2", r.content.decode())
        self.assertIn("docket number 3", r.content.decode())
        self.assertIn("2 Opinions", r.content.decode())

    def test_proximity_query(self) -> None:
        """Does a proximity query work"""
        r = self.client.get(
            reverse("show_results"), {"q": "'Testing Court'~3"}
        )
        self.assertIn("docket number 2", r.content.decode())
        self.assertIn("1 Opinion", r.content.decode())

    def test_range_query(self) -> None:
        """Does a range query work"""
        r = self.client.get(
            reverse("show_results"), {"q": "citation:([22 TO 33])"}
        )
        self.assertIn("docket number 2", r.content.decode())
        self.assertIn("docket number 3", r.content.decode())
        self.assertIn("2 Opinions", r.content.decode())

    def test_date_query(self) -> None:
        """Does a date query work"""
        r = self.client.get(
            reverse("show_results"),
            {"q": "dateFiled:[2015-01-01T00:00:00Z TO 2015-12-31T00:00:00Z]"},
        )
        self.assertIn("docket number 3", r.content.decode())
        self.assertIn("1 Opinion", r.content.decode())

        r = self.client.get(
            reverse("show_results"),
            {"q": "dateFiled:[1895-01-01T00:00:00Z TO 2015-12-31T00:00:00Z]"},
        )
        self.assertIn("docket number 2", r.content.decode())
        self.assertIn("docket number 3", r.content.decode())
        self.assertIn("2 Opinions", r.content.decode())


class SearchTest(IndexedSolrTestCase):
    @staticmethod
    def get_article_count(r):
        """Get the article count in a query response"""
        return len(html.fromstring(r.content.decode()).xpath("//article"))

    def test_a_simple_text_query(self) -> None:
        """Does typing into the main query box work?"""
        r = self.client.get(reverse("show_results"), {"q": "supreme"})
        self.assertIn("Honda", r.content.decode())
        self.assertIn("1 Opinion", r.content.decode())

    def test_a_case_name_query(self) -> None:
        """Does querying by case name work?"""
        r = self.client.get(
            reverse("show_results"), {"q": "*", "case_name": "honda"}
        )
        self.assertIn("Honda", r.content.decode())

    def test_a_query_with_white_space_only(self) -> None:
        """Does everything work when whitespace is in various fields?"""
        r = self.client.get(
            reverse("show_results"), {"q": " ", "judge": " ", "case_name": " "}
        )
        self.assertIn("Honda", r.content.decode())
        self.assertNotIn("an error", r.content.decode())

    def test_a_query_with_a_date(self) -> None:
        """Does querying by date work?"""
        response = self.client.get(
            reverse("show_results"),
            {"q": "*", "filed_after": "1895-06", "filed_before": "1896-01"},
        )
        text = response.content.decode()
        print(text)
        self.assertIn("Honda", response.content.decode())

    def test_faceted_queries(self) -> None:
        """Does querying in a given court return the document? Does querying
        the wrong facets exclude it?
        """
        r = self.client.get(
            reverse("show_results"), {"q": "*", "court_test": "on"}
        )
        self.assertIn("Honda", r.content.decode())
        r = self.client.get(
            reverse("show_results"), {"q": "*", "stat_Errata": "on"}
        )
        self.assertNotIn("Honda", r.content.decode())
        self.assertIn("Debbas", r.content.decode())

    def test_a_docket_number_query(self) -> None:
        """Can we query by docket number?"""
        r = self.client.get(
            reverse("show_results"), {"q": "*", "docket_number": "2"}
        )
        self.assertIn(
            "Honda", r.content.decode(), "Result not found by docket number!"
        )

    def test_a_west_citation_query(self) -> None:
        """Can we query by citation number?"""
        get_dicts = [{"q": "*", "citation": "33"}, {"q": "citation:33"}]
        for get_dict in get_dicts:
            r = self.client.get(reverse("show_results"), get_dict)
            self.assertIn("Honda", r.content.decode())

    def test_a_neutral_citation_query(self) -> None:
        """Can we query by neutral citation numbers?"""
        r = self.client.get(
            reverse("show_results"), {"q": "*", "neutral_cite": "22"}
        )
        self.assertIn("Honda", r.content.decode())

    def test_a_query_with_a_old_date(self) -> None:
        """Do we have any recurrent issues with old dates and strftime (issue
        220)?"""
        r = self.client.get(
            reverse("show_results"), {"q": "*", "filed_after": "1890"}
        )
        self.assertEqual(200, r.status_code)

    def test_a_judge_query(self) -> None:
        """Can we query by judge name?"""
        r = self.client.get(
            reverse("show_results"), {"q": "*", "judge": "david"}
        )
        self.assertIn("Honda", r.content.decode())
        r = self.client.get(reverse("show_results"), {"q": "judge:david"})
        self.assertIn("Honda", r.content.decode())

    def test_a_nature_of_suit_query(self) -> None:
        """Can we query by nature of suit?"""
        r = self.client.get(
            reverse("show_results"), {"q": 'suitNature:"copyright"'}
        )
        self.assertIn("Honda", r.content.decode())

    def test_citation_filtering(self) -> None:
        """Can we find Documents by citation filtering?"""
        r = self.client.get(
            reverse("show_results"), {"q": "*", "cited_lt": 7, "cited_gt": 5}
        )
        self.assertIn(
            "Honda",
            r.content.decode(),
            msg="Did not get case back when filtering by citation count.",
        )
        r = self.client.get("/", {"q": "*", "cited_lt": 100, "cited_gt": 80})
        self.assertIn(
            "had no results",
            r.content.decode(),
            msg="Got case back when filtering by crazy citation count.",
        )

    def test_citation_ordering(self) -> None:
        """Can the results be re-ordered by citation count?"""
        r = self.client.get(
            reverse("show_results"), {"q": "*", "order_by": "citeCount desc"}
        )
        most_cited_name = "case name cluster 3"
        less_cited_name = "Howard v. Honda"
        self.assertTrue(
            r.content.decode().index(most_cited_name)
            < r.content.decode().index(less_cited_name),
            msg="'%s' should come BEFORE '%s' when ordered by descending "
            "citeCount." % (most_cited_name, less_cited_name),
        )

        r = self.client.get("/", {"q": "*", "order_by": "citeCount asc"})
        self.assertTrue(
            r.content.decode().index(most_cited_name)
            > r.content.decode().index(less_cited_name),
            msg="'%s' should come AFTER '%s' when ordered by ascending "
            "citeCount." % (most_cited_name, less_cited_name),
        )

    def test_random_ordering(self) -> None:
        """Can the results be ordered randomly?

        This test is difficult since we can't check that things actually get
        ordered randomly, but we can at least make sure the query succeeds.
        """
        r = self.client.get(
            reverse("show_results"), {"q": "*", "order_by": "random_123 desc"}
        )
        self.assertNotIn("an error", r.content.decode())

    def test_oa_results_basic(self) -> None:
        r = self.client.get(
            reverse("show_results"), {"type": SEARCH_TYPES.ORAL_ARGUMENT}
        )
        self.assertIn("Jose", r.content.decode())

    def test_oa_results_date_argued_ordering(self) -> None:
        r = self.client.get(
            reverse("show_results"),
            {
                "type": SEARCH_TYPES.ORAL_ARGUMENT,
                "order_by": "dateArgued desc",
            },
        )
        self.assertTrue(
            r.content.decode().index("SEC") < r.content.decode().index("Jose"),
            msg="'SEC' should come BEFORE 'Jose' when order_by desc.",
        )

        r = self.client.get(
            reverse("show_results"),
            {"type": SEARCH_TYPES.ORAL_ARGUMENT, "order_by": "dateArgued asc"},
        )
        self.assertTrue(
            r.content.decode().index("Jose") < r.content.decode().index("SEC"),
            msg="'Jose' should come AFTER 'SEC' when order_by asc.",
        )

    def test_oa_case_name_filtering(self) -> None:
        r = self.client.get(
            reverse("show_results"),
            {"type": SEARCH_TYPES.ORAL_ARGUMENT, "case_name": "jose"},
        )
        actual = self.get_article_count(r)
        expected = 1
        self.assertEqual(
            actual,
            expected,
            msg="Did not get expected number of results when filtering by "
            "case name. Expected %s, but got %s." % (expected, actual),
        )

    def test_oa_jurisdiction_filtering(self) -> None:
        r = self.client.get(
            reverse("show_results"),
            {"type": SEARCH_TYPES.ORAL_ARGUMENT, "court": "test"},
        )
        actual = self.get_article_count(r)
        expected = 2
        self.assertEqual(
            actual,
            expected,
            msg="Did not get expected number of results when filtering by "
            "jurisdiction. Expected %s, but got %s." % (actual, expected),
        )

    def test_oa_date_argued_filtering(self) -> None:
        r = self.client.get(
            reverse("show_results"),
            {"type": SEARCH_TYPES.ORAL_ARGUMENT, "argued_after": "2014-10-01"},
        )
        self.assertNotIn(
            "an error",
            r.content.decode(),
            msg="Got an error when doing a Date Argued filter.",
        )

    def test_oa_search_api(self) -> None:
        """Can we get oa results on the search endpoint?"""
        r = self.client.get(
            reverse("search-list", kwargs={"version": "v3"}),
            {"type": SEARCH_TYPES.ORAL_ARGUMENT},
        )
        self.assertEqual(
            r.status_code,
            HTTP_200_OK,
            msg="Did not get good status code from oral arguments API endpoint",
        )

    def test_homepage(self) -> None:
        """Is the homepage loaded when no GET parameters are provided?"""
        response = self.client.get(reverse("show_results"))
        self.assertIn(
            'id="homepage"',
            response.content.decode(),
            msg="Did not find the #homepage id when attempting to "
            "load the homepage",
        )

    def test_fail_gracefully(self) -> None:
        """Do we fail gracefully when an invalid search is created?"""
        response = self.client.get(
            reverse("show_results"), {"neutral_cite": "-"}
        )
        self.assertEqual(response.status_code, 200)
        self.assertIn(
            "an error",
            response.content.decode(),
            msg="Invalid search did not result in an error.",
        )

    def test_issue_635_leading_zeros(self) -> None:
        """Do queries with leading zeros work equal to ones without?"""
        r = self.client.get(
            reverse("show_results"),
            {"docket_number": "005", "stat_Errata": "on"},
        )
        expected = 1
        self.assertEqual(expected, self.get_article_count(r))
        r = self.client.get(
            reverse("show_results"),
            {"docket_number": "5", "stat_Errata": "on"},
        )
        self.assertEqual(expected, self.get_article_count(r))

    def test_issue_1193_docket_numbers_as_phrase(self) -> None:
        """Are docket numbers searched as a phrase?"""
        # Search for the full docket number. Does it work?
        r = self.client.get(
            reverse("show_results"),
            {"docket_number": "docket number 1 005", "stat_Errata": "on"},
        )
        expected = 1
        got = self.get_article_count(r)
        self.assertEqual(
            expected,
            got,
            "Didn't get the expected result count of '%s' for docket "
            "phrase search. Got '%s' instead." % (expected, got),
        )

        # Twist up the docket numbers. Do we get no results?
        r = self.client.get(
            reverse("show_results"),
            {"docket_number": "docket 005 number", "stat_Errata": "on"},
        )
        expected = 0
        self.assertEqual(
            expected,
            self.get_article_count(r),
            "Got results for badly ordered docket number.",
        )

    def test_issue_727_doc_att_numbers(self) -> None:
        """Can we send integers to the document number and attachment number
        fields?
        """
        r = self.client.get(
            reverse("show_results"),
            {"type": SEARCH_TYPES.RECAP, "document_number": "1"},
        )
        self.assertEqual(r.status_code, HTTP_200_OK)
        r = self.client.get(
            reverse("show_results"),
            {"type": SEARCH_TYPES.RECAP, "attachment_number": "1"},
        )
        self.assertEqual(r.status_code, HTTP_200_OK)

    def test_issue_1296_abnormal_citation_type_queries(self) -> None:
        """Does search work OK when there are supra, id, or non-opinion
        citations in the query?
        """
        params = (
            {"type": SEARCH_TYPES.OPINION, "q": "42 U.S.C. § ·1383a(a)(3)(A)"},
            {"type": SEARCH_TYPES.OPINION, "q": "supra, at 22"},
        )
        for param in params:
            r = self.client.get(reverse("show_results"), param)
            self.assertEqual(
                r.status_code,
                HTTP_200_OK,
                msg=f"Didn't get good status code with params: {param}",
            )


@override_settings(
    # MLT results should not be cached
    RELATED_USE_CACHE=False,
    # Default MLT settings limit the search space to minimize run time.
    # These limitations are not needed on the small document collections during
    # testing.
    RELATED_MLT_MINTF=0,
    RELATED_MLT_MAXQT=9999,
    RELATED_MLT_MINWL=0,
)
class RelatedSearchTest(IndexedSolrTestCase):
    def setUp(self) -> None:
        # Do this in two steps to avoid triggering profile creation signal
        admin = UserProfileWithParentsFactory.create(
            user__username="admin",
            user__password=make_password("password"),
        )
        admin.user.is_superuser = True
        admin.user.is_staff = True
        admin.user.save()

        super(RelatedSearchTest, self).setUp()

    def test_more_like_this_opinion(self) -> None:
        """Does the MoreLikeThis query return the correct number and order of
        articles."""
        seed_pk = 1  # Paul Debbas v. Franklin
        expected_article_count = 3
        expected_first_pk = 2  # Howard v. Honda
        expected_second_pk = 3  # case name cluster 3

        params = {
            "type": "o",
            "q": "related:%i" % seed_pk,
        }

        # disable all status filters (otherwise results do not match detail page)
        params.update(
            {f"stat_{v}": "on" for s, v in PRECEDENTIAL_STATUS.NAMES}
        )

        r = self.client.get(reverse("show_results"), params)
        self.assertEqual(r.status_code, HTTP_200_OK)

        self.assertEqual(
            expected_article_count, SearchTest.get_article_count(r)
        )
        self.assertTrue(
            r.content.decode().index("/opinion/%i/" % expected_first_pk)
            < r.content.decode().index("/opinion/%i/" % expected_second_pk),
            msg="'Howard v. Honda' should come AFTER 'case name cluster 3'.",
        )

    def test_more_like_this_opinion_detail_detail(self) -> None:
        """MoreLikeThis query on opinion detail page with status filter"""
        seed_pk = 3  # case name cluster 3
        expected_first_pk = 2  # Howard v. Honda

        # Login as staff user (related items are by default disabled for guests)
        self.assertTrue(
            self.client.login(username="admin", password="password")
        )

        r = self.client.get("/opinion/%i/asdf/" % seed_pk)
        self.assertEqual(r.status_code, 200)

        # Test if related opinion exist
        self.assertGreater(
            r.content.decode().index(
                "'clickRelated_mlt_seed%i', %i," % (seed_pk, expected_first_pk)
            ),
            0,
            msg="Related opinion not found.",
        )
        self.client.logout()

    @override_settings(RELATED_FILTER_BY_STATUS=None)
    def test_more_like_this_opinion_detail_no_filter(self) -> None:
        """MoreLikeThis query on opinion detail page (without filter)"""
        seed_pk = 1  # Paul Debbas v. Franklin
        expected_first_pk = 2  # Howard v. Honda
        expected_second_pk = 3  # case name cluster 3

        # Login as staff user (related items are by default disabled for guests)
        self.assertTrue(
            self.client.login(username="admin", password="password")
        )

        r = self.client.get("/opinion/%i/asdf/" % seed_pk)
        self.assertEqual(r.status_code, 200)

        # Test for click tracking order
        self.assertTrue(
            r.content.decode().index(
                "'clickRelated_mlt_seed%i', %i," % (seed_pk, expected_first_pk)
            )
            < r.content.decode().index(
                "'clickRelated_mlt_seed%i', %i,"
                % (seed_pk, expected_second_pk)
            ),
            msg="Related opinions are in wrong order.",
        )
        self.client.logout()


class GroupedSearchTest(EmptySolrTestCase):
    fixtures = ["opinions-issue-550.json"]

    def setUp(self) -> None:
        # Set up some handy variables
        super(GroupedSearchTest, self).setUp()
        args = [
            "--type",
            "search.Opinion",
            "--solr-url",
            f"{settings.SOLR_HOST}/solr/{self.core_name_opinion}",
            "--update",
            "--everything",
            "--do-commit",
            "--noinput",
        ]
        call_command("cl_update_index", *args)
        self.factory = RequestFactory()

    def test_grouped_queries(self) -> None:
        """When we have a cluster with multiple opinions, do results get
        grouped?
        """
        request = self.factory.get(reverse("show_results"), {"q": "Voutila"})
        response = do_search(request.GET.copy())
        result_count = response["results"].object_list.result.numFound
        num_expected = 1
        self.assertEqual(
            result_count,
            num_expected,
            msg="Found %s items, but should have found %s if the items were "
            "grouped properly." % (result_count, num_expected),
        )


class JudgeSearchTest(IndexedSolrTestCase):
    def test_sorting(self) -> None:
        """Can we do sorting on various fields?"""
        sort_fields = [
            "score desc",
            "name_reverse asc",
            "dob desc,name_reverse asc",
            "dod desc,name_reverse asc",
        ]
        for sort_field in sort_fields:
            r = self.client.get(
                "/", {"type": SEARCH_TYPES.PEOPLE, "ordered_by": sort_field}
            )
            self.assertNotIn(
                "an error",
                r.content.decode().lower(),
                msg=f"Got an error when doing a judge search ordered by {sort_field}",
            )

    def _test_article_count(self, params, expected_count, field_name):
        r = self.client.get("/", params)
        tree = html.fromstring(r.content.decode())
        got = len(tree.xpath("//article"))
        self.assertEqual(
            got,
            expected_count,
            msg="Did not get the right number of search results with %s "
            "filter applied.\n"
            "Expected: %s\n"
            "     Got: %s\n\n"
            "Params were: %s" % (field_name, expected_count, got, params),
        )

    def test_name_field(self) -> None:
        self._test_article_count(
            {"type": SEARCH_TYPES.PEOPLE, "name": "judith"}, 1, "name"
        )

    def test_court_filter(self) -> None:
        self._test_article_count(
            {"type": SEARCH_TYPES.PEOPLE, "court": "ca1"}, 1, "court"
        )
        self._test_article_count(
            {"type": SEARCH_TYPES.PEOPLE, "court": "scotus"}, 0, "court"
        )
        self._test_article_count(
            {"type": SEARCH_TYPES.PEOPLE, "court": "scotus ca1"}, 1, "court"
        )

    def test_dob_filters(self) -> None:
        self._test_article_count(
            {
                "type": SEARCH_TYPES.PEOPLE,
                "born_after": "1941",
                "born_before": "1943",
            },
            1,
            "born_{before|after}",
        )
        # Are reversed dates corrected?
        self._test_article_count(
            {
                "type": SEARCH_TYPES.PEOPLE,
                "born_after": "1943",
                "born_before": "1941",
            },
            1,
            "born_{before|after}",
        )
        # Just one filter, but Judy is older than this.
        self._test_article_count(
            {"type": SEARCH_TYPES.PEOPLE, "born_after": "1946"},
            0,
            "born_{before|after}",
        )

    def test_birth_location(self) -> None:
        """Can we filter by city and state?"""
        self._test_article_count(
            {"type": SEARCH_TYPES.PEOPLE, "dob_city": "brookyln"},
            1,
            "dob_city",
        )
        self._test_article_count(
            {"type": SEARCH_TYPES.PEOPLE, "dob_city": "brooklyn2"},
            0,
            "dob_city",
        )
        self._test_article_count(
            {
                "type": SEARCH_TYPES.PEOPLE,
                "dob_city": "brookyln",
                "dob_state": "NY",
            },
            1,
            "dob_city",
        )
        self._test_article_count(
            {
                "type": SEARCH_TYPES.PEOPLE,
                "dob_city": "brookyln",
                "dob_state": "OK",
            },
            0,
            "dob_city",
        )

    def test_schools_filter(self) -> None:
        self._test_article_count(
            {"type": SEARCH_TYPES.PEOPLE, "school": "american"}, 1, "school"
        )
        self._test_article_count(
            {"type": SEARCH_TYPES.PEOPLE, "school": "pitzer"}, 0, "school"
        )

    def test_appointer_filter(self) -> None:
        self._test_article_count(
            {"type": SEARCH_TYPES.PEOPLE, "appointer": "clinton"},
            1,
            "appointer",
        )
        self._test_article_count(
            {"type": SEARCH_TYPES.PEOPLE, "appointer": "obama"},
            0,
            "appointer",
        )

    def test_selection_method_filter(self) -> None:
        self._test_article_count(
            {"type": SEARCH_TYPES.PEOPLE, "selection_method": "e_part"},
            1,
            "selection_method",
        )
        self._test_article_count(
            {"type": SEARCH_TYPES.PEOPLE, "selection_method": "e_non_part"},
            0,
            "selection_method",
        )

    def test_political_affiliation_filter(self) -> None:
        self._test_article_count(
            {"type": SEARCH_TYPES.PEOPLE, "political_affiliation": "d"},
            1,
            "political_affiliation",
        )
        self._test_article_count(
            {"type": SEARCH_TYPES.PEOPLE, "political_affiliation": "r"},
            0,
            "political_affiliation",
        )


class FeedTest(IndexedSolrTestCase):
    def test_jurisdiction_feed(self) -> None:
        """Can we simply load the jurisdiction feed?"""
        response = self.client.get(
            reverse("jurisdiction_feed", kwargs={"court": "test"})
        )
        self.assertEqual(
            200,
            response.status_code,
            msg="Did not get 200 OK status code for jurisdiction feed",
        )
        xml_tree = etree.fromstring(response.content)
        node_tests = (
            ("//a:feed/a:entry", 5),
            ("//a:feed/a:entry/a:title", 5),
        )
        for test, expected_count in node_tests:
            actual_count = len(
                xml_tree.xpath(
                    test, namespaces={"a": "http://www.w3.org/2005/Atom"}
                )
            )
            self.assertEqual(
                actual_count,
                expected_count,
                msg="Did not find %s node(s) with XPath query: %s. "
                "Instead found: %s" % (expected_count, test, actual_count),
            )


@override_settings(
    MEDIA_ROOT=os.path.join(settings.INSTALL_ROOT, "cl/assets/media/test/")
)
class JurisdictionFeedTest(TestCase):
    def setUp(self) -> None:
        self.good_item = {
            "title": "Opinion Title",
            "court": "SCOTUS",
            "absolute_url": "http://absolute_url",
            "caseName": "Case Name",
            "status": "Precedential",
            "dateFiled": date(2015, 12, 25),
            "local_path": "txt/2015/12/28/opinion_text.txt",
        }
        self.zero_item = self.good_item.copy()
        self.zero_item.update(
            {"local_path": "txt/2015/12/28/opinion_text_bad.junk"}
        )
        self.bad_item = self.good_item.copy()
        self.bad_item.update(
            {"local_path": "asdfasdfasdfasdfasdfasdfasdfasdfasdjkfasdf"}
        )
        self.pdf_item = self.good_item.copy()
        self.pdf_item.update(
            {
                "local_path": "pdf/2013/06/12/"
                + "in_re_motion_for_consent_to_disclosure_of_court_records.pdf"
            }
        )
        self.null_item = self.good_item.copy()
        self.null_item.update({"local_path": None})
        self.feed = JurisdictionFeed()
        super(JurisdictionFeedTest, self).setUp()

    def test_item_enclosure_mime_type(self) -> None:
        """Does the mime type detection work correctly?"""
        self.assertEqual(
            self.feed.item_enclosure_mime_type(self.good_item), "text/plain"
        )

    def test_item_enclosure_mime_type_handles_bogus_files(self) -> None:
        """
        Does the mime type detection safely return a good default value when
        given a file it can't detect the mime type for?
        """
        self.assertEqual(
            self.feed.item_enclosure_mime_type(self.zero_item),
            "application/octet-stream",
        )
        self.assertEqual(
            self.feed.item_enclosure_mime_type(self.bad_item),
            "application/octet-stream",
        )

    def test_feed_renders_with_item_without_file_path(self) -> None:
        """
        For Opinions without local_path attributes (that is they don't have a
        corresponding original PDF/txt/doc file) can we render the feed without
        the enclosures
        """
        fake_results = [self.null_item]

        class FakeFeed(JurisdictionFeed):
            link = "http://localhost"

            def items(self, obj):
                return fake_results

        court = Court.objects.get(pk="test")
        request = HttpRequest()
        request.user = AnonymousUser()
        request.path = "/feed"
        try:
            feed = FakeFeed().get_feed(court, request)
            xml = feed.writeString("utf-8")
            self.assertIn(
                'feed xml:lang="en-us" xmlns="http://www.w3.org/2005/Atom',
                xml,
            )
        except Exception as e:
            self.fail(f"Could not call get_feed(): {e}")


class PagerankTest(TestCase):
    fixtures = ["test_objects_search.json", "judge_judy.json"]

    @classmethod
    def setUpTestData(cls) -> None:
        PACERFreeDocumentLogFactory.create()

    def test_pagerank_calculation(self) -> None:
        """Create a few items and fake citation relation among them, then
        run the pagerank algorithm. Check whether this simple case can get the
        correct result.
        """
        # calculate pagerank of these 3 document
        comm = Command()
        self.verbosity = 1
        pr_results = comm.do_pagerank()

        # Verify that whether the answer is correct, based on calculations in
        # Gephi
        answers = {
            1: 0.369323534954,
            2: 0.204581549974,
            3: 0.378475867453,
        }
        for key, value in answers.items():
            self.assertTrue(
                abs(pr_results[key] - value) < 0.0001,
                msg="The answer for item %s was %s when it should have been "
                "%s" % (key, pr_results[key], answers[key]),
            )


class OpinionSearchFunctionalTest(BaseSeleniumTest):
    """
    Test some of the primary search functionality of CL: searching opinions.
    These tests should exercise all aspects of using the search box and SERP.
    """

    fixtures = [
        "test_court.json",
        "judge_judy.json",
        "test_objects_search.json",
        "functest_opinions.json",
        "test_objects_audio.json",
    ]

    def setUp(self) -> None:
        UserProfileWithParentsFactory.create(
            user__username="pandora",
            user__password=make_password("password"),
        )
        super().setUp()

    def _perform_wildcard_search(self):
        searchbox = self.browser.find_element(By.ID, "id_q")
        searchbox.submit()
        result_count = self.browser.find_element(By.ID, "result-count")
        self.assertIn("Opinions", result_count.text)

    def test_query_cleanup_function(self) -> None:
        # Send string of search_query to the function and expect it
        # to be encoded properly
        q_a = (
            ("12-9238 happy Gilmore", '"12-9238" happy Gilmore'),
            ("1chicken NUGGET", '"1chicken" NUGGET'),
            (
                "We can drive her home with 1headlight",
                'We can drive her home with "1headlight"',
            ),
            # Tildes are ignored even though they have numbers?
            ('"net neutrality"~2', '"net neutrality"~2'),
            # No changes to regular queries?
            ("Look Ma, no numbers!", "Look Ma, no numbers!"),
            # Docket numbers hyphenated into phrases?
            ("12cv9834 Monkey Goose", '"12-cv-9834" Monkey Goose'),
            # Valid dates ignored?
            (
                "2020-10-31T00:00:00Z Monkey Goose",
                "2020-10-31T00:00:00Z Monkey Goose",
            ),
            # Simple range query?
            ("[1 TO 4]", '["1" TO "4"]'),
            # Dates ignored in ranges?
            (
                "[* TO 2020-10-31T00:00:00Z] Monkey Goose",
                "[* TO 2020-10-31T00:00:00Z] Monkey Goose",
            ),
            ("id:10", "id:10"),
            ("id:[* TO 5] Monkey Goose", 'id:[* TO "5"] Monkey Goose'),
            (
                "(Tempura AND 12cv3392) OR sushi",
                '(Tempura AND "12-cv-3392") OR sushi',
            ),
            # Phrase search with numbers (w/and w/o § mark)?
            ('"18 USC 242"', '"18 USC 242"'),
            ('"18 USC §242"', '"18 USC §242"'),
            ('"this is a test" asdf', '"this is a test" asdf'),
            ('asdf "this is a test" asdf', 'asdf "this is a test" asdf'),
            ('"this is a test" 22cv3332', '"this is a test" "22-cv-3332"'),
        )
        for q, a in q_a:
            print("Does {q} --> {a} ? ".format(**{"q": q, "a": a}))
            self.assertEqual(cleanup_main_query(q), a)

    def test_query_cleanup_integration(self) -> None:
        # Dora goes to CL and performs a Search using a numbered citation
        # (e.g. "12-9238" or "3:18-cv-2383")
        self.browser.get(self.live_server_url)
        searchbox = self.browser.find_element(By.ID, "id_q")
        searchbox.clear()
        searchbox.send_keys("19-2205")
        searchbox.submit()
        # without the cleanup_main_query function, there are 4 results
        # with the query, there should be none
        results = self.browser.find_elements(By.CSS_SELECTOR, "#result-count")
        self.assertEqual(len(results), 0)

    @timeout_decorator.timeout(SELENIUM_TIMEOUT)
    def test_toggle_to_oral_args_search_results(self) -> None:
        # Dora navigates to the global SERP from the homepage
        self.browser.get(self.live_server_url)
        self._perform_wildcard_search()
        self.extract_result_count_from_serp()

        # Dora sees she has Opinion results, but wants Oral Arguments
        self.assertTrue(self.extract_result_count_from_serp() > 0)
        label = self.browser.find_element(
            By.CSS_SELECTOR, 'label[for="id_type_0"]'
        )
        self.assertIn("selected", label.get_attribute("class"))
        self.assert_text_in_node("Date Filed", "body")
        self.assert_text_not_in_node("Date Argued", "body")

        # She clicks on Oral Arguments
        self.browser.find_element(By.ID, "navbar-oa").click()

    @timeout_decorator.timeout(SELENIUM_TIMEOUT)
    def test_search_and_facet_docket_numbers(self) -> None:
        # Dora goes to CL and performs an initial wildcard Search
        self.browser.get(self.live_server_url)
        self._perform_wildcard_search()
        initial_count = self.extract_result_count_from_serp()

        # Seeing a result that has a docket number displayed, she wants
        # to find all similar opinions with the same or similar docket
        # number
        search_results = self.browser.find_element(By.ID, "search-results")
        self.assertIn("Docket Number:", search_results.text)

        # She types part of the docket number into the docket number
        # filter on the left and hits enter
        text_box = self.browser.find_element(By.ID, "id_docket_number")
        text_box.send_keys("1337")
        text_box.submit()

        # The SERP refreshes and she sees resuls that
        # only contain fragments of the docker number she entered
        new_count = self.extract_result_count_from_serp()
        self.assertTrue(new_count < initial_count)

        search_results = self.browser.find_element(By.ID, "search-results")
        for result in search_results.find_elements(By.TAG_NAME, "article"):
            self.assertIn("1337", result.text)

    @timeout_decorator.timeout(SELENIUM_TIMEOUT)
    def test_opinion_search_result_detail_page(self) -> None:
        # Dora navitages to CL and does a simple wild card search
        self.browser.get(self.live_server_url)
        self.browser.find_element(By.ID, "id_q").send_keys("voutila")
        self.browser.find_element(By.ID, "id_q").submit()

        # Seeing an Opinion immediately on the first page of results, she
        # wants more details so she clicks the title and drills into the result
        articles = self.browser.find_elements(By.TAG_NAME, "article")
        articles[0].find_elements(By.TAG_NAME, "a")[0].click()

        # She is brought to the detail page for the results
        self.assertNotIn("Search Results", self.browser.title)
        article_text = self.browser.find_element(By.TAG_NAME, "article").text

        # and she can see lots of detail! This includes things like:
        # The name of the jurisdiction/court,
        # the status of the Opinion, any citations, the docket number,
        # the Judges, and a unique fingerpring ID
        meta_data = self.browser.find_elements(
            By.CSS_SELECTOR, ".meta-data-header"
        )
        headers = [
            "Filed:",
            "Precedential Status:",
            "Citations:",
            "Docket Number:",
            "Author:",
            "Nature of suit:",
        ]
        for header in headers:
            self.assertIn(header, [meta.text for meta in meta_data])

        # The complete body of the opinion is also displayed for her to
        # read on the page
        self.assertNotEqual(
            self.browser.find_element(By.ID, "opinion-content").text.strip(),
            "",
        )

        # She wants to dig a big deeper into the influence of this Opinion,
        # so she's able to see links to the first five citations on the left
        # and a link to the full list
        cited_by = self.browser.find_element(By.ID, "cited-by")
        self.assertIn(
            "Cited By", cited_by.find_element(By.TAG_NAME, "h3").text
        )
        citations = cited_by.find_elements(By.TAG_NAME, "li")
        self.assertTrue(0 < len(citations) < 6)

        # She clicks the "Full List of Citations" link and is brought to
        # a SERP page with all the citations, generated by a query
        full_list = cited_by.find_element(By.LINK_TEXT, "View Citing Opinions")
        full_list.click()

        # She notices this submits a new query targeting anything citing the
        # original opinion she was viewing. She notices she's back on the SERP
        self.assertIn("Search Results for", self.browser.title)
        query = self.browser.find_element(By.ID, "id_q").get_attribute("value")
        self.assertIn("cites:", query)

        # She wants to go back to the Opinion page, so she clicks back in her
        # browser, expecting to return to the Opinion details
        self.browser.back()
        self.assertNotIn("Search Results", self.browser.title)
        self.assertEqual(
            self.browser.find_element(By.TAG_NAME, "article").text,
            article_text,
        )

        # She now wants to see details on the list of Opinions cited within
        # this particular opinion. She notices an abbreviated list on the left,
        # and can click into a Full Table of Authorities. (She does so.)
        authorities = self.browser.find_element(By.ID, "authorities")
        self.assertIn(
            "Authorities", authorities.find_element(By.TAG_NAME, "h3").text
        )
        authority_links = authorities.find_elements(By.TAG_NAME, "li")
        self.assertTrue(0 < len(authority_links) < 6)
        self.click_link_for_new_page("View All Authorities")
        self.assertIn("Table of Authorities", self.browser.title)

        # Like before, she's just curious of the list and clicks Back to
        # Document.
        self.click_link_for_new_page("Back to Opinion")

        # And she's back at the Opinion in question and pretty happy about that
        self.assertNotIn("Table of Authorities", self.browser.title)
        self.assertEqual(
            self.browser.find_element(By.TAG_NAME, "article").text,
            article_text,
        )

    @timeout_decorator.timeout(SELENIUM_TIMEOUT)
    def test_search_and_add_precedential_results(self) -> None:
        # Dora navigates to CL and just hits Search to just start with
        # a global result set
        self.browser.get(self.live_server_url)
        self._perform_wildcard_search()
        first_count = self.extract_result_count_from_serp()

        # She notices only Precedential results are being displayed
        prec = self.browser.find_element(By.ID, "id_stat_Precedential")
        non_prec = self.browser.find_element(By.ID, "id_stat_Non-Precedential")
        self.assertEqual(prec.get_attribute("checked"), "true")
        self.assertIsNone(non_prec.get_attribute("checked"))
        prec_count = self.browser.find_element(
            By.CSS_SELECTOR, 'label[for="id_stat_Precedential"]'
        )
        non_prec_count = self.browser.find_element(
            By.CSS_SELECTOR, 'label[for="id_stat_Non-Precedential"]'
        )
        self.assertNotIn("(0)", prec_count.text)
        self.assertNotIn("(0)", non_prec_count.text)

        # But she also notices the option to select and include
        # non_precedential results. She checks the box.
        non_prec.click()

        # Nothing happens yet.
        # TODO: this is hacky for now...just make sure result count is same
        self.assertEqual(first_count, self.extract_result_count_from_serp())

        # She goes ahead and clicks the Search button again to resubmit
        self.browser.find_element(By.ID, "search-button").click()

        # She didn't change the query, so the search box should still look
        # the same (which is blank)
        self.assertEqual(
            self.browser.find_element(By.ID, "id_q").get_attribute("value"), ""
        )

        # And now she notices her result set increases thanks to adding in
        # those other opinion types!
        second_count = self.extract_result_count_from_serp()
        self.assertTrue(second_count > first_count)

    @timeout_decorator.timeout(SELENIUM_TIMEOUT)
    def test_basic_homepage_search_and_signin_and_signout(self) -> None:
        wait = WebDriverWait(self.browser, 1)

        # Dora navigates to the CL website.
        self.browser.get(self.live_server_url)

        # At a glance, Dora can see the Latest Opinions, Latest Oral Arguments,
        # the searchbox (obviously important), and a place to sign in
        page_text = get_with_wait(wait, (By.TAG_NAME, "body")).text
        self.assertIn("Latest Opinions", page_text)
        self.assertIn("Latest Oral Arguments", page_text)

        search_box = get_with_wait(wait, (By.ID, "id_q"))
        search_button = get_with_wait(wait, (By.ID, "search-button"))
        self.assertIn("Search", search_button.text)

        self.assertIn("Sign in / Register", page_text)

        # Dora remembers this Lissner guy and wonders if he's been involved
        # in any litigation. She types his name into the search box and hits
        # Enter
        search_box.send_keys("lissner")
        search_box.submit()

        # The browser brings her to a search engine result page with some
        # results. She notices her query is still in the searchbox and
        # has the ability to refine via facets
        result_count = get_with_wait(wait, (By.ID, "result-count"))

        self.assertIn("1 Opinion", result_count.text)
        search_box = get_with_wait(wait, (By.ID, "id_q"))
        self.assertEqual("lissner", search_box.get_attribute("value"))

        facet_sidebar = get_with_wait(wait, (By.ID, "extra-search-fields"))
        self.assertIn("Precedential Status", facet_sidebar.text)

        # She notes her URL For after signing in
        results_url = self.browser.current_url

        # Wanting to keep an eye on this Lissner guy, she decides to sign-in
        # and so she can create an alert
        sign_in = get_with_wait(wait, (By.LINK_TEXT, "Sign in / Register"))
        sign_in.click()

        # she providers her usename and password to sign in
        body_element = get_with_wait(wait, (By.TAG_NAME, "body"))
        page_text = body_element.text
        self.assertIn("Sign In", page_text)
        self.assertIn("Username", page_text)
        self.assertIn("Password", page_text)

        btn = get_with_wait(wait, (By.CSS_SELECTOR, 'button[type="submit"]'))
        self.assertEqual("Sign In", btn.text)

        get_with_wait(wait, (By.ID, "username")).send_keys("pandora")
        get_with_wait(wait, (By.ID, "password")).send_keys("password")
        btn.click()

        # After logging in, she goes to the homepage. From there, she goes back
        # to where she was, which still has "lissner" in the search box.
        self.browser.get(results_url)
        page_text = get_with_wait(wait, (By.TAG_NAME, "body")).text
        self.assertNotIn(
            "Please enter a correct username and password.", page_text
        )
        search_box = get_with_wait(wait, (By.ID, "id_q"))
        self.assertEqual("lissner", search_box.get_attribute("value"))

        # She now opens the modal for the form for creating an alert
        alert_bell = get_with_wait(
            wait, (By.CSS_SELECTOR, ".input-group-addon-blended i")
        )
        alert_bell.click()

        modal = wait.until(
            EC.visibility_of_element_located((By.CSS_SELECTOR, ".modal-body"))
        )
        self.assertEqual("modal-body logged-in", modal.get_attribute("class"))

        page_text = get_with_wait(wait, (By.TAG_NAME, "body")).text
        self.assertIn("Create an Alert", page_text)
        self.assertIn("Give the alert a name", page_text)
        self.assertIn("How often should we notify you?", page_text)
        get_with_wait(wait, (By.ID, "id_name"))
        get_with_wait(wait, (By.ID, "id_rate"))
        btn = get_with_wait(wait, (By.ID, "alertSave"))
        self.assertEqual("Create Alert", btn.text)
        x_button = wait.until(
            EC.element_to_be_clickable(
                (By.CSS_SELECTOR, ".modal-header .close")
            )
        )
        x_button.click()

        # But she decides to wait until another time. Instead she decides she
        # will log out. She notices a Profile link dropdown in the top of the
        # page, clicks it, and selects Sign out
        profile_dropdown = self.browser.find_elements(
            By.CSS_SELECTOR, "a.dropdown-toggle"
        )[0]
        self.assertEqual(profile_dropdown.text.strip(), "Profile")

        dropdown_menu = get_with_wait(
            wait, (By.CSS_SELECTOR, "ul.dropdown-menu")
        )
        self.assertIsNone(dropdown_menu.get_attribute("display"))
        profile_dropdown.click()

        sign_out = get_with_wait(wait, (By.LINK_TEXT, "Sign out"))
        sign_out.click()

        # She receives a sign out confirmation with links back to the homepage,
        # the block, and an option to sign back in.
        page_text = get_with_wait(wait, (By.TAG_NAME, "body")).text
        self.assertIn("You Have Successfully Signed Out", page_text)
        links = self.browser.find_elements(By.TAG_NAME, "a")
        self.assertIn("Go to the homepage", [link.text for link in links])
        self.assertIn("Read our blog", [link.text for link in links])

        bootstrap_btns = self.browser.find_elements(By.CSS_SELECTOR, "a.btn")
        self.assertIn("Sign Back In", [btn.text for btn in bootstrap_btns])


class CaptionTest(TestCase):
    """Can we make good looking captions?"""

    def test_simple_caption(self) -> None:
        c, _ = Court.objects.get_or_create(pk="ca1", defaults={"position": 1})
        d = Docket.objects.create(source=0, court=c)
        cluster = OpinionCluster.objects.create(
            case_name="foo", docket=d, date_filed=date(1984, 1, 1)
        )
        Citation.objects.create(
            cluster=cluster,
            type=Citation.FEDERAL,
            volume=22,
            reporter="F.2d",
            page="44",
        )
        self.assertEqual(
            "foo, 22 F.2d 44&nbsp;(1st&nbsp;Cir.&nbsp;1984)", cluster.caption
        )

    def test_scotus_caption(self) -> None:
        c, _ = Court.objects.get_or_create(
            pk="scotus", defaults={"position": 2}
        )
        d = Docket.objects.create(source=0, court=c)
        cluster = OpinionCluster.objects.create(
            case_name="foo", docket=d, date_filed=date(1984, 1, 1)
        )
        Citation.objects.create(
            cluster=cluster,
            type=Citation.FEDERAL,
            volume=22,
            reporter="U.S.",
            page="44",
        )
        self.assertEqual("foo, 22 U.S. 44", cluster.caption)

    def test_neutral_cites(self) -> None:
        c, _ = Court.objects.get_or_create(pk="ca1", defaults={"position": 1})
        d = Docket.objects.create(source=0, court=c)
        cluster = OpinionCluster.objects.create(
            case_name="foo", docket=d, date_filed=date(1984, 1, 1)
        )
        Citation.objects.create(
            cluster=cluster,
            type=Citation.NEUTRAL,
            volume=22,
            reporter="IL",
            page="44",
        )
        self.assertEqual("foo, 22 IL 44", cluster.caption)

    def test_citation_sorting(self) -> None:
        # A list of citations ordered properly
        cs = [
            Citation(
                volume=22, reporter="IL", page="44", type=Citation.NEUTRAL
            ),
            Citation(
                volume=22, reporter="U.S.", page="44", type=Citation.FEDERAL
            ),
            Citation(
                volume=22, reporter="S. Ct.", page="33", type=Citation.FEDERAL
            ),
            Citation(
                volume=22,
                reporter="Alt.",
                page="44",
                type=Citation.STATE_REGIONAL,
            ),
        ]

        # Mess up the ordering of the list above.
        cs_shuffled = cs[:]
        last = cs_shuffled.pop()
        cs_shuffled.insert(0, last)
        self.assertNotEqual(cs, cs_shuffled)

        # Now sort the messed up list, and check if it worked.
        cs_sorted = sorted(cs_shuffled, key=sort_cites)
        self.assertEqual(cs, cs_sorted)


<<<<<<< HEAD
def is_es_online(connection_alias="default"):
    """Validate that ES instance is online
    :param connection_alias: Name of connection to use
    :return: True or False
    """
    with captured_stderr():
        es = connections.get_connection(connection_alias)
        return es.ping()


@skipUnless(is_es_online(), "Elasticsearch is offline")
class ElasticSearchTest(TestCase):
    fixtures = ["test_court.json"]

    # Mock ElasticSearch search and responses are difficult due to its implementation,
    # that's why we skip testing if Elasticsearch instance is offline, this can be
    # fixed by implementing the service in Github actions or using external library to
    # Mock elasticsearch like: ElasticMock

    def rebuild_index(self):
        """
        Create and populate the Elasticsearch index and mapping
        """

        # -f rebuilds index without prompt for confirmation
        call_command("search_index", "--rebuild", "-f")

    def setUp(self) -> None:
        # Dev data from make_dev_data commmand
        self.c1 = Court.objects.create(
            id="tsoyd",
            position=811.2506,
            short_name="District court of the Medical Worries",
            full_name="Appeals court for the Eruptanyom",
            jurisdiction="I",
        )

        self.c2 = Court.objects.create(
            id="djmfd",
            position=294.3326,
            short_name="Superior court of the Dirty Dishes",
            full_name="Superior court for the dragons",
            jurisdiction="I",
        )

        self.c3 = Court.objects.create(
            id="dopad",
            position=610.7101,
            short_name="Thirteenth circuit of the Medical Worries",
            full_name="District court of the Zoo",
            jurisdiction="FBP",
        )

        self.docket = Docket.objects.create(
            case_name="Peck, Williams and Freeman v. Stephens",
            court_id="tsoyd",
            source=Docket.DEFAULT,
            docket_number="1:98-cr-35856",
            docket_number_core="9835856",
            pacer_case_id="272262",
        )
        self.docket2 = Docket.objects.create(
            case_name="Riley v. Brewer-Hall",
            court_id="djmfd",
            source=Docket.DEFAULT,
            docket_number="6:56-cv-46383",
            docket_number_core="5646383",
            pacer_case_id="190961",
        )

        self.docket3 = Docket.objects.create(
            case_name="Smith v. Herrera",
            court_id="dopad",
            source=Docket.DEFAULT,
            docket_number="7:46-bk-35707",
            docket_number_core="4635707",
            pacer_case_id="132140",
        )

        self.oc = OpinionCluster.objects.create(
            case_name="Peck, Williams and Freeman v. Stephens",
            case_name_short="Stephens",
            docket=self.docket,
            date_filed=date(1978, 3, 10),
            source="H",
            precedential_status="Published",
        )

        self.oc2 = OpinionCluster.objects.create(
            case_name="Riley v. Brewer-Hall",
            case_name_short="Riley",
            docket=self.docket2,
            date_filed=date(1976, 8, 30),
            source="H",
            precedential_status="Published",
        )

        self.oc3 = OpinionCluster.objects.create(
            case_name="Smith v. Herrera",
            case_name_short="Herrera",
            docket=self.docket3,
            date_filed=date(1981, 7, 11),
            source="LC",
            precedential_status="Published",
        )

        self.person = Person.objects.create(
            name_first="Sharon Navarro", name_last="Carpenter", gender=FEMALE
        )

        self.person2 = Person.objects.create(
            name_first="Heidi Wheeler", name_last="Zimmerman", gender=FEMALE
        )

        self.person3 = Person.objects.create(
            name_first="Emma Cabrera", name_last="Schmidt", gender=FEMALE
        )

        self.o = Opinion.objects.create(
            cluster=self.oc,
            author=self.person,
            type="Plurality Opinion",
            sha1="6872c55064015d816e51a653241f38d35e78a02a",
            plain_text="Compare recently always material authority. Drug water "
            "population letter. Property probably soon add product. Mind "
            "happy although interesting pretty pattern represent. "
            "Administration either short special artist. Skin yet member "
            "fish describe which recognize. Assume rock everything phone "
            "similar wear. Example speak free sort.",
            per_curiam=False,
            extracted_by_ocr=True,
        )

        self.o2 = Opinion.objects.create(
            cluster=self.oc2,
            author=self.person2,
            type="Concurrence Opinion",
            sha1="c65b4add5c2e7147503ebeb783c5fba55705e376",
            plain_text="Trip modern talk experience fight final low. Director say "
            "green support bag international kind easy. Now name to."
            "Morning summer finish money school hundred. Sense heavy then "
            "early however. Poor charge energy before particularly. Safe "
            "agent vote base capital old something attack. Soldier "
            "beautiful thank billion believe realize. Plant support here "
            "operation stop fly. Middle through onto under up visit time. "
            "Class experience identify significant.",
            per_curiam=True,
            extracted_by_ocr=True,
        )

        self.o3 = Opinion.objects.create(
            cluster=self.oc3,
            author=self.person3,
            type="In Part Opinion",
            sha1="a729cdae5a1d25890927d249d18edb917dcf7b95",
            plain_text="Help place late theory recognize peace official. Debate until "
            "under street whole term. Beyond family because possible cover "
            "most. Those realize lose treatment. Often data pretty heart. "
            "Different goal he whose traditional like. Key throughout "
            "subject start race cell carry operation. Campaign imagine "
            "first agent head weight including. ",
            per_curiam=False,
            extracted_by_ocr=True,
        )

        self.p = Parenthetical.objects.create(
            describing_opinion=self.o,
            described_opinion=self.o,
            group=None,
            text="At responsibility learn point year rate.",
            score=0.3236,
        )

        self.p2 = Parenthetical.objects.create(
            describing_opinion=self.o2,
            described_opinion=self.o2,
            group=None,
            text="Together friend conference end different such.",
            score=0.318,
        )

        self.p3 = Parenthetical.objects.create(
            describing_opinion=self.o3,
            described_opinion=self.o3,
            group=None,
            text="Necessary drug realize matter provide.",
            score=0.1578,
        )

        self.pg = ParentheticalGroup.objects.create(
            opinion=self.o, representative=self.p, score=0.3236, size=1
        )

        self.pg2 = ParentheticalGroup.objects.create(
            opinion=self.o2, representative=self.p2, score=0.318, size=1
        )

        self.pg3 = ParentheticalGroup.objects.create(
            opinion=self.o3, representative=self.p3, score=0.1578, size=1
        )

        # Set parenthetical group
        self.p.group = self.pg
        self.p.save()
        self.p2.group = self.pg2
        self.p2.save()
        self.p3.group = self.pg3
        self.p3.save()

        self.rebuild_index()

    # Notes:
    # "term" Returns documents that contain an exact term in a provided field.
    # "match" Returns documents that match a provided text, number, date or boolean
    # value. The provided text is analyzed before matching.

    def test_filter_search(self) -> None:
        """Test filtering and search the same time"""
        filters = []

        filters.append(Q("match", plain_text="experience"))
        filters.append(Q("match", describing_opinion_extracted_by_ocr=True))
        filters.append(Q("match", describing_opinion_per_curiam=True))

        s1 = ParentheticalDocument.search().filter(
            reduce(operator.iand, filters)
        )
        print(s1.to_dict())
        print(s1.count())
        self.assertEqual(s1.count(), 0)

    def test_filter_daterange(self) -> None:
        """Test filter by date range"""
        filters = []
        date_gte = "1976-08-30T00:00:00Z"
        date_lte = "1978-03-10T23:59:59Z"

        filters.append(
            Q(
                "range",
                describing_opinion_cluster_docket_date_filed={
                    "gte": date_gte,
                    "lte": date_lte,
                },
            )
        )
        filters.append(
            Q(
                "range",
                described_opinion_cluster_docket_date_filed={
                    "gte": date_gte,
                    "lte": date_lte,
                },
            )
        )

        s1 = ParentheticalDocument.search().filter(
            reduce(operator.iand, filters)
        )
        self.assertEqual(s1.count(), 2)

    def test_filter_search_2(self) -> None:
        """Test filtering date range and search the same time"""
        filters = []
        date_gte = "1976-08-30T00:00:00Z"
        date_lte = "1978-03-10T23:59:59Z"

        filters.append(Q("match", text="friend"))
        filters.append(
            Q(
                "range",
                describing_opinion_cluster_docket_date_filed={
                    "gte": date_gte,
                    "lte": date_lte,
                },
            )
        )
        filters.append(
            Q(
                "range",
                described_opinion_cluster_docket_date_filed={
                    "gte": date_gte,
                    "lte": date_lte,
                },
            )
        )

        s = ParentheticalDocument.search().filter(
            reduce(operator.iand, filters)
        )
        self.assertEqual(s.count(), 1)

    def test_ordering(self) -> None:
        """Test filter and then ordering by descending
        describing_opinion_cluster_docket_date_filed"""
        filters = []
        date_gte = "1976-08-30T00:00:00Z"
        date_lte = "1978-03-10T23:59:59Z"

        filters.append(
            Q(
                "range",
                describing_opinion_cluster_docket_date_filed={
                    "gte": date_gte,
                    "lte": date_lte,
                },
            )
        )

        s = (
            ParentheticalDocument.search()
            .filter(reduce(operator.iand, filters))
            .sort("-describing_opinion_cluster_docket_date_filed")
        )
        self.assertEqual(
            s.execute()[0].describing_opinion_cluster_docket_date_filed,
            datetime.datetime(1978, 3, 10, 0, 0),
        )

    def test_build_daterange_query(self) -> None:
        """Test build es daterange query"""
        filters = []
        date_gte = datetime.datetime(1976, 8, 30, 0, 0).date()
        date_lte = datetime.datetime(1978, 3, 10, 0, 0).date()

        q1 = build_daterange_query(
            "described_opinion_cluster_docket_date_filed", date_lte, date_gte
        )
        filters.extend(q1)

        s = ParentheticalDocument.search().filter(
            reduce(operator.iand, filters)
        )
        self.assertEqual(s.count(), 2)

    def test_build_fulltext_query(self) -> None:
        """Test build es fulltext query"""
        filters = []
        q1 = build_fulltext_query("text", "responsibility")
        filters.extend(q1)
        s = ParentheticalDocument.search().filter(
            reduce(operator.iand, filters)
        )
        self.assertEqual(s.count(), 1)

    def test_build_terms_query(self) -> None:
        """Test build es terms query"""
        filters = []
        q = build_terms_query(
            "described_opinion_cluster_docket_court_id", ["tsoyd", "djmfd"]
        )
        filters.extend(q)
        s = ParentheticalDocument.search().filter(
            reduce(operator.iand, filters)
        )
        self.assertEqual(s.count(), 2)

    def test_cd_query(self) -> None:
        """Test build es query with cleaned data"""
        cd = {
            "filed_after": datetime.datetime(1976, 8, 30, 0, 0).date(),
            "filed_before": datetime.datetime(1978, 3, 10, 0, 0).date(),
            "q": "responsibility",
        }

        filters = build_es_queries(cd)
        s = ParentheticalDocument.search().filter(
            reduce(operator.iand, filters)
        )
        self.assertEqual(s.count(), 1)

    def test_cd_query_2(self) -> None:
        """Test build es query with cleaned data"""
        cd = {"filed_after": "", "filed_before": "", "q": ""}

        filters = build_es_queries(cd)

        if not filters:
            # Return all results
            s = ParentheticalDocument.search().query("match_all")
            self.assertEqual(s.count(), 3)

    def test_docker_number_filter(self) -> None:
        """Test filter by docker_number"""
        filters = []

        filters.append(
            Q("term", described_opinion_cluster_docket_number="1:98-cr-35856")
        )

        s = ParentheticalDocument.search().filter(
            reduce(operator.iand, filters)
        )
        self.assertEqual(s.count(), 1)

    def test_build_sort(self) -> None:
        """Test we can build sort dict and sort ES query"""
        cd = {"order_by": "dateFiled desc"}

        ordering = build_sort_results(cd)

        s = ParentheticalDocument.search().query("match_all").sort(ordering)
        self.assertEqual(
            s.execute()[0].described_opinion_cluster_docket_date_filed,
            datetime.datetime(1981, 7, 11, 0, 0),
        )
=======
class DocketEntriesTimezone(TestCase):
    """Test docket entries with time, store date and time in the local court
    timezone and make datetime_filed aware to the local court timezone.
    """

    @classmethod
    def setUpTestData(cls):
        cls.cand = CourtFactory(id="cand", jurisdiction="FB")
        cls.nyed = CourtFactory(id="nyed", jurisdiction="FB")
        cls.d_cand = DocketFactory(
            source=Docket.RECAP,
            court=cls.cand,
            pacer_case_id="104490",
        )
        cls.d_nyed = DocketFactory(
            source=Docket.RECAP,
            court=cls.nyed,
            pacer_case_id="104491",
        )

        # No datetime
        cls.de_date_data = DocketEntriesDataFactory(
            docket_entries=[
                DocketEntryDataFactory(
                    date_filed=datetime.date(2021, 10, 15),
                    document_number=1,
                )
            ],
        )

        cls.de_date_data_changes = DocketEntriesDataFactory(
            docket_entries=[
                DocketEntryDataFactory(
                    date_filed=datetime.date(2021, 10, 16),
                    document_number=1,
                )
            ],
        )

        cls.de_no_date = DocketEntriesDataFactory(
            docket_entries=[
                DocketEntryDataFactory(
                    date_filed=None,
                    document_number=1,
                )
            ],
        )

        # DST entries in UTC
        cls.de_utc_data = DocketEntriesDataFactory(
            docket_entries=[
                DocketEntryDataFactory(
                    date_filed=datetime.datetime(
                        2021, 10, 16, 2, 46, 51, tzinfo=tzutc()
                    ),
                    document_number=1,
                )
            ],
        )

        cls.de_utc_changes_time = DocketEntriesDataFactory(
            docket_entries=[
                DocketEntryDataFactory(
                    date_filed=datetime.datetime(
                        2021, 10, 16, 2, 50, 11, tzinfo=tzutc()
                    ),
                    document_number=1,
                )
            ],
        )

        # DST entries in a different time offset
        cls.de_pdt_data = DocketEntriesDataFactory(
            docket_entries=[
                DocketEntryDataFactory(
                    date_filed=datetime.datetime(
                        2021, 10, 16, 2, 46, 51, tzinfo=tzoffset(None, -25200)
                    ),
                    document_number=2,
                )
            ],
        )

        # Not DST entries in UTC
        cls.de_utc_data_not_dst = DocketEntriesDataFactory(
            docket_entries=[
                DocketEntryDataFactory(
                    date_filed=datetime.datetime(
                        2023, 1, 16, 2, 46, 51, tzinfo=tzutc()
                    ),
                    document_number=1,
                )
            ],
        )

    def test_add_docket_entries_with_no_time(self):
        """Do time_filed field and datetime_filed property are None when
        ingesting docket entries with no time info?
        """

        add_docket_entries(self.d_cand, self.de_date_data["docket_entries"])
        de_cand_date = DocketEntry.objects.get(
            docket__court=self.cand, entry_number=1
        )
        self.assertEqual(de_cand_date.date_filed, datetime.date(2021, 10, 15))
        self.assertEqual(de_cand_date.time_filed, None)
        self.assertEqual(de_cand_date.datetime_filed, None)

    def test_add_docket_entries_with_time(self):
        """Can we store docket entries date_filed in the local court timezone
        divided into date_filed and time_filed if we ingest
        docket entries with datetime?
        """

        # Add docket entries with UTC datetime for CAND
        add_docket_entries(self.d_cand, self.de_utc_data["docket_entries"])

        # Add docket entries with a different time offset than UTC datetime
        add_docket_entries(self.d_cand, self.de_pdt_data["docket_entries"])

        de_cand_utc = DocketEntry.objects.get(
            docket__court=self.cand, entry_number=1
        )
        de_cand_pdt = DocketEntry.objects.get(
            docket__court=self.cand, entry_number=2
        )
        # Compare both dates are stored in local court timezone PDT for CAND
        self.assertEqual(de_cand_utc.date_filed, datetime.date(2021, 10, 15))
        self.assertEqual(de_cand_utc.time_filed, datetime.time(19, 46, 51))

        self.assertEqual(de_cand_pdt.date_filed, datetime.date(2021, 10, 16))
        self.assertEqual(de_cand_pdt.time_filed, datetime.time(2, 46, 51))

        # Add docket entries with UTC datetime for NYED
        add_docket_entries(self.d_nyed, self.de_utc_data["docket_entries"])

        # Add docket entries with a different time offset than UTC datetime
        add_docket_entries(self.d_nyed, self.de_pdt_data["docket_entries"])

        de_nyed_utc = DocketEntry.objects.get(
            docket__court=self.nyed, entry_number=1
        )
        de_nyed_pdt = DocketEntry.objects.get(
            docket__court=self.nyed, entry_number=2
        )
        # Compare both dates are stored in local court timezone PDT for NYED
        self.assertEqual(de_nyed_utc.date_filed, datetime.date(2021, 10, 15))
        self.assertEqual(de_nyed_utc.time_filed, datetime.time(22, 46, 51))

        self.assertEqual(de_nyed_pdt.date_filed, datetime.date(2021, 10, 16))
        self.assertEqual(de_nyed_pdt.time_filed, datetime.time(5, 46, 51))

    def test_update_docket_entries_without_date_or_time_data(self):
        """Can we avoid updating docket entries date_filed and time_filed if
        we ingest docket entries with no date_filed?
        """

        # Add docket entries with UTC datetime for CAND
        add_docket_entries(self.d_cand, self.de_utc_data["docket_entries"])

        de_cand = DocketEntry.objects.get(
            docket__court=self.cand, entry_number=1
        )
        # Compare both dates are stored in local court timezone PDT for CAND
        self.assertEqual(de_cand.date_filed, datetime.date(2021, 10, 15))
        self.assertEqual(de_cand.time_filed, datetime.time(19, 46, 51))

        # Add docket entries with null date_filed
        add_docket_entries(self.d_cand, self.de_no_date["docket_entries"])
        de_cand.refresh_from_db()
        # Docket entry date_filed and time_filed are remain the same
        self.assertEqual(de_cand.date_filed, datetime.date(2021, 10, 15))
        self.assertEqual(de_cand.time_filed, datetime.time(19, 46, 51))

    def test_update_docket_entries_with_no_time_data(self):
        """Does time_filed is set to None only when the new date_filed doesn't
        contain time data and the date differs from the previous one?
        """

        # Add docket entries with UTC datetime for CAND
        add_docket_entries(self.d_cand, self.de_utc_data["docket_entries"])

        de_cand = DocketEntry.objects.get(
            docket__court=self.cand, entry_number=1
        )
        # Compare both dates are stored in local court timezone PDT for CAND
        self.assertEqual(de_cand.date_filed, datetime.date(2021, 10, 15))
        self.assertEqual(de_cand.time_filed, datetime.time(19, 46, 51))

        # Add docket entries without time data but same date
        add_docket_entries(self.d_cand, self.de_date_data["docket_entries"])
        de_cand.refresh_from_db()
        # Avoid updating date-time if the date doesn't change
        self.assertEqual(de_cand.date_filed, datetime.date(2021, 10, 15))
        self.assertEqual(de_cand.time_filed, datetime.time(19, 46, 51))

        # Add docket entries without time data but different date
        add_docket_entries(
            self.d_cand, self.de_date_data_changes["docket_entries"]
        )
        de_cand.refresh_from_db()
        # Docket entry date_filed is different from the previous one and,
        # time_filed should be null.
        self.assertEqual(de_cand.date_filed, datetime.date(2021, 10, 16))
        self.assertEqual(de_cand.time_filed, None)

    def test_update_docket_entries_with_time_data(self):
        """Does data_filed and time_filed are properly updated when ingesting
        docket entries with date and time data?
        """

        # Add docket entries with UTC datetime for CAND
        add_docket_entries(self.d_cand, self.de_utc_data["docket_entries"])

        de_cand = DocketEntry.objects.get(
            docket__court=self.cand, entry_number=1
        )
        # Compare both dates are stored in local court timezone PDT for CAND
        self.assertEqual(de_cand.date_filed, datetime.date(2021, 10, 15))
        self.assertEqual(de_cand.time_filed, datetime.time(19, 46, 51))

        # Add docket entries with UTC datetime for CAND, time changes,
        # date remains the same
        add_docket_entries(
            self.d_cand, self.de_utc_changes_time["docket_entries"]
        )
        de_cand.refresh_from_db()
        # Time is properly updated.
        self.assertEqual(de_cand.date_filed, datetime.date(2021, 10, 15))
        self.assertEqual(de_cand.time_filed, datetime.time(19, 50, 11))

        # Add docket entries with UTC datetime for CAND, date and time change.
        add_docket_entries(
            self.d_cand, self.de_utc_data_not_dst["docket_entries"]
        )
        de_cand.refresh_from_db()
        # Date and time are updated accordingly.
        self.assertEqual(de_cand.date_filed, datetime.date(2023, 1, 15))
        self.assertEqual(de_cand.time_filed, datetime.time(18, 46, 51))

    def test_show_docket_entry_date_filed_according_court_timezone_dst(self):
        """Does the datetime_filed is shown to properly to users using the
        timezone template filter, considering DST time?
        """

        # Add docket entries for CAND US/Pacific filed in DST, in UTC and a
        # different time offset.
        add_docket_entries(self.d_cand, self.de_utc_data["docket_entries"])
        add_docket_entries(self.d_cand, self.de_pdt_data["docket_entries"])

        de_cand_utc = DocketEntry.objects.get(
            docket__court=self.cand, entry_number=1
        )
        de_cand_pdt = DocketEntry.objects.get(
            docket__court=self.cand, entry_number=2
        )

        court_timezone = pytz.timezone(
            COURT_TIMEZONES.get(self.d_cand.court_id, "US/Eastern")
        )
        # Compare date using local timezone, DST 7 hours of difference:
        target_date_aware = court_timezone.localize(
            datetime.datetime(2021, 10, 15, 19, 46, 51)
        )
        self.assertEqual(de_cand_utc.datetime_filed, target_date_aware)

        target_date_aware = court_timezone.localize(
            datetime.datetime(2021, 10, 16, 2, 46, 51)
        )
        self.assertEqual(
            de_cand_pdt.datetime_filed,
            target_date_aware,
        )

        # Add docket entries for NYED US/Eastern filed in DST, in UTC and a
        # different time offset.
        add_docket_entries(self.d_nyed, self.de_utc_data["docket_entries"])
        add_docket_entries(self.d_nyed, self.de_pdt_data["docket_entries"])

        de_nyed_utc = DocketEntry.objects.get(
            docket__court=self.nyed, entry_number=1
        )
        de_nyed_pdt = DocketEntry.objects.get(
            docket__court=self.nyed, entry_number=2
        )

        court_timezone = pytz.timezone(
            COURT_TIMEZONES.get(self.d_nyed.court_id, "US/Eastern")
        )
        # Compare date using local timezone, DST 4 hours of difference:
        target_date_aware = court_timezone.localize(
            datetime.datetime(2021, 10, 15, 22, 46, 51)
        )
        self.assertEqual(de_nyed_utc.datetime_filed, target_date_aware)

        target_date_aware = court_timezone.localize(
            datetime.datetime(2021, 10, 16, 5, 46, 51)
        )
        self.assertEqual(de_nyed_pdt.datetime_filed, target_date_aware)

    def test_show_docket_entry_date_filed_according_court_timezone_not_dst(
        self,
    ):
        """Does the datetime_filed is shown to properly to users using the
        timezone template filter, considering a not DST time?
        """

        # Add docket entries for CAND filed in not DST time. US/Pacific
        add_docket_entries(
            self.d_cand, self.de_utc_data_not_dst["docket_entries"]
        )
        de_cand_utc = DocketEntry.objects.get(
            docket__court=self.cand, entry_number=1
        )

        court_timezone = pytz.timezone(
            COURT_TIMEZONES.get(self.d_cand.court_id, "US/Eastern")
        )
        # Compare date using local timezone, not DST 8 hours of difference:
        target_date_aware = court_timezone.localize(
            datetime.datetime(2023, 1, 15, 18, 46, 51),
        )
        self.assertEqual(de_cand_utc.datetime_filed, target_date_aware)

        # Add docket entries for NYED filed in not DST time. US/Eastern
        add_docket_entries(
            self.d_nyed, self.de_utc_data_not_dst["docket_entries"]
        )
        de_nyed_utc = DocketEntry.objects.get(
            docket__court=self.nyed, entry_number=1
        )

        court_timezone = pytz.timezone(
            COURT_TIMEZONES.get(self.d_nyed.court_id, "US/Eastern")
        )
        # Compare date using local timezone, not DST 5 hours of difference:
        target_date_aware = court_timezone.localize(
            datetime.datetime(2023, 1, 15, 21, 46, 51)
        )
        self.assertEqual(de_nyed_utc.datetime_filed, target_date_aware)
>>>>>>> f759b260
<|MERGE_RESOLUTION|>--- conflicted
+++ resolved
@@ -42,17 +42,13 @@
     IndexedSolrTestCase,
     SolrTestCase,
 )
-<<<<<<< HEAD
 from cl.people_db.models import FEMALE, Person
-from cl.scrapers.factories import PACERFreeDocumentLogFactory
 from cl.search.documents import ParentheticalDocument
-=======
 from cl.recap.constants import COURT_TIMEZONES
 from cl.recap.factories import DocketEntriesDataFactory, DocketEntryDataFactory
 from cl.recap.mergers import add_docket_entries
 from cl.scrapers.factories import PACERFreeDocumentLogFactory
 from cl.search.factories import CourtFactory, DocketFactory
->>>>>>> f759b260
 from cl.search.feeds import JurisdictionFeed
 from cl.search.management.commands.cl_calculate_pagerank import Command
 from cl.search.models import (
@@ -1752,7 +1748,6 @@
         self.assertEqual(cs, cs_sorted)
 
 
-<<<<<<< HEAD
 def is_es_online(connection_alias="default"):
     """Validate that ES instance is online
     :param connection_alias: Name of connection to use
@@ -2159,7 +2154,6 @@
             s.execute()[0].described_opinion_cluster_docket_date_filed,
             datetime.datetime(1981, 7, 11, 0, 0),
         )
-=======
 class DocketEntriesTimezone(TestCase):
     """Test docket entries with time, store date and time in the local court
     timezone and make datetime_filed aware to the local court timezone.
@@ -2499,5 +2493,4 @@
         target_date_aware = court_timezone.localize(
             datetime.datetime(2023, 1, 15, 21, 46, 51)
         )
-        self.assertEqual(de_nyed_utc.datetime_filed, target_date_aware)
->>>>>>> f759b260
+        self.assertEqual(de_nyed_utc.datetime_filed, target_date_aware)
from datetime import datetime

from django.template import loader
<<<<<<< HEAD
from django_elasticsearch_dsl import Document, Index, fields
from elasticsearch_dsl import Percolator
=======
from django_elasticsearch_dsl import Document, fields
>>>>>>> 39b66db7

from cl.alerts.models import Alert
from cl.audio.models import Audio
from cl.lib.search_index_utils import null_map
from cl.lib.utils import deepgetattr
from cl.search.es_indices import (
    oral_arguments_index,
    parenthetical_group_index,
)
from cl.search.models import Citation, ParentheticalGroup


@parenthetical_group_index.document
class ParentheticalGroupDocument(Document):
    author_id = fields.IntegerField(attr="opinion.author_id")
    caseName = fields.TextField(attr="opinion.cluster.case_name")
    citeCount = fields.IntegerField(attr="opinion.cluster.citation_count")
    citation = fields.ListField(
        fields.KeywordField(),
    )
    cites = fields.ListField(
        fields.IntegerField(),
    )
    cluster_id = fields.IntegerField(attr="opinion.cluster_id")
    court_id = fields.KeywordField(attr="opinion.cluster.docket.court.pk")
    dateFiled = fields.DateField(attr="opinion.cluster.date_filed")
    describing_opinion_cluster_id = fields.KeywordField(
        attr="representative.describing_opinion.cluster.id"
    )
    describing_opinion_cluster_slug = fields.KeywordField(
        attr="representative.describing_opinion.cluster.slug"
    )
    docket_id = fields.IntegerField(attr="opinion.cluster.docket_id")
    docketNumber = fields.KeywordField(
        attr="opinion.cluster.docket.docket_number"
    )
    judge = fields.TextField(
        attr="opinion.cluster.judges",
    )
    lexisCite = fields.ListField(
        fields.KeywordField(),
    )
    neutralCite = fields.ListField(
        fields.KeywordField(),
    )
    opinion_cluster_slug = fields.KeywordField(attr="opinion.cluster.slug")
    opinion_extracted_by_ocr = fields.BooleanField(
        attr="opinion.extracted_by_ocr"
    )
    panel_ids = fields.ListField(
        fields.IntegerField(),
    )
    representative_score = fields.KeywordField(attr="representative.score")
    representative_text = fields.TextField(
        attr="representative.text",
    )
    status = fields.KeywordField()
    suitNature = fields.TextField(
        attr="opinion.cluster.nature_of_suit",
    )

    class Django:
        model = ParentheticalGroup
        fields = ["score"]
        ignore_signals = True

    def prepare_citation(self, instance):
        return [str(cite) for cite in instance.opinion.cluster.citations.all()]

    def prepare_cites(self, instance):
        return [o.pk for o in instance.opinion.opinions_cited.all()]

    def prepare_lexisCite(self, instance):
        try:
            return str(
                instance.opinion.cluster.citations.filter(type=Citation.LEXIS)[
                    0
                ]
            )
        except IndexError:
            pass

    def prepare_neutralCite(self, instance):
        try:
            return str(
                instance.opinion.cluster.citations.filter(
                    type=Citation.NEUTRAL
                )[0]
            )
        except IndexError:
            pass

    def prepare_panel_ids(self, instance):
        return [judge.pk for judge in instance.opinion.cluster.panel.all()]

    def prepare_status(self, instance):
        return instance.opinion.cluster.get_precedential_status_display()


<<<<<<< HEAD
class AudioDocumentBase(Document):
=======
@oral_arguments_index.document
class AudioDocument(Document):
>>>>>>> 39b66db7
    absolute_url = fields.KeywordField(attr="get_absolute_url")
    caseName = fields.TextField(
        attr="case_name",
        analyzer="text_en_splitting_cl",
        fields={
            "exact": fields.TextField(
                attr="case_name", analyzer="english_exact"
            ),
        },
        search_analyzer="search_analyzer",
    )
    court = fields.TextField(
        attr="docket.court.full_name",
        analyzer="text_en_splitting_cl",
        fields={
            "exact": fields.TextField(attr="judges", analyzer="english_exact"),
        },
        search_analyzer="search_analyzer",
    )
    court_exact = fields.KeywordField(attr="docket.court.pk")
    court_id = fields.KeywordField(attr="docket.court.pk")
    court_citation_string = fields.TextField(
        attr="docket.court.citation_string",
        analyzer="text_en_splitting_cl",
        search_analyzer="search_analyzer",
    )
    docket_id = fields.IntegerField(attr="docket.pk")
    dateArgued = fields.DateField(attr="docket.date_argued")
    dateReargued = fields.DateField(attr="docket.date_reargued")
    dateReargumentDenied = fields.DateField(
        attr="docket.date_reargument_denied"
    )
    docketNumber = fields.TextField(
        attr="docket.docket_number",
        analyzer="text_en_splitting_cl",
        fields={
            "exact": fields.TextField(
                attr="docket.docket_number", analyzer="english_exact"
            ),
        },
        search_analyzer="search_analyzer",
    )
    docket_slug = fields.KeywordField(attr="docket.slug")
    duration = fields.IntegerField(attr="duration")
    download_url = fields.KeywordField(attr="download_url")
    file_size_mp3 = fields.IntegerField()
    id = fields.IntegerField(attr="pk")
    judge = fields.TextField(
        attr="judges",
        analyzer="text_en_splitting_cl",
        fields={
            "exact": fields.TextField(attr="judges", analyzer="english_exact"),
        },
        search_analyzer="search_analyzer",
    )
    local_path = fields.KeywordField()
    pacer_case_id = fields.KeywordField(attr="docket.pacer_case_id")
    panel_ids = fields.ListField(
        fields.IntegerField(),
    )
    sha1 = fields.KeywordField(attr="sha1")
    source = fields.KeywordField(attr="source")
    text = fields.TextField(
        analyzer="text_en_splitting_cl",
        fields={
            "exact": fields.TextField(analyzer="english_exact"),
        },
        search_analyzer="search_analyzer",
    )
    timestamp = fields.DateField()


# Define oral arguments elasticsearch index
oral_arguments_index = Index("oral_arguments")
oral_arguments_index.settings(
    number_of_shards=settings.ELASTICSEARCH_NUMBER_OF_SHARDS,
    number_of_replicas=settings.ELASTICSEARCH_NUMBER_OF_REPLICAS,
    analysis=settings.ELASTICSEARCH_DSL["analysis"],
)


@oral_arguments_index.document
class AudioDocument(AudioDocumentBase):
    class Django:
        model = Audio
        ignore_signals = True

    def prepare_panel_ids(self, instance):
        return [judge.pk for judge in instance.panel.all()]

    def prepare_file_size_mp3(self, instance):
        if instance.local_path_mp3:
            return deepgetattr(instance, "local_path_mp3.size", None)

    def prepare_local_path(self, instance):
        if instance.local_path_mp3:
            return deepgetattr(instance, "local_path_mp3.name", None)

    def prepare_text(self, instance):
        text_template = loader.get_template("indexes/audio_text.txt")
        return text_template.render({"item": instance}).translate(null_map)

    def prepare_timestamp(self, instance):
        return datetime.utcnow()


# Define oral arguments elasticsearch index
oral_arguments_percolator_index = Index("oral_arguments_percolator")
oral_arguments_percolator_index.settings(
    number_of_shards=settings.ELASTICSEARCH_NUMBER_OF_SHARDS,
    number_of_replicas=settings.ELASTICSEARCH_NUMBER_OF_REPLICAS,
    analysis=settings.ELASTICSEARCH_DSL["analysis"],
)


@oral_arguments_percolator_index.document
class AudioPercolator(AudioDocumentBase):
    rate = fields.KeywordField(attr="rate")
    percolator_query = Percolator()

    class Django:
        model = Alert
        ignore_signals = True<|MERGE_RESOLUTION|>--- conflicted
+++ resolved
@@ -1,12 +1,8 @@
 from datetime import datetime
 
 from django.template import loader
-<<<<<<< HEAD
-from django_elasticsearch_dsl import Document, Index, fields
+from django_elasticsearch_dsl import Document, fields
 from elasticsearch_dsl import Percolator
-=======
-from django_elasticsearch_dsl import Document, fields
->>>>>>> 39b66db7
 
 from cl.alerts.models import Alert
 from cl.audio.models import Audio
@@ -14,6 +10,7 @@
 from cl.lib.utils import deepgetattr
 from cl.search.es_indices import (
     oral_arguments_index,
+    oral_arguments_percolator_index,
     parenthetical_group_index,
 )
 from cl.search.models import Citation, ParentheticalGroup
@@ -106,12 +103,7 @@
         return instance.opinion.cluster.get_precedential_status_display()
 
 
-<<<<<<< HEAD
 class AudioDocumentBase(Document):
-=======
-@oral_arguments_index.document
-class AudioDocument(Document):
->>>>>>> 39b66db7
     absolute_url = fields.KeywordField(attr="get_absolute_url")
     caseName = fields.TextField(
         attr="case_name",
@@ -184,15 +176,6 @@
     timestamp = fields.DateField()
 
 
-# Define oral arguments elasticsearch index
-oral_arguments_index = Index("oral_arguments")
-oral_arguments_index.settings(
-    number_of_shards=settings.ELASTICSEARCH_NUMBER_OF_SHARDS,
-    number_of_replicas=settings.ELASTICSEARCH_NUMBER_OF_REPLICAS,
-    analysis=settings.ELASTICSEARCH_DSL["analysis"],
-)
-
-
 @oral_arguments_index.document
 class AudioDocument(AudioDocumentBase):
     class Django:
@@ -218,15 +201,6 @@
         return datetime.utcnow()
 
 
-# Define oral arguments elasticsearch index
-oral_arguments_percolator_index = Index("oral_arguments_percolator")
-oral_arguments_percolator_index.settings(
-    number_of_shards=settings.ELASTICSEARCH_NUMBER_OF_SHARDS,
-    number_of_replicas=settings.ELASTICSEARCH_NUMBER_OF_REPLICAS,
-    analysis=settings.ELASTICSEARCH_DSL["analysis"],
-)
-
-
 @oral_arguments_percolator_index.document
 class AudioPercolator(AudioDocumentBase):
     rate = fields.KeywordField(attr="rate")

import datetime
import io
import re
from http import HTTPStatus
from unittest import mock
from urllib.parse import parse_qs, quote_plus

import pytz
import time_machine
from asgiref.sync import async_to_sync
from dateutil.tz import tzoffset, tzutc
from django.conf import settings
from django.contrib import admin, messages
from django.contrib.auth.hashers import make_password
from django.core.exceptions import ValidationError
from django.core.files.base import ContentFile
from django.core.management import call_command
from django.db import IntegrityError, transaction
from django.test import Client, RequestFactory, override_settings
from django.urls import reverse
from django.utils.timezone import now
from elasticsearch_dsl import Q
from factory import RelatedFactory
from lxml import html
from selenium.webdriver.common.by import By
from selenium.webdriver.support import expected_conditions as EC
from selenium.webdriver.support.wait import WebDriverWait
from timeout_decorator import timeout_decorator

from cl.audio.factories import AudioFactory
from cl.favorites.factories import NoteFactory, UserTagFactory
from cl.lib.elasticsearch_utils import (
    build_daterange_query,
    simplify_estimated_count,
)
from cl.lib.indexing_utils import log_last_document_indexed
from cl.lib.redis_utils import get_redis_interface
from cl.lib.storage import clobbering_get_name
from cl.lib.test_helpers import CourtTestCase, PeopleTestCase
from cl.lib.utils import (
    cleanup_main_query,
    get_child_court_ids_for_parents,
    modify_court_id_queries,
)
from cl.people_db.factories import PersonFactory, PositionFactory
from cl.recap.constants import COURT_TIMEZONES
from cl.recap.factories import DocketEntriesDataFactory, DocketEntryDataFactory
from cl.recap.mergers import add_docket_entries
from cl.search.admin import OpinionClusterAdmin
from cl.search.documents import (
    ES_CHILD_ID,
    AudioDocument,
    DocketDocument,
    ESRECAPDocument,
    OpinionClusterDocument,
    OpinionDocument,
    PersonDocument,
    PositionDocument,
)
from cl.search.exception import InvalidRelativeDateSyntax
from cl.search.factories import (
    CourtFactory,
    DocketEntryFactory,
    DocketFactory,
    OpinionClusterFactory,
    OpinionClusterWithChildrenAndParentsFactory,
    OpinionClusterWithParentsFactory,
    OpinionFactory,
    OpinionWithChildrenFactory,
    OpinionWithParentsFactory,
    RECAPDocumentFactory,
)
<<<<<<< HEAD
from cl.search.llm_models import CleanDocketNumber, DocketItem
=======
from cl.search.management.commands import populate_docket_number_raw
>>>>>>> 74fd801a
from cl.search.management.commands.cl_index_parent_and_child_docs import (
    get_unique_oldest_history_rows,
)
from cl.search.management.commands.cl_remove_content_from_es import (
    compose_redis_key_remove_content,
)
from cl.search.management.commands.sweep_indexer import log_indexer_last_status
from cl.search.models import (
    PRECEDENTIAL_STATUS,
    SEARCH_TYPES,
    Citation,
    ClusterRedirection,
    Court,
    Docket,
    DocketEntry,
    DocketEvent,
    Opinion,
    OpinionCluster,
    RECAPDocument,
    SearchQuery,
    sort_cites,
)
from cl.search.tasks import get_es_doc_id_and_parent_id, index_dockets_in_bulk
from cl.search.types import EventTable
from cl.tests.base import SELENIUM_TIMEOUT, BaseSeleniumTest
from cl.tests.cases import ESIndexTestCase, TestCase
from cl.tests.utils import get_with_wait
from cl.users.factories import UserFactory, UserProfileWithParentsFactory


class ModelTest(TestCase):
    fixtures = ["test_court.json"]

    def setUp(self) -> None:
        self.docket = Docket.objects.create(
            case_name="Blah", court_id="test", source=Docket.DEFAULT
        )
        self.oc = OpinionCluster.objects.create(
            case_name="Blah",
            docket=self.docket,
            date_filed=datetime.date(2010, 1, 1),
        )
        self.o = Opinion.objects.create(cluster=self.oc, type="Lead Opinion")
        self.c = Citation.objects.create(
            cluster=self.oc,
            volume=22,
            reporter="U.S.",
            page=44,
            type=Citation.FEDERAL,
        )

    def tearDown(self) -> None:
        self.docket.delete()
        self.oc.delete()
        self.o.delete()
        self.c.delete()

    @mock.patch(
        "cl.lib.storage.get_name_by_incrementing",
        side_effect=clobbering_get_name,
    )
    def test_save_old_opinion(self, mock) -> None:
        """Can we save opinions older than 1900?"""
        docket = Docket(
            case_name="Blah", court_id="test", source=Docket.DEFAULT
        )
        docket.save()
        self.oc.date_filed = datetime.date(1899, 1, 1)
        self.oc.save()

        try:
            cf = ContentFile(io.BytesIO(b"blah").read())
            self.o.file_with_date = datetime.date(1899, 1, 1)
            self.o.local_path.save("file_name.pdf", cf, save=False)
            self.o.save()
        except ValueError:
            raise ValueError(
                "Unable to save a case older than 1900. Did you "
                "try to use `strftime`...again?"
            )

    def test_custom_manager_simple_filters(self) -> None:
        """Do simple queries on our custom manager work?"""
        expected_count = 1
        cluster_count = OpinionCluster.objects.filter(
            citation="22 U.S. 44"
        ).count()
        self.assertEqual(cluster_count, expected_count)

        expected_count = 0
        cluster_count = OpinionCluster.objects.filter(
            docket__case_name="Wrong case name"
        ).count()
        self.assertEqual(cluster_count, expected_count)

    def test_custom_manager_kwargs_filter(self) -> None:
        """Can we do filters that involve additional kwargs?"""
        expected_count = 1
        cluster_count = OpinionCluster.objects.filter(
            citation="22 U.S. 44", docket__case_name="Blah"
        ).count()
        self.assertEqual(cluster_count, expected_count)

    def test_custom_manager_chained_filter(self) -> None:
        """Do chained filters work?"""
        expected_count = 1
        cluster_count = (
            OpinionCluster.objects.filter(citation="22 U.S. 44")
            .exclude(
                # Note this doesn't actually exclude anything,
                # but it helps ensure chaining is working.
                docket__case_name="Not the right case name",
            )
            .count()
        )
        self.assertEqual(cluster_count, expected_count)

        cluster_count = (
            OpinionCluster.objects.filter(citation="22 U.S. 44")
            .filter(docket__case_name="Blah")
            .count()
        )
        self.assertEqual(cluster_count, expected_count)

    def test_opinions_order(self) -> None:
        """Test opinions order"""

        # Create court
        court = CourtFactory(id="nyappdiv")

        # Create cluster
        cluster = OpinionClusterFactory(
            case_name="Foo v. Bar",
            case_name_short="Foo v. Bar",
            docket=DocketFactory(
                court=court,
            ),
            date_filed=datetime.date(1978, 3, 10),
            source="U",
            precedential_status=PRECEDENTIAL_STATUS.PUBLISHED,
        )

        # Create three opinions
        op_1 = OpinionFactory(
            cluster=cluster,
            type=Opinion.LEAD,
            ordering_key=1,
        )
        op_2 = OpinionFactory(
            cluster=cluster,
            type=Opinion.CONCURRENCE,
            ordering_key=2,
        )
        op_3 = OpinionFactory(
            cluster=cluster,
            type=Opinion.DISSENT,
            ordering_key=3,
        )

        # Test that the value of the order field matches the order in which
        # they were created
        self.assertEqual(op_1.ordering_key, 1)
        self.assertEqual(op_2.ordering_key, 2)
        self.assertEqual(op_3.ordering_key, 3)

        # Can we swap orders?
        op_1.ordering_key = None
        op_1.save()

        op_2.ordering_key = 1
        op_2.save()

        op_1.ordering_key = 2
        op_1.save()

        # Can we update an opinion using an existing position?
        with transaction.atomic():
            with self.assertRaises(IntegrityError):
                op_3.ordering_key = 2
                op_3.save()

        # Validate unique cluster/order
        with transaction.atomic():
            with self.assertRaises(IntegrityError):
                op = OpinionFactory(
                    cluster=cluster,
                    type=Opinion.ADDENDUM,
                )
                op.ordering_key = 3
                op.save()

        # Can we use avoid negative positions?
        with transaction.atomic():
            with self.assertRaises(ValidationError):
                op = OpinionFactory(cluster=cluster, type=Opinion.LEAD)
                op.ordering_key = -1
                op.save()

        # Can we order the opinions from a cluster using the field?
        qs = (
            cluster.sub_opinions.all()
            .order_by("ordering_key")
            .values_list("ordering_key", flat=True)
        )
        self.assertEqual(list(qs), [1, 2, 3, None])

        # Order default value is null
        op_5 = OpinionFactory(cluster=cluster, type="Lead Opinion")
        self.assertEqual(op_5.ordering_key, None)


class DocketValidationTest(TestCase):
    @classmethod
    def setUpTestData(cls):
        cls.court = CourtFactory(id="canb", jurisdiction="FB")
        cls.court_appellate = CourtFactory(id="ca1", jurisdiction="F")

    def tearDown(self) -> None:
        Docket.objects.all().delete()

    def test_creating_a_recap_docket_with_blanks(self) -> None:
        """Are blank values denied?"""
        with self.assertRaises(ValidationError):
            Docket.objects.create(source=Docket.RECAP)

    def test_creating_a_recap_docket_with_pacer_case_id_blank(self) -> None:
        """Is blank pacer_case_id denied in not appellate dockets?"""
        with self.assertRaises(ValidationError):
            Docket.objects.create(
                source=Docket.RECAP, court=self.court, docket_number="12-1233"
            )

        appellate = Docket.objects.create(
            source=Docket.RECAP,
            court=self.court_appellate,
            docket_number="12-1234",
        )
        self.assertEqual(appellate.docket_number, "12-1234")

    def test_creating_a_recap_docket_with_docket_number_blank(self) -> None:
        """Is blank docket_number denied?"""
        with self.assertRaises(ValidationError):
            Docket.objects.create(
                source=Docket.RECAP, court=self.court, pacer_case_id="1234"
            )
        with self.assertRaises(ValidationError):
            Docket.objects.create(
                source=Docket.RECAP,
                court=self.court_appellate,
                pacer_case_id="1234",
            )

    def test_cannot_create_duplicate(self) -> None:
        """Do duplicate values throw an error?"""
        Docket.objects.create(
            source=Docket.RECAP,
            docket_number="asdf",
            pacer_case_id="asdf",
            court_id=self.court.pk,
        )
        with transaction.atomic():
            with self.assertRaises(IntegrityError):
                Docket.objects.create(
                    source=Docket.RECAP_AND_SCRAPER,
                    docket_number="asdf",
                    pacer_case_id="asdf",
                    court_id=self.court.pk,
                )


class RECAPDocumentValidationTest(TestCase):
    @classmethod
    def setUpTestData(cls):
        cls.docket_entry = DocketEntryFactory()

    def test_attachment_with_attachment_number(self):
        """Attachments with attachment_number should not raise ValidationError."""
        document = RECAPDocument.objects.create(
            docket_entry=self.docket_entry,
            document_type=RECAPDocument.ATTACHMENT,
            attachment_number=1,
        )
        self.assertIsNotNone(document.id)

    def test_attachment_without_attachment_number(self):
        """Attachments without attachment_number should raise ValidationError."""
        with self.assertRaises(ValidationError) as cm:
            RECAPDocument.objects.create(
                docket_entry=self.docket_entry,
                document_type=RECAPDocument.ATTACHMENT,
                attachment_number=None,
            )
        # Assert that the error message is as expected
        self.assertIn("attachment_number", cm.exception.message_dict)
        self.assertEqual(
            cm.exception.message_dict["attachment_number"],
            ["attachment_number cannot be null for an attachment."],
        )

    def test_main_document_with_attachment_number(self):
        """Main PACER documents with attachment_number should raise ValidationError."""
        with self.assertRaises(ValidationError) as cm:
            RECAPDocument.objects.create(
                docket_entry=self.docket_entry,
                document_type=RECAPDocument.PACER_DOCUMENT,
                attachment_number=1,
            )
        # Assert that the error message is as expected
        self.assertIn("attachment_number", cm.exception.message_dict)
        self.assertEqual(
            cm.exception.message_dict["attachment_number"],
            ["attachment_number must be null for a main PACER document."],
        )

    def test_main_document_without_attachment_number(self):
        """Main PACER documents without attachment_number should not raise ValidationError."""
        document = RECAPDocument.objects.create(
            docket_entry=self.docket_entry,
            document_type=RECAPDocument.PACER_DOCUMENT,
            attachment_number=None,
        )
        self.assertIsNotNone(document.id)


@mock.patch(
    "cl.lib.courts.get_cache_key_for_court_list",
    return_value="common_search:minimal-court-list",
)
class ESCommonSearchTest(ESIndexTestCase, TestCase):
    @classmethod
    def setUpTestData(cls):
        cls.rebuild_index("search.OpinionCluster")
        cls.court = CourtFactory(id="canb", jurisdiction="FB")
        cls.child_court_1 = CourtFactory(
            id="ny_child_l1_1", jurisdiction="FB", parent_court=cls.court
        )
        cls.child_court_2 = CourtFactory(
            id="ny_child_l2_1",
            jurisdiction="FB",
            parent_court=cls.child_court_1,
        )
        cls.child_court_2_2 = CourtFactory(
            id="ny_child_l2_2",
            jurisdiction="FB",
            parent_court=cls.child_court_1,
        )
        cls.child_court_3 = CourtFactory(
            id="ny_child_l3_1",
            jurisdiction="FB",
            parent_court=cls.child_court_2,
        )

        cls.court_gand = CourtFactory(id="gand", jurisdiction="FB")
        cls.child_gand_2 = CourtFactory(
            id="ga_child_l1_1", jurisdiction="FB", parent_court=cls.court_gand
        )

        OpinionClusterWithChildrenAndParentsFactory(
            case_name="Strickland v. Washington.",
            case_name_full="Strickland v. Washington.",
            docket=DocketFactory(
                court=cls.court, docket_number="1:21-cv-1234"
            ),
            sub_opinions=RelatedFactory(
                OpinionWithChildrenFactory,
                factory_related_name="cluster",
                html_columbia="<p>Code, &#167; 1-815 Lorem §247 $247 %247 ¶247</p>",
                plain_text="",
            ),
            precedential_status=PRECEDENTIAL_STATUS.PUBLISHED,
        )
        OpinionClusterWithChildrenAndParentsFactory(
            case_name="Strickland v. Lorem.",
            case_name_full="Strickland v. Lorem.",
            docket=DocketFactory(court=cls.court, docket_number="123456"),
            precedential_status=PRECEDENTIAL_STATUS.PUBLISHED,
            sub_opinions=RelatedFactory(
                OpinionWithChildrenFactory,
                factory_related_name="cluster",
                plain_text="Motion",
            ),
        )
        OpinionClusterWithChildrenAndParentsFactory(
            case_name="America vs Bank",
            case_name_full="America vs Bank",
            docket=DocketFactory(
                court=cls.child_court_1, docket_number="34-2535"
            ),
            precedential_status=PRECEDENTIAL_STATUS.PUBLISHED,
            sub_opinions=RelatedFactory(
                OpinionWithChildrenFactory,
                factory_related_name="cluster",
                plain_text="Strickland Motion 247",
            ),
        )
        OpinionClusterWithChildrenAndParentsFactory(
            case_name="Johnson v. National",
            case_name_full="Johnson v. National",
            docket=DocketFactory(
                court=cls.child_court_2_2, docket_number="36-2000"
            ),
            judges="Computer point",
            precedential_status=PRECEDENTIAL_STATUS.PUBLISHED,
            sub_opinions=RelatedFactory(
                OpinionWithChildrenFactory,
                factory_related_name="cluster",
                plain_text="Computer point",
            ),
        )

        OpinionClusterWithChildrenAndParentsFactory(
            case_name="California v. Nevada",
            case_name_full="California v. Nevada",
            docket=DocketFactory(
                court=cls.child_gand_2, docket_number="38-1000"
            ),
            judges="Composition plant",
            precedential_status=PRECEDENTIAL_STATUS.PUBLISHED,
            sub_opinions=RelatedFactory(
                OpinionWithChildrenFactory,
                factory_related_name="cluster",
                plain_text="Composition plant",
            ),
        )
        call_command(
            "cl_index_parent_and_child_docs",
            search_type=SEARCH_TYPES.OPINION,
            queue="celery",
            pk_offset=0,
            testing_mode=True,
        )

    @staticmethod
    def get_article_count(r):
        """Get the article count in a query response"""
        return len(html.fromstring(r.content.decode()).xpath("//article"))

    def test_get_child_court_ids_for_parents(
        self, court_cache_key_mock
    ) -> None:
        def compare_strings_regardless_order(str1, str2):
            set1 = {s.strip('" ').strip() for s in str1.split("OR")}
            set2 = {s.strip('" ').strip() for s in str2.split("OR")}
            return set1 == set2

        # Get all the courts of 'canb' at all lower levels.
        parent_child_courts = get_child_court_ids_for_parents('"canb"')
        self.assertTrue(
            compare_strings_regardless_order(
                parent_child_courts,
                '"canb" OR "ny_child_l1_1" OR "ny_child_l2_1" OR "ny_child_l2_2" OR "ny_child_l3_1"',
            )
        )

        with self.assertNumQueries(0):
            # Get all the courts of ny_child_l1_1 at all lower levels.
            parent_child_courts = get_child_court_ids_for_parents(
                '"ny_child_l1_1"'
            )
            self.assertTrue(
                compare_strings_regardless_order(
                    parent_child_courts,
                    '"ny_child_l1_1" OR "ny_child_l2_1" OR "ny_child_l2_2" OR "ny_child_l3_1"',
                )
            )

            # Get all the courts of ny_child_l1_2 at all lower levels.
            parent_child_courts = get_child_court_ids_for_parents(
                '"ny_child_l2_1"'
            )
            self.assertTrue(
                compare_strings_regardless_order(
                    parent_child_courts, '"ny_child_l2_1" OR "ny_child_l3_1"'
                )
            )

            # Get all the courts of ny_child_l3_1, no child courts, retrieve itself.
            parent_child_courts = get_child_court_ids_for_parents(
                '"ny_child_l3_1"'
            )
            self.assertTrue(
                compare_strings_regardless_order(
                    parent_child_courts, '"ny_child_l3_1"'
                )
            )

            # Confirm courts are not duplicated if a parent-child court is included
            # in the query:
            parent_child_courts = get_child_court_ids_for_parents(
                '"ny_child_l1_1" OR "ny_child_l2_1"'
            )
            self.assertTrue(
                compare_strings_regardless_order(
                    parent_child_courts,
                    '"ny_child_l1_1" OR "ny_child_l2_1" OR "ny_child_l2_2" OR "ny_child_l3_1"',
                )
            )

            # Get all courts from 2 different parent courts 'canb' and 'gand'.
            parent_child_courts = get_child_court_ids_for_parents(
                '"canb" OR "gand"'
            )
            self.assertTrue(
                compare_strings_regardless_order(
                    parent_child_courts,
                    '"canb" OR "ny_child_l1_1" OR "ny_child_l2_1" OR "ny_child_l2_2" OR "ny_child_l3_1" OR "gand" OR "ga_child_l1_1"',
                )
            )

    def test_modify_court_id_queries(self, court_cache_key_mock) -> None:
        """Test parse_court_id_query method, it should properly parse a
        court_id query
        """
        tests = [
            {"input": "court_id:cabc", "output": 'court_id:("cabc")'},
            {"input": "court_id:(cabc)", "output": 'court_id:("cabc")'},
            {
                "input": "court_id:(cabc OR nysupctnewyork)",
                "output": 'court_id:("cabc" OR "nysupctnewyork")',
            },
            {
                "input": "court_id:(cabc OR nysupctnewyork OR nysd)",
                "output": 'court_id:("cabc" OR "nysd" OR "nysupctnewyork")',
            },
            {
                "input": "court_id:cabc something_else:test",
                "output": 'court_id:("cabc") something_else:test',
            },
            {
                "input": "court_id:(cabc OR nysupctnewyork) something_else",
                "output": 'court_id:("cabc" OR "nysupctnewyork") something_else',
            },
            {
                "input": "docketNumber:23-3434 OR court_id:canb something_else",
                "output": 'docketNumber:23-3434 OR court_id:("canb" OR "ny_child_l1_1" OR "ny_child_l2_1" OR "ny_child_l2_2" OR "ny_child_l3_1") something_else',
            },
            {
                "input": "docketNumber:23-3434 OR court_id:ny_child_l2_1 something_else court_id:gand",
                "output": 'docketNumber:23-3434 OR court_id:("ny_child_l2_1" OR "ny_child_l3_1") something_else court_id:("ga_child_l1_1" OR "gand")',
            },
            {
                "input": "docketNumber:23-3434 OR court_id:(ny_child_l2_1 OR gand) something_else",
                "output": 'docketNumber:23-3434 OR court_id:("ga_child_l1_1" OR "gand" OR "ny_child_l2_1" OR "ny_child_l3_1") something_else',
            },
        ]
        for test in tests:
            output_str = modify_court_id_queries(test["input"])
            self.assertEqual(output_str, test["output"])

    async def test_filter_parent_child_courts(
        self, court_cache_key_mock
    ) -> None:
        """Does filtering in a given parent court return opinions from the
        parent and its child courts?
        """

        r = await self.async_client.get(
            reverse("show_results"), {"q": "*", "court": "canb"}
        )
        actual = self.get_article_count(r)
        self.assertEqual(actual, 4)
        self.assertIn("Washington", r.content.decode())
        self.assertIn("Lorem", r.content.decode())
        self.assertIn("Bank", r.content.decode())
        self.assertIn("National", r.content.decode())

        r = await self.async_client.get(
            reverse("show_results"), {"q": "*", "court": "ny_child_l1_1"}
        )
        actual = self.get_article_count(r)
        self.assertEqual(actual, 2)
        self.assertIn("Bank", r.content.decode())
        self.assertIn("National", r.content.decode())

        r = await self.async_client.get(
            reverse("show_results"),
            {"q": "*", "court": "gand canb"},
        )
        actual = self.get_article_count(r)
        self.assertEqual(actual, 5)
        self.assertIn("Washington", r.content.decode())
        self.assertIn("Lorem", r.content.decode())
        self.assertIn("Bank", r.content.decode())
        self.assertIn("National", r.content.decode())
        self.assertIn("Nevada", r.content.decode())

    async def test_advanced_search_parent_child_courts(
        self, court_cache_key_mock
    ) -> None:
        """Does querying in a given parent court return opinions from the
        parent and its child courts?
        """
        r = await self.async_client.get(
            reverse("show_results"), {"q": "court_id:canb"}
        )
        actual = self.get_article_count(r)
        self.assertEqual(actual, 4)
        self.assertIn("Washington", r.content.decode())
        self.assertIn("Lorem", r.content.decode())
        self.assertIn("Bank", r.content.decode())
        self.assertIn("National", r.content.decode())

        r = await self.async_client.get(
            reverse("show_results"), {"q": "court_id:(canb OR gand)"}
        )
        actual = self.get_article_count(r)
        self.assertEqual(actual, 5)
        self.assertIn("Washington", r.content.decode())
        self.assertIn("Lorem", r.content.decode())
        self.assertIn("Bank", r.content.decode())
        self.assertIn("National", r.content.decode())
        self.assertIn("Nevada", r.content.decode())

        r = await self.async_client.get(
            reverse("show_results"),
            {"q": "caseName:something OR court_id:canb OR caseName:something"},
        )
        actual = self.get_article_count(r)
        self.assertEqual(actual, 4)
        self.assertIn("Washington", r.content.decode())
        self.assertIn("Lorem", r.content.decode())
        self.assertIn("Bank", r.content.decode())
        self.assertIn("National", r.content.decode())

        r = await self.async_client.get(
            reverse("show_results"),
            {
                "q": "caseName:something OR court_id:(canb) OR docketNumber:23-2345 OR court_id:gand"
            },
        )
        actual = self.get_article_count(r)
        self.assertEqual(actual, 5)
        self.assertIn("Washington", r.content.decode())
        self.assertIn("Lorem", r.content.decode())
        self.assertIn("Bank", r.content.decode())
        self.assertIn("National", r.content.decode())
        self.assertIn("Nevada", r.content.decode())

    async def test_es_bad_syntax_proximity_tokens(
        self, court_cache_key_mock
    ) -> None:
        """Can we make a suggestion for queries that use unrecognized proximity
        search?
        """

        # On string queries
        r = await self.async_client.get(
            reverse("show_results"),
            {"q": "This query contains /s proximity token"},
        )
        self.assertIn(
            "Are you attempting to perform a proximity search?",
            r.content.decode(),
        )
        self.assertNotIn("Did you mean:", r.content.decode())

        r = await self.async_client.get(
            reverse("show_results"),
            {"q": "This query contains /p proximity token"},
        )
        self.assertIn(
            "Are you attempting to perform a proximity search?",
            r.content.decode(),
        )
        self.assertNotIn("Did you mean:", r.content.decode())

        # On filters
        r = await self.async_client.get(
            reverse("show_results"),
            {"case_name": "This query contains /p proximity token"},
        )
        self.assertIn(
            "Are you attempting to perform a proximity search within a filter?",
            r.content.decode(),
        )
        r = await self.async_client.get(
            reverse("show_results"),
            {"docket_number": "12-2345 /p"},
        )
        self.assertIn(
            "Are you attempting to perform a proximity search within a filter?",
            r.content.decode(),
        )

    async def test_es_unbalanced_quotes(self, court_cache_key_mock) -> None:
        """Can we make a suggestion for queries that use include unbalanced
        quotes?
        """

        # On string queries
        r = await self.async_client.get(
            reverse("show_results"), {"q": 'Test query with "quotes'}
        )
        self.assertIn(
            "Did you forget to close one or more quotes?", r.content.decode()
        )
        self.assertIn("Did you mean:", r.content.decode())
        self.assertIn("Test query with quotes", r.content.decode())
        r = await self.async_client.get(
            reverse("show_results"), {"q": 'Test query with "quotes""'}
        )
        self.assertIn(
            "Did you forget to close one or more quotes?", r.content.decode()
        )
        self.assertIn("Did you mean:", r.content.decode())
        self.assertIn("Test query with &quot;quotes&quot;", r.content.decode())

        # On filters
        r = await self.async_client.get(
            reverse("show_results"), {"case_name": 'Test query with "quotes""'}
        )
        self.assertIn(
            "Did you forget to close one or more quotes?", r.content.decode()
        )
        self.assertNotIn("Did you mean:", r.content.decode())

    def test_handle_unbalanced_parentheses(self, court_cache_key_mock) -> None:
        """Can we make a suggestion for queries that use include unbalanced
        parentheses?
        """

        # On string queries
        search_params = {
            "type": SEARCH_TYPES.ORAL_ARGUMENT,
            "q": "(Loretta OR (SEC) AND Jose",
        }
        r = self.client.get(
            reverse("show_results"),
            search_params,
        )
        self.assertIn(
            "Did you forget to close one or more parentheses?",
            r.content.decode(),
        )
        self.assertIn("Did you mean", r.content.decode())
        self.assertIn("(Loretta OR SEC) AND Jose", r.content.decode())

        search_params = {
            "type": SEARCH_TYPES.ORAL_ARGUMENT,
            "q": "(Loretta AND Jose",
        }
        r = self.client.get(
            reverse("show_results"),
            search_params,
        )
        self.assertIn(
            "Did you forget to close one or more parentheses?",
            r.content.decode(),
        )
        self.assertIn("Did you mean", r.content.decode())
        self.assertIn("Loretta AND Jose", r.content.decode())

        # On filters
        search_params = {
            "type": SEARCH_TYPES.ORAL_ARGUMENT,
            "case_name": "(Loretta OR (SEC) AND Jose",
        }
        r = self.client.get(
            reverse("show_results"),
            search_params,
        )
        self.assertIn(
            "Did you forget to close one or more parentheses?",
            r.content.decode(),
        )
        self.assertNotIn("Did you mean", r.content.decode())

    def test_round_estimated_search_counts(self, court_cache_key_mock) -> None:
        """Confirm search counts above the threshold are properly rounded"""

        tests = [
            (13, 13),  # Below ELASTICSEARCH_CARDINALITY_PRECISION threshold
            (109, 109),
            (809, 809),
            (1_074, 1_074),
            (1_768, 1_768),
            (1_881, 1_800),  # Above ELASTICSEARCH_CARDINALITY_PRECISION * 0.94
            # threshold
            (
                11_740,
                11_000,
            ),
            (367_740, 360_000),
            (7_867_740, 7_800_000),
            (95_367_740, 95_000_000),
            (436_307_740, 430_000_000),
        ]
        for test in tests:
            with self.subTest(test=test, msg="Test estimated search counts."):
                self.assertEqual(simplify_estimated_count(test[0]), test[1])

    def test_avoid_wrapping_boosted_numbers_in_quotes(
        self, court_cache_key_mock
    ) -> None:
        """Confirm that numbers in boost queries are not wrapped in quotes
        that makes the query to fail.
        """
        search_params = {
            "type": SEARCH_TYPES.ORAL_ARGUMENT,
            "q": "Jose^3",
        }
        r = self.client.get(
            reverse("show_results"),
            search_params,
        )
        self.assertNotIn("encountered an error", r.content.decode())

    def test_raise_forbidden_error_on_depth_pagination(
        self, court_cache_key_mock
    ) -> None:
        """Confirm that a 403 Forbidden error is raised on depth pagination."""
        search_params = {
            "type": SEARCH_TYPES.OPINION,
            "q": "Lorem",
            "page": 101,
        }
        r = self.client.get(
            reverse("show_results"),
            search_params,
        )
        self.assertEqual(r.status_code, HTTPStatus.FORBIDDEN)

    async def test_avoid_splitting_terms_on_special_chars(
        self, court_cache_key_mock
    ) -> None:
        """Can we avoid splitting words in queries such as §247 and phrases
        like "§247"?
        """

        special_chars_exceptions = ["§", "$", "%", "¶"]
        # A search for phrase "§247" shouldn't match "247"
        for special_char in special_chars_exceptions:
            with self.subTest(
                special_char=special_char, msg="Phrase query and special char."
            ):
                r = await self.async_client.get(
                    reverse("show_results"), {"q": f'"{special_char}247"'}
                )
                actual = self.get_article_count(r)
                self.assertEqual(
                    actual, 1, msg="Didn't get the right number of results"
                )
                self.assertIn("1:21-cv-1234", r.content.decode())

        # A search for phrase "247" shouldn't match "§247"
        r = await self.async_client.get(
            reverse("show_results"), {"q": '"247"'}
        )
        actual = self.get_article_count(r)
        self.assertEqual(
            actual, 1, msg="Didn't get the right number of results"
        )
        self.assertIn("34-2535", r.content.decode())

        # A search for §247 shouldn't match 247
        for special_char in special_chars_exceptions:
            with self.subTest(
                special_char=special_char,
                msg="Non-phrase query and special char.",
            ):
                r = await self.async_client.get(
                    reverse("show_results"), {"q": f"{special_char}247"}
                )
                actual = self.get_article_count(r)
                self.assertEqual(
                    actual, 1, msg="Didn't get the right number of results"
                )
                self.assertIn("1:21-cv-1234", r.content.decode())

        # A search for 247 shouldn't match §247
        r = await self.async_client.get(reverse("show_results"), {"q": "247"})
        actual = self.get_article_count(r)
        self.assertEqual(
            actual, 1, msg="Didn't get the right number of results"
        )
        self.assertIn("34-2535", r.content.decode())

    def test_query_cleanup_function(self, court_cache_key_mock) -> None:
        # Send string of search_query to the function and expect it
        # to be encoded properly
        q_a = (
            (
                "12-9238 happy Gilmore",
                'docketNumber:"12-9238"~1 happy Gilmore',
            ),
            ("“ping tree” leads", '"ping tree" leads'),
            ('"this is” a “test"', '"this is" a "test"'),
            ("1chicken NUGGET", '"1chicken" NUGGET'),
            (
                "We can drive her home with 1headlight",
                'We can drive her home with "1headlight"',
            ),
            # Tildes are ignored even though they have numbers?
            ('"net neutrality"~2', '"net neutrality"~2'),
            # No changes to regular queries?
            ("Look Ma, no numbers!", "Look Ma, no numbers!"),
            # Docket numbers hyphenated into phrases?
            (
                "12cv9834 Monkey Goose",
                'docketNumber:"12-cv-9834"~1 Monkey Goose',
            ),
            # Valid dates ignored?
            (
                "2020-10-31T00:00:00Z Monkey Goose",
                "2020-10-31T00:00:00Z Monkey Goose",
            ),
            # Simple range query?
            ("[1 TO 4]", '["1" TO "4"]'),
            # Dates ignored in ranges?
            (
                "[* TO 2020-10-31T00:00:00Z] Monkey Goose",
                "[* TO 2020-10-31T00:00:00Z] Monkey Goose",
            ),
            ("id:10", "id:10"),
            ("id:[* TO 5] Monkey Goose", 'id:[* TO "5"] Monkey Goose'),
            (
                "(Tempura AND 12cv3392) OR sushi",
                '(Tempura AND docketNumber:"12-cv-3392"~1) OR sushi',
            ),
            # Phrase search with numbers (w/and w/o § mark)?
            ('"18 USC 242"', '"18 USC 242"'),
            ('"18 USC §242"', '"18 USC §242"'),
            ('"this is a test" asdf', '"this is a test" asdf'),
            ('asdf "this is a test" asdf', 'asdf "this is a test" asdf'),
            (
                '"this is a test" 22cv3332',
                '"this is a test" docketNumber:"22-cv-3332"~1',
            ),
            (
                '"this is a test" ~2',
                '"this is a test"~2',
            ),
            (
                '"this is a test" ~2 and "net neutrality" ~5 and 22cv3332',
                '"this is a test"~2 and "net neutrality"~5 and docketNumber:"22-cv-3332"~1',
            ),
            (
                "Strickland % Lorem % America",
                "Strickland NOT Lorem NOT America",
            ),
            (
                "Strickland% Lorem% America",
                "Strickland% Lorem% America",
            ),
            (
                "Strickland & Motion & Lorem",
                "Strickland AND Motion AND Lorem",
            ),
            (
                "!Strick !Mot",
                "Strick* Mot*",
            ),
            (
                "!111 !444",
                '!"111" !"444"',
            ),
            (
                "b*ra*e b*rav*",
                "b?ra?e b?rav*",
            ),
            (
                "Lorem docketNumber:1:21-bk-0021 test",
                'Lorem docketNumber:"1:21-bk-0021"~1 test',
            ),
            (
                "Lorem docketNumber:1:21-bk-0021 AND docketNumber:1:21-bk-0022",
                'Lorem docketNumber:"1:21-bk-0021"~1 AND docketNumber:"1:21-bk-0022"~1',
            ),
            (
                "Lorem docketNumber:1:21:0021 test",
                'Lorem docketNumber:"1:21:0021" test',
            ),
            (
                "docketNumber:(ASBCA No. 59126)",
                'docketNumber:(ASBCA No. "59126")',
            ),
            (
                'docketNumber:"1:21-bk-0021" test',
                'docketNumber:"1:21-bk-0021" test',
            ),
            (
                "docketNumber:1:21-bk-0021-ABC test",
                'docketNumber:"1:21-bk-0021-ABC"~1 test',
            ),
            (
                "12-9238 docketNumber:1:21-bk-0021",
                'docketNumber:"12-9238"~1 docketNumber:"1:21-bk-0021"~1',
            ),
            (
                'test case_name_full:"Lorem ipsum 2" test',
                'test case_name_full:"Lorem ipsum 2" test',
            ),
            (
                'docketNumber:"docket number 2"',
                'docketNumber:"docket number 2"',
            ),
            ("§242", "§242"),
            ("$242", "$242"),
            ("%242", "%242"),
            ("¶242", "¶242"),
        )
        for q, a in q_a:
            print("Does {q} --> {a} ? ".format(**{"q": q, "a": a}))
            self.assertEqual(cleanup_main_query(q), a)

    def test_built_in_search_connectors(self, court_cache_key_mock) -> None:
        """Verify that built in ES search connectors return the expected results."""

        tests = [
            {
                "label": "NOT query",
                "search_params": {
                    "q": "Strickland   NOT  Lorem   NOT   America",
                },
                "expected_count": 1,
                "expected_in_content": ["1:21-cv-1234"],
            },
            {
                "label": "AND connector test",
                "search_params": {
                    "q": "Strickland  AND  Motion  AND  Lorem",
                },
                "expected_count": 1,
                "expected_in_content": ["123456"],
            },
            {
                "label": "Zero or more chars wildcard *",
                "search_params": {
                    "q": "Comp*",
                },
                "expected_count": 2,
                "expected_in_content": ["36-2000", "38-1000"],
            },
            {
                "label": "Universal Character ?",
                "search_params": {
                    "q": "p??nt",
                },
                "expected_count": 2,
                "expected_in_content": ["36-2000", "38-1000"],
            },
            {
                "label": "Combined operators",
                "search_params": {
                    "q": "Strickland AND moti* AND ba?k NOT Lorem",
                },
                "expected_count": 1,
                "expected_in_content": ["34-2535"],
            },
        ]

        for test_case in tests:
            with self.subTest(label=test_case["label"]):
                response = self.client.get(
                    reverse("show_results"),
                    test_case["search_params"],
                )
                actual = self.get_article_count(response)
                self.assertEqual(
                    actual,
                    test_case["expected_count"],
                    msg=f"Failed on: {test_case['label']}",
                )
                decoded_content = response.content.decode()
                for expected_str in test_case["expected_in_content"]:
                    self.assertIn(
                        expected_str,
                        decoded_content,
                        msg=f"Failed on: {test_case['label']} missing {expected_str}",
                    )

    def test_support_search_connectors(self, court_cache_key_mock) -> None:
        """Verify that new supported custom search connectors yield the
        expected results.
        """

        tests = [
            {
                "label": "But not %",
                "search_params": {
                    "q": "Strickland % Lorem % America",
                },
                "expected_count": 1,
                "expected_in_content": ["1:21-cv-1234"],
            },
            {
                "label": "& connector test",
                "search_params": {
                    "q": "Strickland & Motion & Lorem",
                },
                "expected_count": 1,
                "expected_in_content": ["123456"],
            },
            {
                "label": "! Root expander suffix",
                "search_params": {
                    "q": "!Comp",
                },
                "expected_count": 2,
                "expected_in_content": ["36-2000", "38-1000"],
            },
            {
                "label": "Universal Character *",
                "search_params": {
                    "q": "p**nt",
                },
                "expected_count": 2,
                "expected_in_content": ["36-2000", "38-1000"],
            },
            {
                "label": "Combined operators",
                "search_params": {
                    "q": "Strickland & !moti & ba*k % Lorem",
                },
                "expected_count": 1,
                "expected_in_content": ["34-2535"],
            },
        ]

        for test_case in tests:
            with self.subTest(label=test_case["label"]):
                # Frontend
                response = self.client.get(
                    reverse("show_results"),
                    test_case["search_params"],
                )
                actual = self.get_article_count(response)
                self.assertEqual(
                    actual,
                    test_case["expected_count"],
                    msg=f"Failed on: {test_case['label']}",
                )
                decoded_content = response.content.decode()
                for expected_str in test_case["expected_in_content"]:
                    self.assertIn(
                        expected_str,
                        decoded_content,
                        msg=f"Failed on: {test_case['label']} missing {expected_str}",
                    )

                # API
                api_response = self.client.get(
                    reverse("search-list", kwargs={"version": "v4"}),
                    test_case["search_params"],
                )
                self.assertEqual(
                    len(api_response.data["results"]),
                    test_case["expected_count"],
                    msg=f"Failed on API: {test_case['label']}",
                )
                decoded_content = api_response.content.decode()
                for expected_str in test_case["expected_in_content"]:
                    self.assertIn(
                        expected_str,
                        decoded_content,
                        msg=f"Failed on Frontend: {test_case['label']} missing {expected_str}",
                    )

    def test_support_search_connectors_filters(
        self, court_cache_key_mock
    ) -> None:
        """Verify that new supported custom search connectors yield the
        expected results.
        """

        tests = [
            {
                "label": "But not %",
                "search_params": {
                    "case_name": "Strickland % Lorem % America",
                },
                "expected_count": 1,
                "expected_in_content": ["1:21-cv-1234"],
            },
            {
                "label": "& connector test",
                "search_params": {
                    "case_name": "Strickland & Lorem",
                },
                "expected_count": 1,
                "expected_in_content": ["123456"],
            },
            {
                "label": "! Root expander suffix",
                "search_params": {
                    "judge": "!Comp",
                },
                "expected_count": 2,
                "expected_in_content": ["36-2000", "38-1000"],
            },
            {
                "label": "Universal Character *",
                "search_params": {
                    "judge": "p**nt",
                },
                "expected_count": 2,
                "expected_in_content": ["36-2000", "38-1000"],
            },
            {
                "label": "Combined operators",
                "search_params": {
                    "case_name": "Calif*rnia & !Nev",
                },
                "expected_count": 1,
                "expected_in_content": ["38-1000"],
            },
        ]

        for test_case in tests:
            with self.subTest(label=test_case["label"]):
                # Frontend
                response = self.client.get(
                    reverse("show_results"),
                    test_case["search_params"],
                )
                actual = self.get_article_count(response)
                self.assertEqual(
                    actual,
                    test_case["expected_count"],
                    msg=f"Failed on: {test_case['label']}",
                )
                decoded_content = response.content.decode()
                for expected_str in test_case["expected_in_content"]:
                    self.assertIn(
                        expected_str,
                        decoded_content,
                        msg=f"Failed on Frontend: {test_case['label']} missing {expected_str}",
                    )

                # API
                api_response = self.client.get(
                    reverse("search-list", kwargs={"version": "v4"}),
                    test_case["search_params"],
                )
                self.assertEqual(
                    len(api_response.data["results"]),
                    test_case["expected_count"],
                    msg=f"Failed on API: {test_case['label']}",
                )
                decoded_content = api_response.content.decode()
                for expected_str in test_case["expected_in_content"]:
                    self.assertIn(
                        expected_str,
                        decoded_content,
                        msg=f"Failed on Frontend: {test_case['label']} missing {expected_str}",
                    )

    def test_disallowed_wildcard_pattern(self, court_cache_key_mock) -> None:
        """Verify that expensive wildcard queries thrown an error."""

        tests = [
            {
                "label": "Disallowed ! in short queries.",
                "search_params": {
                    "q": "!ap",
                },
            },
            {
                "label": "Disallowed * at the end in short queries.",
                "search_params": {
                    "q": "ap*",
                },
            },
            {
                "label": "Disallowed * at the beginning.",
                "search_params": {
                    "q": "*ing",
                },
            },
            {
                "label": "Disallowed ! in short queries - Filter.",
                "search_params": {
                    "case_name": "!ap",
                },
            },
            {
                "label": "Disallowed * at the end in short queries  - Filter.",
                "search_params": {
                    "judge": "ap*",
                },
            },
            {
                "label": "Disallowed * at the beginning  - Filter.",
                "search_params": {
                    "case_name": "*ing",
                },
            },
        ]

        for test_case in tests:
            with self.subTest(label=test_case["label"]):
                response = self.client.get(
                    reverse("show_results"),
                    test_case["search_params"],
                )
                decoded_content = response.content.decode()
                tree = html.fromstring(decoded_content)
                h2_error_element = tree.xpath('//h2[@class="alt"]')[0]
                h2_text_error = "".join(
                    h2_error_element.xpath(".//text()")
                ).strip()
                self.assertIn(
                    "The query contains a disallowed wildcard pattern.",
                    h2_text_error,
                    msg=f"Failed on: {test_case['label']}, no disallowed wildcard pattern error.",
                )

                # API V4
                api_response = self.client.get(
                    reverse("search-list", kwargs={"version": "v4"}),
                    test_case["search_params"],
                )
                self.assertEqual(api_response.status_code, 400)
                self.assertEqual(
                    api_response.data["detail"],
                    "The query contains a disallowed wildcard pattern.",
                    msg="Failed for V4",
                )

                # API V3
                api_response = self.client.get(
                    reverse("search-list", kwargs={"version": "v3"}),
                    test_case["search_params"],
                )
                self.assertEqual(api_response.status_code, 400)
                self.assertEqual(
                    api_response.data["detail"],
                    "The query contains a disallowed wildcard pattern.",
                    msg="Failed for V3",
                )

    def test_absolute_dates_filter(self, court_cache_key_mock):
        """Confirm that passing absolute dates returns the expected absolute
        filter in ISO format.
        """
        filed_before = datetime.date(2025, 5, 1)
        filed_after = datetime.date(2025, 5, 18)
        qs = build_daterange_query(
            "dateFiled", before=filed_before, after=filed_after
        )
        # Assert the filters.
        body = qs[0].to_dict()["range"]["dateFiled"]
        self.assertEqual(body["gte"], "2025-05-18T00:00:00Z")
        self.assertEqual(body["lte"], "2025-05-01T23:59:59Z")
        self.assertNotIn("time_zone", body)

    def test_all_relative_syntaxes(self, court_cache_key_mock):
        """Confirms that build_daterange_query is able to parse and convert
        the different allowed relative date syntaxes into an ES-compatible date
         math expression.
        """
        cases = {
            # days
            "1d ago": "now-1d/d",
            "7d ago": "now-7d/d",
            "5 days ago": "now-5d/d",
            "-10d": "now-10d/d",
            "-10d ago": "now-10d/d",
            "10d": False,  # Invalid syntax
            "10 days": False,  # Invalid syntax
            "past 3 days": "now-3d/d",
            # months (30d each)
            "1m ago": "now-30d/d",
            "2M ago": "now-60d/d",
            "2m": False,  # Invalid syntax
            "3 months ago": "now-90d/d",
            "-4m": "now-120d/d",
            "4 months": False,  # Invalid syntax
            "-5 months ago": "now-150d/d",
            "past 6 months": "now-180d/d",
            # years (365d each)
            "1y ago": "now-365d/d",
            "2Y ago": "now-730d/d",
            "2y": False,  # Invalid syntax
            "3 years ago": "now-1095d/d",
            "4 years": False,  # Invalid syntax
            "-1y": "now-365d/d",
            "-2 years": "now-730d/d",
            "past 1 year": "now-365d/d",
            "invalid 3 syntax": False,  # Invalid syntax
        }

        for user_input, expected_math in cases.items():
            with self.subTest(user_input=user_input):
                if not expected_math:
                    # Assert invalid syntaxes.
                    with self.assertRaises(InvalidRelativeDateSyntax):
                        build_daterange_query(
                            "dateFiled", before="", after=user_input
                        )
                else:
                    qs = build_daterange_query(
                        "dateFiled", before="", after=user_input
                    )
                    # Assert the validity of the relative range filter.
                    self.assertEqual(len(qs), 1)
                    query_dict = qs[0].to_dict()["range"]["dateFiled"]
                    self.assertEqual(query_dict.get("gte"), expected_math)
                    self.assertNotIn("lte", query_dict)

    def test_before_and_after_relative(self, court_cache_key_mock):
        """Confirm that both values, before and after are compatible with the
        relative date syntaxes.
        """
        qs = build_daterange_query(
            "dateFiled",
            before="7 days ago",
            after="1d ago",
        )
        self.assertEqual(len(qs), 1)
        query_dict = qs[0].to_dict()["range"]["dateFiled"]
        self.assertEqual(query_dict["gte"], "now-1d/d")
        self.assertEqual(query_dict["lte"], "now-7d/d")

    def test_mixed_absolute_and_relative(self, court_cache_key_mock):
        """Confirm that the range filter is compatible with mixed requests,
        where one value may be absolute and the other relative,
        as might occur in API calls.
        """
        qs = build_daterange_query(
            "dateFiled", before=datetime.date(2025, 5, 10), after="2 days ago"
        )
        self.assertEqual(len(qs), 1)

        body = qs[0].to_dict()["range"]["dateFiled"]
        self.assertEqual(body["gte"], "now-2d/d")
        self.assertEqual(body["lte"], "2025-05-10T23:59:59Z")


class SearchAPIV4CommonTest(ESIndexTestCase, TestCase):
    """Common tests for the Search API V4 endpoints."""

    async def test_es_general_bad_request_error_(self) -> None:
        """Can we properly raise the ElasticBadRequestError exception?"""

        # Bad syntax due to the / char in the query.
        params = {
            "type": SEARCH_TYPES.RECAP,
            "q": "This query contains long/short proximity token",
        }
        r = await self.async_client.get(
            reverse("search-list", kwargs={"version": "v4"}), params
        )
        self.assertEqual(r.status_code, 400)
        self.assertEqual(
            r.data["detail"],
            "Elasticsearch Bad request error. Please review your query.",
        )

    async def test_es_bad_syntax_proximity_tokens(self) -> None:
        """Can we properly raise the BadProximityQuery exception?"""

        params = {
            "type": SEARCH_TYPES.RECAP,
            "q": "This query contains /s proximity token",
        }
        r = await self.async_client.get(
            reverse("search-list", kwargs={"version": "v4"}), params
        )
        self.assertEqual(r.status_code, 400)
        self.assertEqual(
            r.data["detail"],
            "The query contains an unrecognized proximity token.",
        )

    async def test_es_unbalanced_quotes(self) -> None:
        """Can we properly raise the UnbalancedQuotesQuery exception?"""

        params = {"type": SEARCH_TYPES.RECAP, "q": 'Test query with "quotes'}
        r = await self.async_client.get(
            reverse("search-list", kwargs={"version": "v4"}), params
        )
        self.assertEqual(r.status_code, 400)
        self.assertEqual(
            r.data["detail"], "The query contains unbalanced quotes."
        )

    async def test_handle_unbalanced_parentheses(self) -> None:
        """Can we properly raise the UnbalancedParenthesesQuery
        exception?
        """

        params = {
            "type": SEARCH_TYPES.RECAP,
            "q": "(Loretta OR (SEC) AND Jose",
        }
        r = await self.async_client.get(
            reverse("search-list", kwargs={"version": "v4"}), params
        )
        self.assertEqual(r.status_code, 400)
        self.assertEqual(
            r.data["detail"], "The query contains unbalanced parentheses."
        )

    @override_settings(KNN_SEARCH_ENABLED=True)
    async def test_handle_long_semantic_input(self) -> None:
        """Can we properly handle the InputTooLongError exception?"""
        params = {
            "type": SEARCH_TYPES.OPINION,
            "q": "This is a test" * 100,
            "semantic": True,
        }
        r = await self.async_client.get(
            reverse("search-list", kwargs={"version": "v4"}), params
        )
        self.assertEqual(r.status_code, 400)
        self.assertIn("The input is too long to process.", r.data["detail"])


class OpinionSearchFunctionalTest(BaseSeleniumTest):
    """
    Test some of the primary search functionality of CL: searching opinions.
    These tests should exercise all aspects of using the search box and SERP.
    """

    fixtures = [
        "test_court.json",
        "judge_judy.json",
        "test_objects_search.json",
        "functest_opinions.json",
    ]

    def setUp(self) -> None:
        super().setUp()
        self.pandora_profile = UserProfileWithParentsFactory.create(
            user__username="pandora",
            user__password=make_password("password"),
        )

    def _perform_wildcard_search(self):
        searchbox = self.browser.find_element(By.ID, "id_q")
        searchbox.submit()
        result_count = self.browser.find_element(By.ID, "result-count")
        self.assertIn("Opinions", result_count.text)

    def test_query_cleanup_integration(self) -> None:
        # Dora goes to CL and performs a Search using a numbered citation
        # (e.g. "12-9238" or "3:18-cv-2383")
        self.browser.get(self.live_server_url)
        searchbox = self.browser.find_element(By.ID, "id_q")
        searchbox.clear()
        searchbox.send_keys("19-2205")
        searchbox.submit()
        # without the cleanup_main_query function, there are 4 results
        # with the query, there should be none
        results = self.browser.find_elements(By.CSS_SELECTOR, "#result-count")
        self.assertEqual(len(results), 0)

    @timeout_decorator.timeout(SELENIUM_TIMEOUT)
    def test_toggle_to_oral_args_search_results(self) -> None:
        # Dora navigates to the global SERP from the homepage
        self.browser.get(self.live_server_url)
        self._perform_wildcard_search()
        self.extract_result_count_from_serp()

        # Dora sees she has Opinion results, but wants Oral Arguments
        self.assertTrue(self.extract_result_count_from_serp() > 0)
        label = self.browser.find_element(
            By.CSS_SELECTOR, 'label[for="id_type_0"]'
        )
        self.assertIn("selected", label.get_attribute("class"))
        self.assert_text_in_node("Date Filed", "body")
        self.assert_text_not_in_node("Date Argued", "body")

        # She clicks on Oral Arguments
        self.browser.find_element(By.ID, "navbar-oa").click()

    @timeout_decorator.timeout(SELENIUM_TIMEOUT)
    def test_search_and_facet_docket_numbers(self) -> None:
        # Dora goes to CL and performs an initial wildcard Search
        self.browser.get(self.live_server_url)
        self._perform_wildcard_search()
        initial_count = self.extract_result_count_from_serp()

        # Seeing a result that has a docket number displayed, she wants
        # to find all similar opinions with the same or similar docket
        # number
        search_results = self.browser.find_element(By.ID, "search-results")
        self.assertIn("Docket Number:", search_results.text)

        # She types part of the docket number into the docket number
        # filter on the left and hits enter
        text_box = self.browser.find_element(By.ID, "id_docket_number")
        text_box.send_keys("1337")
        text_box.submit()

        # The SERP refreshes and she sees resuls that
        # only contain fragments of the docker number she entered
        new_count = self.extract_result_count_from_serp()
        self.assertTrue(new_count < initial_count)

        search_results = self.browser.find_element(By.ID, "search-results")
        for result in search_results.find_elements(By.TAG_NAME, "article"):
            self.assertIn("1337", result.text)

    @timeout_decorator.timeout(SELENIUM_TIMEOUT)
    def test_opinion_search_result_detail_page(self) -> None:
        # Dora navigates to CL and does a simple wild card search
        self.browser.get(self.live_server_url)
        self.browser.find_element(By.ID, "id_q").send_keys("voutila")
        self.browser.find_element(By.ID, "id_q").submit()

        # Seeing an Opinion immediately on the first page of results, she
        # wants more details so she clicks the title and drills into the result
        articles = self.browser.find_elements(By.TAG_NAME, "article")
        articles[0].find_elements(By.TAG_NAME, "a")[0].click()

        # She is brought to the detail page for the results
        self.assertNotIn("Search Results", self.browser.title)

        # and she can see lots of detail! This includes things like:
        # The name of the jurisdiction/court,
        # the status of the Opinion, any citations, the docket number,
        # the Judges, and a unique fingerpring ID
        meta_data = self.browser.find_elements(
            By.CSS_SELECTOR, ".case-details li strong"
        )
        headers = [
            "Citations:",
            "Docket Number:",
            "Nature of Suit:",
        ]
        for header in headers:
            self.assertIn(header, [meta.text for meta in meta_data])

        # The complete body of the opinion is also displayed for her to
        # read on the page
        self.assertNotEqual(
            self.browser.find_element(By.ID, "opinion").text.strip(),
            "",
        )

        # Verify "Cited By" tab exists and it has a count on it
        cited_by_tab = self.browser.find_element(
            By.XPATH,
            '//ul[contains(@class, "nav-tabs")]//li//a[contains(., "Cited\u00a0By")]',
        )
        self.assertIsNotNone(cited_by_tab, "'Cited By' tab does not exist")
        cited_by_count = re.search(r"\((\d+)\)", cited_by_tab.text)
        self.assertIsNotNone(
            cited_by_count,
            '"Cited By" tab text must contain a number in parentheses (e.g., "(13)")',
        )
        cited_by_count = int(cited_by_count.group(1))
        self.assertGreaterEqual(
            cited_by_count, 1, f"Wrong Cited By count: {cited_by_count}"
        )

        # Go to cited by page and verify we loaded it correctly and then go back to main page
        cited_by_tab.click()
        section_title = self.browser.find_element(
            By.CSS_SELECTOR, ".opinion-section-title"
        )
        self.assertIn(
            "Cited By",
            section_title.text,
            f'Expected "Cited By" in section title, got: "{section_title.text}"',
        )
        cited_by_elements = self.browser.find_elements(
            By.CSS_SELECTOR, "div#cited-by article"
        )
        self.assertGreaterEqual(
            len(cited_by_elements),
            1,
            "Cited by expected at least 1 <article> element, found none",
        )
        self.browser.back()

        # Verify "Authorities" tab exists and it has a count on it
        authorities_tab = self.browser.find_element(
            By.XPATH,
            '//ul[contains(@class, "nav-tabs")]//li//a[contains(., "Authorities")]',
        )
        self.assertIsNotNone(
            authorities_tab, "'Authorities' tab does not exist"
        )
        authorities_count = re.search(r"\((\d+)\)", authorities_tab.text)
        self.assertIsNotNone(
            authorities_count,
            '"Authorities" tab text must contain a number in parentheses (e.g., "(13)")',
        )
        authorities_count = int(authorities_count.group(1))
        self.assertGreaterEqual(
            authorities_count,
            1,
            f"Wrong Authorities count: {authorities_count}",
        )

        # Go to authorities page and verify we loaded it correctly and then go back to main page
        authorities_tab.click()
        section_title = self.browser.find_element(
            By.CSS_SELECTOR, ".opinion-section-title"
        )
        self.assertIn(
            "Table of Authorities",
            section_title.text,
            f'Expected "Table of Authorities" in section title, got: "{section_title.text}"',
        )
        authorities_elements = self.browser.find_elements(
            By.CSS_SELECTOR, "div#authorities article"
        )
        self.assertGreaterEqual(
            len(authorities_elements),
            1,
            "Table of authorities expected at least 1 <article> element, found none",
        )
        self.browser.back()

        # Verify we returned to opinion main page
        self.assertNotEqual(
            self.browser.find_element(By.ID, "opinion").text.strip(),
            "",
        )

    @timeout_decorator.timeout(SELENIUM_TIMEOUT)
    def test_search_and_add_precedential_results(self) -> None:
        # Dora navigates to CL and just hits Search to just start with
        # a global result set
        self.browser.get(self.live_server_url)
        self._perform_wildcard_search()
        first_count = self.extract_result_count_from_serp()

        # She notices only Precedential results are being displayed
        prec = self.browser.find_element(By.ID, "id_stat_Published")
        non_prec = self.browser.find_element(By.ID, "id_stat_Unpublished")
        self.assertEqual(prec.get_attribute("checked"), "true")
        self.assertIsNone(non_prec.get_attribute("checked"))
        prec_count = self.browser.find_element(
            By.CSS_SELECTOR, 'label[for="id_stat_Published"]'
        )
        non_prec_count = self.browser.find_element(
            By.CSS_SELECTOR, 'label[for="id_stat_Unpublished"]'
        )
        self.assertNotIn("(0)", prec_count.text)
        self.assertNotIn("(0)", non_prec_count.text)

        # But she also notices the option to select and include
        # non_precedential results. She checks the box.
        non_prec.click()

        # Nothing happens yet.
        # TODO: this is hacky for now...just make sure result count is same
        self.assertEqual(first_count, self.extract_result_count_from_serp())

        # She goes ahead and clicks the Search button again to resubmit
        self.browser.find_element(By.ID, "search-button").click()

        # She didn't change the query, so the search box should still look
        # the same (which is blank)
        self.assertEqual(
            self.browser.find_element(By.ID, "id_q").get_attribute("value"), ""
        )

        # And now she notices her result set increases thanks to adding in
        # those other opinion types!
        second_count = self.extract_result_count_from_serp()
        self.assertTrue(second_count > first_count)

    @timeout_decorator.timeout(SELENIUM_TIMEOUT)
    def test_basic_homepage_search_and_signin_and_signout(self) -> None:
        wait = WebDriverWait(self.browser, 1)

        # Dora navigates to the CL website.
        self.browser.get(self.live_server_url)

        # At a glance, Dora can see the Latest Opinions, Latest Oral Arguments,
        # the searchbox (obviously important), and a place to sign in
        page_text = get_with_wait(wait, (By.TAG_NAME, "body")).text
        self.assertIn("Latest Opinions", page_text)
        self.assertIn("Latest Oral Arguments", page_text)

        search_box = get_with_wait(wait, (By.ID, "id_q"))
        search_button = get_with_wait(wait, (By.ID, "search-button"))
        self.assertIn("Search", search_button.text)

        self.assertIn("Sign in / Register", page_text)

        # Dora remembers this Lissner guy and wonders if he's been involved
        # in any litigation. She types his name into the search box and hits
        # Enter
        test_query_box = 'lissner OR "Lorem ipsum dolor sit amet, consectetur adipiscing elit. Fusce rutrumd"'
        search_box.send_keys(test_query_box)
        search_box.submit()

        # The browser brings her to a search engine result page with some
        # results. She notices her query is still in the searchbox and
        # has the ability to refine via facets
        result_count = get_with_wait(wait, (By.ID, "result-count"))

        self.assertIn("1 Opinion", result_count.text)
        search_box = get_with_wait(wait, (By.ID, "id_q"))
        self.assertEqual(test_query_box, search_box.get_attribute("value"))

        facet_sidebar = get_with_wait(wait, (By.ID, "extra-search-fields"))
        self.assertIn("Precedential Status", facet_sidebar.text)

        # She notes her URL For after signing in
        results_url = self.browser.current_url

        # Wanting to keep an eye on this Lissner guy, she decides to sign-in
        # and so she can create an alert
        sign_in = get_with_wait(wait, (By.LINK_TEXT, "Sign in / Register"))
        sign_in.click()

        # she providers her usename and password to sign in
        body_element = get_with_wait(wait, (By.TAG_NAME, "body"))
        page_text = body_element.text
        self.assertIn("Sign In", page_text)
        self.assertIn("Username", page_text)
        self.assertIn("Password", page_text)

        btn = get_with_wait(wait, (By.CSS_SELECTOR, 'button[type="submit"]'))
        self.assertEqual("Sign In", btn.text)

        get_with_wait(wait, (By.ID, "username")).send_keys("pandora")
        get_with_wait(wait, (By.ID, "password")).send_keys("password")
        btn.click()

        # After logging in, she goes to the homepage. From there, she goes back
        # to where she was, which still has
        # 'lissner OR "Lorem ipsum dolor sit amet, consectetur adipiscing elit. Fusce rutrumd"'
        # in the search box.
        self.browser.get(results_url)
        page_text = get_with_wait(wait, (By.TAG_NAME, "body")).text
        self.assertNotIn(
            "Please enter a correct username and password.", page_text
        )
        search_box = get_with_wait(wait, (By.ID, "id_q"))
        self.assertEqual(test_query_box, search_box.get_attribute("value"))

        # She now opens the modal for the form for creating an alert
        alert_bell = get_with_wait(
            wait, (By.CSS_SELECTOR, ".input-group-addon-blended i")
        )
        alert_bell.click()

        modal = wait.until(
            EC.visibility_of_element_located((By.CSS_SELECTOR, ".modal-body"))
        )
        self.assertEqual("modal-body logged-in", modal.get_attribute("class"))

        page_text = get_with_wait(wait, (By.TAG_NAME, "body")).text
        self.assertIn("Create an Alert", page_text)
        self.assertIn("Give the alert a name", page_text)
        self.assertIn("How often should we notify you?", page_text)
        alert_name = get_with_wait(wait, (By.ID, "id_name"))
        # Confirm the Alert name is truncated to 75 chars.
        self.assertEqual(
            len(alert_name.get_attribute("value")),
            75,
            "The Alert name doesn't match its size.",
        )

        get_with_wait(wait, (By.ID, "id_rate"))
        btn = get_with_wait(wait, (By.ID, "alertSave"))
        self.assertEqual("Create Alert", btn.text)
        x_button = wait.until(
            EC.element_to_be_clickable(
                (By.CSS_SELECTOR, ".modal-header .close")
            )
        )
        x_button.click()

        # But she decides to wait until another time. Instead she decides she
        # will log out. She notices a Profile link dropdown in the top of the
        # page, clicks it, and selects Sign out
        profile_dropdown = self.browser.find_elements(
            By.CSS_SELECTOR, "a.dropdown-toggle"
        )[0]
        self.assertEqual(profile_dropdown.text.strip(), "Profile")

        dropdown_menu = get_with_wait(
            wait, (By.CSS_SELECTOR, "ul.dropdown-menu")
        )
        self.assertIsNone(dropdown_menu.get_attribute("display"))
        profile_dropdown.click()

        sign_out = get_with_wait(
            wait, (By.XPATH, ".//button[contains(., 'Sign out')]")
        )
        sign_out.click()

        # She receives a sign out confirmation with links back to the homepage,
        # the block, and an option to sign back in.
        page_text = get_with_wait(wait, (By.TAG_NAME, "body")).text
        self.assertIn("You Have Successfully Signed Out", page_text)
        links = self.browser.find_elements(By.TAG_NAME, "a")
        self.assertIn("Go to the homepage", [link.text for link in links])
        self.assertIn("Read our blog", [link.text for link in links])

        bootstrap_btns = self.browser.find_elements(By.CSS_SELECTOR, "a.btn")
        self.assertIn("Sign Back In", [btn.text for btn in bootstrap_btns])

        # We are taking advantage of the queries done with authenticated and
        # anonymous user to see if SearchQuery collection is working
        lookup = {
            "get_params": f"q={quote_plus(test_query_box)}",
            "user": None,
            "query_time_ms__gte": 0,
        }
        self.assertTrue(
            SearchQuery.objects.filter(**lookup).exists(),
            "a SearchQuery with get_params 'q=lissner' and anonymous user should have been created",
        )
        SearchQuery.objects.filter(user=None).delete()

        lookup["user"] = self.pandora_profile.user
        self.assertTrue(
            SearchQuery.objects.filter(**lookup).exists(),
            "a SearchQuery with get_params 'q=lissner' and 'pandora' user should have been created",
        )

        # Test if the SearchQuery get's deleted when the user is deleted
        self.pandora_profile.user.delete()
        lookup.pop("user")
        self.assertFalse(
            SearchQuery.objects.filter(**lookup).exists(),
            "SearchQuery should have been deleted when the user was deleted",
        )


class SaveSearchQueryTest(TestCase):
    def setUp(self) -> None:
        self.client = Client()
        # Using plain text, fielded queries and manual filters

        self.base_searches = [
            # Recap
            r"type=r&q=trump&type=r&order_by=score%20desc&description=Notice",
            # Audio
            r"type=oa&q=company%20court_id:illappct&type=oa&order_by=score desc",
            # Opinions
            r"type=o&q=thomas&type=o&order_by=score%20desc&case_name=lorem",
            # People
            r"type=p&q=thomas&type=p&order_by=score%20desc&born_after=01/01/2080",
        ]

        self.searches = self.base_searches + [
            # Repeat the same query, for testing cache
            r"type=p&q=thomas&type=p&order_by=score%20desc&born_after=01/01/2080",
        ]

        super().setUp()
        self.source_error_message = (
            f"Saved wrong `engine` value, expected {SearchQuery.WEBSITE}"
        )

    @staticmethod
    def normalize_query(query, replace_space=False):
        """Normalize a query dictionary by sorting lists of values.
        Sometimes the search process alters the order of the query parameters,
        or duplicates them.
        """

        if replace_space:
            query = query.replace("%20", "+")
        parsed_query = parse_qs(query)
        return {k: sorted(v) for k, v in parsed_query.items()}

    @override_settings(ELASTICSEARCH_MICRO_CACHE_ENABLED=True)
    def test_search_query_saving(self) -> None:
        """Do we save queries on all public endpoints"""
        for query in self.searches:
            url = f"{reverse('show_results')}?{query}"
            self.client.get(url)
            # Compare parsed query strings;
            last_query = SearchQuery.objects.last()
            expected_query = self.normalize_query(query, replace_space=True)
            stored_query = self.normalize_query(last_query.get_params)
            self.assertEqual(
                expected_query,
                stored_query,
                f"Query was not saved properly. Expected {expected_query}, got {stored_query}",
            )
            self.assertEqual(
                last_query.engine,
                SearchQuery.ELASTICSEARCH,
                f"Saved wrong `engine` value, expected {SearchQuery.ELASTICSEARCH}",
            )
            self.assertEqual(
                last_query.source,
                SearchQuery.WEBSITE,
                self.source_error_message,
            )

        self.assertTrue(
            SearchQuery.objects.last().hit_cache,
            "Repeated query not marked as having hit cache",
        )

    def test_failed_es_search_queries(self) -> None:
        """Do we flag failed ElasticSearch queries properly?"""
        query = "type=r&q=contains/sproximity token"
        url = f"{reverse('show_results')}?{query}"
        self.client.get(url)
        last_query = SearchQuery.objects.last()
        self.assertTrue(last_query.failed, "SearchQuery.failed should be True")
        self.assertEqual(
            last_query.query_time_ms, None, "Query time should be None"
        )
        self.assertEqual(
            last_query.engine,
            SearchQuery.ELASTICSEARCH,
            f"Saved wrong `engine` value, expected {SearchQuery.ELASTICSEARCH}",
        )

    def test_search_api_v4_query_saving(self) -> None:
        """Do we save queries on all V4 Search endpoints"""
        for query in self.base_searches:
            url = f"{reverse('search-list', kwargs={'version': 'v4'})}?{query}"
            self.client.get(url)
            # Compare parsed query strings;
            last_query = SearchQuery.objects.last()
            expected_query = self.normalize_query(query, replace_space=True)
            stored_query = self.normalize_query(last_query.get_params)
            self.assertEqual(
                expected_query,
                stored_query,
                f"Query was not saved properly. Expected {expected_query}, got {stored_query}",
            )
            self.assertEqual(
                last_query.engine,
                SearchQuery.ELASTICSEARCH,
                f"Saved wrong `engine` value, expected {SearchQuery.ELASTICSEARCH}",
            )
            self.assertEqual(
                last_query.source,
                SearchQuery.API,
                self.source_error_message,
            )

    def test_failed_es_search_v4_api_queries(self) -> None:
        """Do we flag failed v4 API queries properly?"""
        query = "type=r&q=contains/sproximity token"
        url = f"{reverse('search-list', kwargs={'version': 'v4'})}?{query}"
        r = self.client.get(url)
        self.assertEqual(r.status_code, 400)
        last_query = SearchQuery.objects.last()
        self.assertTrue(last_query.failed, "SearchQuery.failed should be True")
        self.assertEqual(
            last_query.query_time_ms, None, "Query time should be None"
        )
        self.assertEqual(
            last_query.engine,
            SearchQuery.ELASTICSEARCH,
            f"Saved wrong `engine` value, expected {SearchQuery.ELASTICSEARCH}",
        )

    def test_search_es_api_v3_query_saving(self) -> None:
        """Do we save queries on all V3 Search endpoints"""
        for query in self.base_searches:
            url = f"{reverse('search-list', kwargs={'version': 'v3'})}?{query}"
            self.client.get(url)
            # Compare parsed query strings;
            last_query = SearchQuery.objects.last()
            expected_query = self.normalize_query(query, replace_space=True)
            stored_query = self.normalize_query(last_query.get_params)
            self.assertEqual(
                expected_query,
                stored_query,
                f"Query was not saved properly. Expected {expected_query}, got {stored_query}",
            )
            self.assertEqual(
                last_query.engine,
                SearchQuery.ELASTICSEARCH,
                f"Saved wrong `engine` value, expected {SearchQuery.ELASTICSEARCH}",
            )
            self.assertEqual(
                last_query.source,
                SearchQuery.API,
                self.source_error_message,
            )

    def test_failed_es_search_v3_api_queries(self) -> None:
        """Do we flag failed ES v3 API queries properly?"""
        query = "type=r&q=contains/sproximity token"
        url = f"{reverse('search-list', kwargs={'version': 'v3'})}?{query}"
        r = self.client.get(url)
        self.assertEqual(r.status_code, 500)
        last_query = SearchQuery.objects.last()
        self.assertTrue(last_query.failed, "SearchQuery.failed should be True")
        self.assertEqual(
            last_query.query_time_ms, None, "Query time should be None"
        )
        self.assertEqual(
            last_query.engine,
            SearchQuery.ELASTICSEARCH,
            f"Saved wrong `engine` value, expected {SearchQuery.ELASTICSEARCH}",
        )


class CaptionTest(TestCase):
    """Can we make good looking captions?"""

    async def test_simple_caption(self) -> None:
        c, _ = await Court.objects.aget_or_create(
            pk="ca1", defaults={"position": 1}
        )
        d = await Docket.objects.acreate(source=0, court=c)
        cluster = await OpinionCluster.objects.acreate(
            case_name="foo", docket=d, date_filed=datetime.date(1984, 1, 1)
        )
        await Citation.objects.acreate(
            cluster=cluster,
            type=Citation.FEDERAL,
            volume=22,
            reporter="F.2d",
            page="44",
        )
        self.assertEqual(
            "foo, 22 F.2d 44&nbsp;(1st&nbsp;Cir.&nbsp;1984)",
            await cluster.acaption(),
        )

    async def test_scotus_caption(self) -> None:
        c, _ = await Court.objects.aget_or_create(
            pk="scotus", defaults={"position": 2}
        )
        d = await Docket.objects.acreate(source=0, court=c)
        cluster = await OpinionCluster.objects.acreate(
            case_name="foo", docket=d, date_filed=datetime.date(1984, 1, 1)
        )
        await Citation.objects.acreate(
            cluster=cluster,
            type=Citation.FEDERAL,
            volume=22,
            reporter="U.S.",
            page="44",
        )
        self.assertEqual("foo, 22 U.S. 44", await cluster.acaption())

    async def test_neutral_cites(self) -> None:
        c, _ = await Court.objects.aget_or_create(
            pk="ca1", defaults={"position": 1}
        )
        d = await Docket.objects.acreate(source=0, court=c)
        cluster = await OpinionCluster.objects.acreate(
            case_name="foo", docket=d, date_filed=datetime.date(1984, 1, 1)
        )
        await Citation.objects.acreate(
            cluster=cluster,
            type=Citation.NEUTRAL,
            volume=22,
            reporter="IL",
            page="44",
        )
        self.assertEqual("foo, 22 IL 44", await cluster.acaption())

    def test_citation_sorting(self) -> None:
        # A list of citations ordered properly
        cs = [
            Citation(
                volume=22, reporter="IL", page="44", type=Citation.NEUTRAL
            ),
            Citation(
                volume=22, reporter="U.S.", page="44", type=Citation.FEDERAL
            ),
            Citation(
                volume=22, reporter="S. Ct.", page="33", type=Citation.FEDERAL
            ),
            Citation(
                volume=22,
                reporter="Alt.",
                page="44",
                type=Citation.STATE_REGIONAL,
            ),
        ]

        # Mess up the ordering of the list above.
        cs_shuffled = cs[:]
        last = cs_shuffled.pop()
        cs_shuffled.insert(0, last)
        self.assertNotEqual(cs, cs_shuffled)

        # Now sort the messed up list, and check if it worked.
        cs_sorted = sorted(cs_shuffled, key=sort_cites)
        self.assertEqual(cs, cs_sorted)


class DocketEntriesTimezone(TestCase):
    """Test docket entries with time, store date and time in the local court
    timezone and make datetime_filed aware to the local court timezone.
    """

    @classmethod
    def setUpTestData(cls):
        cls.cand = CourtFactory(id="cand", jurisdiction="FB")
        cls.nyed = CourtFactory(id="nyed", jurisdiction="FB")
        cls.d_cand = DocketFactory(
            source=Docket.RECAP,
            court=cls.cand,
            pacer_case_id="104490",
        )
        cls.d_nyed = DocketFactory(
            source=Docket.RECAP,
            court=cls.nyed,
            pacer_case_id="104491",
        )

        # No datetime
        cls.de_date_data = DocketEntriesDataFactory(
            docket_entries=[
                DocketEntryDataFactory(
                    date_filed=datetime.date(2021, 10, 15),
                    document_number=1,
                )
            ],
        )

        cls.de_date_data_changes = DocketEntriesDataFactory(
            docket_entries=[
                DocketEntryDataFactory(
                    date_filed=datetime.date(2021, 10, 16),
                    document_number=1,
                )
            ],
        )

        cls.de_no_date = DocketEntriesDataFactory(
            docket_entries=[
                DocketEntryDataFactory(
                    date_filed=None,
                    document_number=1,
                )
            ],
        )

        # DST entries in UTC
        cls.de_utc_data = DocketEntriesDataFactory(
            docket_entries=[
                DocketEntryDataFactory(
                    date_filed=datetime.datetime(
                        2021, 10, 16, 2, 46, 51, tzinfo=tzutc()
                    ),
                    document_number=1,
                )
            ],
        )

        cls.de_utc_changes_time = DocketEntriesDataFactory(
            docket_entries=[
                DocketEntryDataFactory(
                    date_filed=datetime.datetime(
                        2021, 10, 16, 2, 50, 11, tzinfo=tzutc()
                    ),
                    document_number=1,
                )
            ],
        )

        # DST entries in a different time offset
        cls.de_pdt_data = DocketEntriesDataFactory(
            docket_entries=[
                DocketEntryDataFactory(
                    date_filed=datetime.datetime(
                        2021, 10, 16, 2, 46, 51, tzinfo=tzoffset(None, -25200)
                    ),
                    document_number=2,
                )
            ],
        )

        # Not DST entries in UTC
        cls.de_utc_data_not_dst = DocketEntriesDataFactory(
            docket_entries=[
                DocketEntryDataFactory(
                    date_filed=datetime.datetime(
                        2023, 1, 16, 2, 46, 51, tzinfo=tzutc()
                    ),
                    document_number=1,
                )
            ],
        )

    def test_add_docket_entries_with_no_time(self):
        """Do time_filed field and datetime_filed property are None when
        ingesting docket entries with no time info?
        """

        async_to_sync(add_docket_entries)(
            self.d_cand, self.de_date_data["docket_entries"]
        )
        de_cand_date = DocketEntry.objects.get(
            docket__court=self.cand, entry_number=1
        )
        self.assertEqual(de_cand_date.date_filed, datetime.date(2021, 10, 15))
        self.assertEqual(de_cand_date.time_filed, None)
        self.assertEqual(de_cand_date.datetime_filed, None)

    def test_add_docket_entries_with_time(self):
        """Can we store docket entries date_filed in the local court timezone
        divided into date_filed and time_filed if we ingest
        docket entries with datetime?
        """

        # Add docket entries with UTC datetime for CAND
        async_to_sync(add_docket_entries)(
            self.d_cand, self.de_utc_data["docket_entries"]
        )

        # Add docket entries with a different time offset than UTC datetime
        async_to_sync(add_docket_entries)(
            self.d_cand, self.de_pdt_data["docket_entries"]
        )

        de_cand_utc = DocketEntry.objects.get(
            docket__court=self.cand, entry_number=1
        )
        de_cand_pdt = DocketEntry.objects.get(
            docket__court=self.cand, entry_number=2
        )
        # Compare both dates are stored in local court timezone PDT for CAND
        self.assertEqual(de_cand_utc.date_filed, datetime.date(2021, 10, 15))
        self.assertEqual(de_cand_utc.time_filed, datetime.time(19, 46, 51))

        self.assertEqual(de_cand_pdt.date_filed, datetime.date(2021, 10, 16))
        self.assertEqual(de_cand_pdt.time_filed, datetime.time(2, 46, 51))

        # Add docket entries with UTC datetime for NYED
        async_to_sync(add_docket_entries)(
            self.d_nyed, self.de_utc_data["docket_entries"]
        )

        # Add docket entries with a different time offset than UTC datetime
        async_to_sync(add_docket_entries)(
            self.d_nyed, self.de_pdt_data["docket_entries"]
        )

        de_nyed_utc = DocketEntry.objects.get(
            docket__court=self.nyed, entry_number=1
        )
        de_nyed_pdt = DocketEntry.objects.get(
            docket__court=self.nyed, entry_number=2
        )
        # Compare both dates are stored in local court timezone PDT for NYED
        self.assertEqual(de_nyed_utc.date_filed, datetime.date(2021, 10, 15))
        self.assertEqual(de_nyed_utc.time_filed, datetime.time(22, 46, 51))

        self.assertEqual(de_nyed_pdt.date_filed, datetime.date(2021, 10, 16))
        self.assertEqual(de_nyed_pdt.time_filed, datetime.time(5, 46, 51))

    def test_update_docket_entries_without_date_or_time_data(self):
        """Can we avoid updating docket entries date_filed and time_filed if
        we ingest docket entries with no date_filed?
        """

        # Add docket entries with UTC datetime for CAND
        async_to_sync(add_docket_entries)(
            self.d_cand, self.de_utc_data["docket_entries"]
        )

        de_cand = DocketEntry.objects.get(
            docket__court=self.cand, entry_number=1
        )
        # Compare both dates are stored in local court timezone PDT for CAND
        self.assertEqual(de_cand.date_filed, datetime.date(2021, 10, 15))
        self.assertEqual(de_cand.time_filed, datetime.time(19, 46, 51))

        # Add docket entries with null date_filed
        async_to_sync(add_docket_entries)(
            self.d_cand, self.de_no_date["docket_entries"]
        )
        de_cand.refresh_from_db()
        # Docket entry date_filed and time_filed are remain the same
        self.assertEqual(de_cand.date_filed, datetime.date(2021, 10, 15))
        self.assertEqual(de_cand.time_filed, datetime.time(19, 46, 51))

    def test_update_docket_entries_with_no_time_data(self):
        """Does time_filed is set to None only when the new date_filed doesn't
        contain time data and the date differs from the previous one?
        """

        # Add docket entries with UTC datetime for CAND
        async_to_sync(add_docket_entries)(
            self.d_cand, self.de_utc_data["docket_entries"]
        )

        de_cand = DocketEntry.objects.get(
            docket__court=self.cand, entry_number=1
        )
        # Compare both dates are stored in local court timezone PDT for CAND
        self.assertEqual(de_cand.date_filed, datetime.date(2021, 10, 15))
        self.assertEqual(de_cand.time_filed, datetime.time(19, 46, 51))

        # Add docket entries without time data but same date
        async_to_sync(add_docket_entries)(
            self.d_cand, self.de_date_data["docket_entries"]
        )
        de_cand.refresh_from_db()
        # Avoid updating date-time if the date doesn't change
        self.assertEqual(de_cand.date_filed, datetime.date(2021, 10, 15))
        self.assertEqual(de_cand.time_filed, datetime.time(19, 46, 51))

        # Add docket entries without time data but different date
        async_to_sync(add_docket_entries)(
            self.d_cand, self.de_date_data_changes["docket_entries"]
        )
        de_cand.refresh_from_db()
        # Docket entry date_filed is different from the previous one and,
        # time_filed should be null.
        self.assertEqual(de_cand.date_filed, datetime.date(2021, 10, 16))
        self.assertEqual(de_cand.time_filed, None)

    def test_update_docket_entries_with_time_data(self):
        """Does data_filed and time_filed are properly updated when ingesting
        docket entries with date and time data?
        """

        # Add docket entries with UTC datetime for CAND
        async_to_sync(add_docket_entries)(
            self.d_cand, self.de_utc_data["docket_entries"]
        )

        de_cand = DocketEntry.objects.get(
            docket__court=self.cand, entry_number=1
        )
        # Compare both dates are stored in local court timezone PDT for CAND
        self.assertEqual(de_cand.date_filed, datetime.date(2021, 10, 15))
        self.assertEqual(de_cand.time_filed, datetime.time(19, 46, 51))

        # Add docket entries with UTC datetime for CAND, time changes,
        # date remains the same
        async_to_sync(add_docket_entries)(
            self.d_cand, self.de_utc_changes_time["docket_entries"]
        )
        de_cand.refresh_from_db()
        # Time is properly updated.
        self.assertEqual(de_cand.date_filed, datetime.date(2021, 10, 15))
        self.assertEqual(de_cand.time_filed, datetime.time(19, 50, 11))

        # Add docket entries with UTC datetime for CAND, date and time change.
        async_to_sync(add_docket_entries)(
            self.d_cand, self.de_utc_data_not_dst["docket_entries"]
        )
        de_cand.refresh_from_db()
        # Date and time are updated accordingly.
        self.assertEqual(de_cand.date_filed, datetime.date(2023, 1, 15))
        self.assertEqual(de_cand.time_filed, datetime.time(18, 46, 51))

    def test_show_docket_entry_date_filed_according_court_timezone_dst(self):
        """Does the datetime_filed is shown to properly to users using the
        timezone template filter, considering DST time?
        """

        # Add docket entries for CAND US/Pacific filed in DST, in UTC and a
        # different time offset.
        async_to_sync(add_docket_entries)(
            self.d_cand, self.de_utc_data["docket_entries"]
        )
        async_to_sync(add_docket_entries)(
            self.d_cand, self.de_pdt_data["docket_entries"]
        )

        de_cand_utc = DocketEntry.objects.get(
            docket__court=self.cand, entry_number=1
        )
        de_cand_pdt = DocketEntry.objects.get(
            docket__court=self.cand, entry_number=2
        )

        court_timezone = pytz.timezone(
            COURT_TIMEZONES.get(self.d_cand.court_id, "US/Eastern")
        )
        # Compare date using local timezone, DST 7 hours of difference:
        target_date_aware = court_timezone.localize(
            datetime.datetime(2021, 10, 15, 19, 46, 51)
        )
        self.assertEqual(de_cand_utc.datetime_filed, target_date_aware)

        target_date_aware = court_timezone.localize(
            datetime.datetime(2021, 10, 16, 2, 46, 51)
        )
        self.assertEqual(
            de_cand_pdt.datetime_filed,
            target_date_aware,
        )

        # Add docket entries for NYED US/Eastern filed in DST, in UTC and a
        # different time offset.
        async_to_sync(add_docket_entries)(
            self.d_nyed, self.de_utc_data["docket_entries"]
        )
        async_to_sync(add_docket_entries)(
            self.d_nyed, self.de_pdt_data["docket_entries"]
        )

        de_nyed_utc = DocketEntry.objects.get(
            docket__court=self.nyed, entry_number=1
        )
        de_nyed_pdt = DocketEntry.objects.get(
            docket__court=self.nyed, entry_number=2
        )

        court_timezone = pytz.timezone(
            COURT_TIMEZONES.get(self.d_nyed.court_id, "US/Eastern")
        )
        # Compare date using local timezone, DST 4 hours of difference:
        target_date_aware = court_timezone.localize(
            datetime.datetime(2021, 10, 15, 22, 46, 51)
        )
        self.assertEqual(de_nyed_utc.datetime_filed, target_date_aware)

        target_date_aware = court_timezone.localize(
            datetime.datetime(2021, 10, 16, 5, 46, 51)
        )
        self.assertEqual(de_nyed_pdt.datetime_filed, target_date_aware)

    def test_show_docket_entry_date_filed_according_court_timezone_not_dst(
        self,
    ):
        """Does the datetime_filed is shown to properly to users using the
        timezone template filter, considering a not DST time?
        """

        # Add docket entries for CAND filed in not DST time. US/Pacific
        async_to_sync(add_docket_entries)(
            self.d_cand, self.de_utc_data_not_dst["docket_entries"]
        )
        de_cand_utc = DocketEntry.objects.get(
            docket__court=self.cand, entry_number=1
        )

        court_timezone = pytz.timezone(
            COURT_TIMEZONES.get(self.d_cand.court_id, "US/Eastern")
        )
        # Compare date using local timezone, not DST 8 hours of difference:
        target_date_aware = court_timezone.localize(
            datetime.datetime(2023, 1, 15, 18, 46, 51),
        )
        self.assertEqual(de_cand_utc.datetime_filed, target_date_aware)

        # Add docket entries for NYED filed in not DST time. US/Eastern
        async_to_sync(add_docket_entries)(
            self.d_nyed, self.de_utc_data_not_dst["docket_entries"]
        )
        de_nyed_utc = DocketEntry.objects.get(
            docket__court=self.nyed, entry_number=1
        )

        court_timezone = pytz.timezone(
            COURT_TIMEZONES.get(self.d_nyed.court_id, "US/Eastern")
        )
        # Compare date using local timezone, not DST 5 hours of difference:
        target_date_aware = court_timezone.localize(
            datetime.datetime(2023, 1, 15, 21, 46, 51)
        )
        self.assertEqual(de_nyed_utc.datetime_filed, target_date_aware)


class ESIndexingTasksUtils(TestCase):
    @classmethod
    def setUpTestData(cls):
        cls.court = CourtFactory(id="canb", jurisdiction="FB")
        cls.opinion = OpinionWithParentsFactory.create(
            cluster__precedential_status=PRECEDENTIAL_STATUS.UNPUBLISHED,
        )
        cls.person = PersonFactory.create(name_first="John American")
        cls.position = PositionFactory.create(
            date_granularity_start="%Y-%m-%d",
            court=cls.court,
            date_start=datetime.date(2015, 12, 14),
            person=cls.person,
            how_selected="e_part",
            nomination_process="fed_senate",
        )
        cls.de = DocketEntryFactory(
            docket=DocketFactory(
                court=cls.court,
                docket_number="12-09876",
                case_name="People v. Lorem",
                source=Docket.RECAP,
            ),
            entry_number=1,
        )
        cls.rd = RECAPDocumentFactory(
            docket_entry=cls.de,
            document_number="1",
            is_available=True,
        )

    @staticmethod
    def mock_pgh_created_at(mock_date) -> int:
        """Since it is not possible to use time_machine to mock the
        pgh_created_at field on instances created by triggers, this method
        assigns the mock_date to the most recently created event.
        """
        docket_events = DocketEvent.objects.all().order_by("pgh_created_at")
        latest_d_event = docket_events.last()
        latest_d_event.pgh_created_at = mock_date
        latest_d_event.save()

        return latest_d_event.pk

    def test_get_es_doc_id_and_parent_id(self) -> None:
        """Confirm that get_es_doc_id_and_parent_id returns the correct doc_id
        and parent_id for their use in ES indexing.
        """

        tests = [
            {
                "es_doc": PositionDocument,
                "instance": self.position,
                "expected_doc_id": f"po_{self.position.pk}",
                "expected_parent_id": self.position.person_id,
            },
            {
                "es_doc": ESRECAPDocument,
                "instance": self.rd,
                "expected_doc_id": f"rd_{self.rd.pk}",
                "expected_parent_id": self.de.docket_id,
            },
            {
                "es_doc": OpinionDocument,
                "instance": self.opinion,
                "expected_doc_id": f"o_{self.opinion.pk}",
                "expected_parent_id": self.opinion.cluster_id,
            },
            {
                "es_doc": DocketDocument,
                "instance": self.de.docket,
                "expected_doc_id": self.de.docket.pk,
                "expected_parent_id": None,
            },
        ]
        for test in tests:
            doc_id, parent_id = get_es_doc_id_and_parent_id(
                test["es_doc"],  # type: ignore
                test["instance"],  # type: ignore
            )
            self.assertEqual(doc_id, test["expected_doc_id"])
            self.assertEqual(parent_id, test["expected_parent_id"])

    def test_get_unique_oldest_date_range_rows(self) -> None:
        """Can we retrieve the unique oldest rows from history tables within a
        specified date range?
        """

        docket_2 = DocketFactory(
            court=self.court,
            docket_number="21-55555",
            case_name="Enterprises, Inc v. Lorem",
            source=Docket.RECAP,
        )
        docket_1 = self.de.docket
        expected_event_ids = set()
        # Events created outside (before) the date_range.
        mock_date = now().replace(year=2024, month=1, day=15, hour=1)
        # docket_1 updates.
        docket_1.docket_number = "12-00000-v1"
        docket_1.case_name = "The People v. Lorem v1"
        docket_1.save()
        self.mock_pgh_created_at(mock_date)

        # docket_2 updates.
        docket_2.docket_number = "21-00000-v1"
        docket_2.case_name = "Enterprises, Inc v. The People v1"
        docket_2.save()
        self.mock_pgh_created_at(mock_date)

        # Events created within the date_range.
        mock_date = now().replace(year=2024, month=1, day=16, hour=1)
        # docket_1 updates.
        docket_1.docket_number = "12-00000-v2"
        docket_1.case_name = "The People v. Lorem v2"
        docket_1.save()
        # Oldest event within the data_range is expected.
        expected_id = self.mock_pgh_created_at(mock_date)
        expected_event_ids.add(expected_id)

        mock_date = now().replace(year=2024, month=1, day=16, hour=2)
        docket_1.docket_number = "12-00000-v3"
        docket_1.save()
        self.mock_pgh_created_at(mock_date)

        mock_date = now().replace(year=2024, month=1, day=18, hour=1)
        # docket_2 updates.
        docket_2.docket_number = "21-00000-v2"
        docket_2.save()
        # Oldest event within the data_range is expected.
        expected_id = self.mock_pgh_created_at(mock_date)
        expected_event_ids.add(expected_id)

        mock_date = now().replace(year=2024, month=1, day=19, hour=1)
        docket_2.case_name = "Enterprises, Inc v. The People v3"
        docket_2.save()
        self.mock_pgh_created_at(mock_date)

        # Events created outside (after) the date_range
        mock_date = now().replace(year=2024, month=1, day=20, hour=0)
        # docket_1 updates.
        docket_1.docket_number = "12-00000-v-latest"
        docket_1.case_name = "The People v. Lorem v-latest"
        docket_1.save()
        self.mock_pgh_created_at(mock_date)

        # docket_1 updates.
        docket_2.docket_number = "21-00000-v-lates"
        docket_2.case_name = "Enterprises, Inc v. The People v-latest"
        docket_2.save()
        self.mock_pgh_created_at(mock_date)

        # date_range dates.
        date_start = now().replace(year=2024, month=1, day=16, hour=0)
        date_end = now().replace(year=2024, month=1, day=19, hour=1)
        unique_events = get_unique_oldest_history_rows(
            date_start, date_end, 0, EventTable.DOCKET
        )
        # Confirm the expected events are returned.
        unique_event_ids = set(unique_events.values_list("pgh_id", flat=True))
        self.assertEqual(unique_event_ids, expected_event_ids)


@mock.patch(
    "cl.search.management.commands.sweep_indexer.compose_indexer_redis_key",
    return_value="es_sweep_indexer:log_test",
)
class SweepIndexerCommandTest(
    CourtTestCase, PeopleTestCase, ESIndexTestCase, TestCase
):
    """sweep_indexer command tests for Elasticsearch"""

    @classmethod
    def setUpTestData(cls):
        super().setUpTestData()
        cls.court = CourtFactory(id="canb", jurisdiction="FB")
        cls.de = DocketEntryFactory(
            docket=DocketFactory(
                court=cls.court,
                date_filed=datetime.date(2015, 8, 16),
                docket_number="1:21-bk-1234",
                nature_of_suit="440",
                source=Docket.RECAP,
            ),
            entry_number=1,
            date_filed=datetime.date(2015, 8, 19),
        )
        cls.rd = RECAPDocumentFactory(
            docket_entry=cls.de,
            document_number="1",
        )
        cls.rd_att = RECAPDocumentFactory(
            docket_entry=cls.de,
            document_number="1",
            attachment_number=2,
            document_type=RECAPDocument.ATTACHMENT,
        )
        cls.de_1 = DocketEntryFactory(
            docket=DocketFactory(
                court=cls.court,
                date_filed=datetime.date(2016, 8, 16),
                date_argued=datetime.date(2012, 6, 23),
                source=Docket.RECAP_AND_IDB,
            ),
            entry_number=None,
            date_filed=datetime.date(2014, 7, 19),
        )
        cls.rd_2 = RECAPDocumentFactory(
            docket_entry=cls.de_1,
            document_number="",
        )

        # Audio Factories
        cls.audio_1 = AudioFactory(
            docket_id=cls.de.docket_id,
            duration=420,
            local_path_original_file="test/audio/ander_v._leo.mp3",
            local_path_mp3="test/audio/2.mp3",
            source="C",
            blocked=False,
            sha1="a49ada00977449",
            processing_complete=True,
        )
        cls.audio_2 = AudioFactory(
            docket_id=cls.de_1.docket_id,
            duration=837,
            local_path_original_file="mp3/2014/06/09/ander_v._leo.mp3",
            local_path_mp3="test/audio/2.mp3",
            source="C",
            sha1="a49ada0097744956",
            processing_complete=True,
        )
        # This audio shouldn't be indexed since is not processed.
        cls.audio_3 = AudioFactory(
            docket_id=cls.de_1.docket_id,
            processing_complete=False,
        )

        # Opinion Factories
        cls.opinion_cluster_1 = OpinionClusterFactory.create(
            source="C",
            precedential_status="Errata",
            docket=cls.de.docket,
        )
        cls.opinion_1 = OpinionFactory.create(
            extracted_by_ocr=False,
            author=cls.person_2,
            cluster=cls.opinion_cluster_1,
            type="020lead",
        )
        cls.opinion_2 = OpinionFactory.create(
            extracted_by_ocr=False,
            author=cls.person_2,
            cluster=cls.opinion_cluster_1,
            type="010combined",
        )

        cls.opinion_cluster_2 = OpinionClusterFactory.create(
            source="C",
            precedential_status="Published",
            docket=cls.de_1.docket,
        )
        cls.opinion_3 = OpinionFactory.create(
            extracted_by_ocr=False,
            author=cls.person_3,
            cluster=cls.opinion_cluster_2,
            type="010combined",
        )

        # No RECAP Docket.
        DocketFactory(
            court=cls.court,
            date_filed=datetime.date(2019, 8, 16),
            docket_number="21-bk-2341",
            nature_of_suit="440",
            source=Docket.HARVARD,
        )

    def tearDown(self) -> None:
        self.delete_index(
            [
                "search.OpinionCluster",
                "search.Docket",
                "audio.Audio",
                "people_db.Person",
            ]
        )
        self.create_index(
            [
                "search.OpinionCluster",
                "search.Docket",
                "audio.Audio",
                "people_db.Person",
            ]
        )

    def test_sweep_indexer_all(self, mock_logging_prefix):
        """Confirm the sweep_indexer command works properly indexing 'all' the
        documents serially.
        """

        s = DocketDocument.search().query("match_all")
        self.assertEqual(s.count(), 0)

        s = AudioDocument.search().query("match_all")
        self.assertEqual(s.count(), 0)

        s = PersonDocument.search().query("match_all")
        self.assertEqual(s.count(), 0)

        s = OpinionClusterDocument.search().query("match_all")
        self.assertEqual(s.count(), 0)

        # Call sweep_indexer command.
        with mock.patch(
            "cl.search.management.commands.sweep_indexer.logger"
        ) as mock_logger:
            call_command(
                "sweep_indexer",
                testing_mode=True,
            )
            expected_dict = {
                "audio.Audio": 2,
                "people_db.Person": 2,
                "search.OpinionCluster": 2,
                "search.Opinion": 3,
                "search.Docket": 2,
                "search.RECAPDocument": 3,
            }
            # All the instances of each type should be indexed.
            mock_logger.info.assert_called_with(
                f"\rDocuments Indexed: {expected_dict}"
            )

        # Confirm Dockets are indexed.
        s = DocketDocument.search()
        s = s.query(Q("match", docket_child="docket"))
        self.assertEqual(s.count(), 2, msg="Wrong number of Dockets returned.")

        # Confirm RECAPDocuments are indexed.
        s = DocketDocument.search()
        s = s.query("parent_id", type="recap_document", id=self.de.docket.pk)
        self.assertEqual(
            s.count(), 2, msg="Wrong number of RECAPDocuments returned."
        )
        # Confirm routing_ids are properly set.
        response = s.execute()
        self.assertEqual(int(response[0].meta.routing), self.de.docket.pk)
        self.assertEqual(int(response[1].meta.routing), self.de.docket.pk)

        # Confirm RECAPDocuments are indexed.
        s = DocketDocument.search()
        s = s.query("parent_id", type="recap_document", id=self.de_1.docket.pk)
        self.assertEqual(
            s.count(), 1, msg="Wrong number of RECAPDocuments returned."
        )
        # Confirm routing_ids are properly set.
        response = s.execute()
        self.assertEqual(int(response[0].meta.routing), self.de_1.docket.pk)

        # Confirm Audios are indexed.
        s = AudioDocument.search().query("match_all")
        self.assertEqual(s.count(), 2)

        # Confirm Persons are indexed
        s = PersonDocument.search()
        s = s.query(Q("match", person_child="person"))
        self.assertEqual(s.count(), 2, msg="Wrong number of judges returned.")

        # Confirm Positions are indexed.
        s = PersonDocument.search()
        s = s.query("parent_id", type="position", id=self.person_2.pk)
        self.assertEqual(s.count(), 2)

        s = PersonDocument.search()
        s = s.query("parent_id", type="position", id=self.person_3.pk)
        self.assertEqual(s.count(), 1)

        # Confirm OpinionCluster are indexed
        s = OpinionClusterDocument.search()
        s = s.query(Q("match", cluster_child="opinion_cluster"))
        self.assertEqual(
            s.count(), 2, msg="Wrong number of Clusters returned."
        )

        # Confirm Opinions are indexed.
        s = OpinionClusterDocument.search()
        s = s.query("parent_id", type="opinion", id=self.opinion_cluster_1.pk)
        self.assertEqual(
            s.count(), 2, msg="Wrong number of Opinions returned."
        )
        # Confirm routing_ids are properly set.
        response = s.execute()
        self.assertEqual(
            int(response[0].meta.routing), self.opinion_cluster_1.pk
        )
        self.assertEqual(
            int(response[1].meta.routing), self.opinion_cluster_1.pk
        )

        s = OpinionClusterDocument.search()
        s = s.query("parent_id", type="opinion", id=self.opinion_cluster_2.pk)
        self.assertEqual(
            s.count(), 1, msg="Wrong number of Opinions returned."
        )
        # Confirm routing_ids are properly set.
        response = s.execute()
        self.assertEqual(
            int(response[0].meta.routing), self.opinion_cluster_2.pk
        )

    @override_settings(ELASTICSEARCH_SWEEP_INDEXER_ACTION="missing")
    def test_sweep_indexer_missing(self, mock_logging_prefix):
        """Confirm the sweep_indexer command works properly indexing 'missing'
        the documents serially.
        """

        # Call sweep_indexer command to indexing everything.
        call_command(
            "sweep_indexer",
            testing_mode=True,
        )

        # Remove one instance of each type from their index.
        DocketDocument.get(id=self.de_1.docket.pk).delete(
            refresh=settings.ELASTICSEARCH_DSL_AUTO_REFRESH
        )
        DocketDocument.get(id=ES_CHILD_ID(self.rd.pk).RECAP).delete(
            refresh=settings.ELASTICSEARCH_DSL_AUTO_REFRESH
        )
        AudioDocument.get(id=self.audio_1.pk).delete(
            refresh=settings.ELASTICSEARCH_DSL_AUTO_REFRESH
        )
        PersonDocument.get(id=self.person_2.pk).delete(
            refresh=settings.ELASTICSEARCH_DSL_AUTO_REFRESH
        )
        PersonDocument.get(id=ES_CHILD_ID(self.position_2.pk).POSITION).delete(
            refresh=settings.ELASTICSEARCH_DSL_AUTO_REFRESH
        )
        OpinionClusterDocument.get(id=self.opinion_cluster_1.pk).delete(
            refresh=settings.ELASTICSEARCH_DSL_AUTO_REFRESH
        )
        OpinionClusterDocument.get(
            id=ES_CHILD_ID(self.opinion_3.pk).OPINION
        ).delete(refresh=settings.ELASTICSEARCH_DSL_AUTO_REFRESH)

        with mock.patch(
            "cl.search.management.commands.sweep_indexer.logger"
        ) as mock_logger:
            call_command(
                "sweep_indexer",
                testing_mode=True,
            )
            expected_dict = {
                "audio.Audio": 1,
                "people_db.Person": 1,
                "search.OpinionCluster": 1,
                "search.Opinion": 1,
                "search.Docket": 1,
                "search.RECAPDocument": 1,
            }
            # Only missing instances of each type should be indexed.
            mock_logger.info.assert_called_with(
                f"\rDocuments Indexed: {expected_dict}"
            )

        # Confirm Dockets are indexed.
        s = DocketDocument.search()
        s = s.query(Q("match", docket_child="docket"))
        self.assertEqual(s.count(), 2, msg="Wrong number of Dockets returned.")
        # Confirm RECAPDocuments are indexed.
        s = ESRECAPDocument.search()
        s = s.query(Q("match", docket_child="recap_document"))
        self.assertEqual(
            s.count(), 3, msg="Wrong number of RECAPDocuments returned."
        )
        # Confirm Audios are indexed.
        s = AudioDocument.search().query("match_all")
        self.assertEqual(s.count(), 2)
        # Confirm Persons are indexed
        s = PersonDocument.search()
        s = s.query(Q("match", person_child="person"))
        self.assertEqual(s.count(), 2, msg="Wrong number of judges returned.")
        # Confirm Positions are indexed.
        s = PositionDocument.search()
        s = s.query(Q("match", person_child="position"))
        self.assertEqual(s.count(), 3)
        # Confirm OpinionCluster are indexed
        s = OpinionClusterDocument.search()
        s = s.query(Q("match", cluster_child="opinion_cluster"))
        self.assertEqual(
            s.count(), 2, msg="Wrong number of Clusters returned."
        )
        # Confirm Opinions are indexed.
        s = OpinionDocument.search()
        s = s.query(Q("match", cluster_child="opinion"))
        self.assertEqual(
            s.count(), 3, msg="Wrong number of Opinions returned."
        )

    def test_restart_from_last_document_logged(self, mock_logging_prefix):
        """Confirm the sweep_indexer command can resume from where it left
        off after a failure or interruption.
        """

        # Log last status to simulate a resume from "search.Docket"
        log_indexer_last_status(
            "search.Docket",
            self.de.docket.pk,
            0,
        )

        with mock.patch(
            "cl.search.management.commands.sweep_indexer.logger"
        ) as mock_logger:
            call_command(
                "sweep_indexer",
                testing_mode=True,
            )
            expected_dict = {
                "audio.Audio": 0,
                "people_db.Person": 0,
                "search.OpinionCluster": 0,
                "search.Opinion": 0,
                "search.Docket": 2,
                "search.RECAPDocument": 3,
            }
            # Only Docket and RECAPDocument should be indexed.
            mock_logger.info.assert_called_with(
                f"\rDocuments Indexed: {expected_dict}"
            )

        # Confirm Dockets are indexed.
        s = DocketDocument.search()
        s = s.query(Q("match", docket_child="docket"))
        self.assertEqual(s.count(), 2, msg="Wrong number of Dockets returned.")
        # Confirm RECAPDocuments are indexed.
        s = ESRECAPDocument.search()
        s = s.query(Q("match", docket_child="recap_document"))
        self.assertEqual(
            s.count(), 3, msg="Wrong number of RECAPDocuments returned."
        )

        # Confirm no Audios were indexed.
        s = AudioDocument.search().query("match_all")
        self.assertEqual(s.count(), 0)
        # Confirm that neither Person nor Positions were indexed.
        s = PersonDocument.search().query("match_all")
        self.assertEqual(s.count(), 0, msg="Wrong number of judges returned.")
        # Confirm that neither OpinionCluster nor Opinions were indexed.
        s = OpinionClusterDocument.search().query("match_all")
        self.assertEqual(
            s.count(), 0, msg="Wrong number of Clusters returned."
        )


@mock.patch(
    "cl.search.management.commands.sweep_indexer.compose_indexer_redis_key",
    return_value="es_sweep_indexer:log_remove",
)
class RemoveContentFromESCommandTest(ESIndexTestCase, TestCase):
    """cl_remove_content_from_es command tests for Elasticsearch"""

    @classmethod
    def setUpTestData(cls):
        super().setUpTestData()
        cls.court = CourtFactory(id="canb", jurisdiction="FB")

        cls.recap_docket = DocketFactory(
            court=cls.court,
            date_filed=datetime.date(2015, 8, 16),
            docket_number="1:21-bk-1234",
            nature_of_suit="440",
            source=Docket.RECAP,
        )
        cls.non_recap_docket = DocketFactory(
            court=cls.court,
            date_filed=datetime.date(2019, 8, 16),
            docket_number="21-bk-2341",
            nature_of_suit="440",
            source=Docket.HARVARD,
        )
        cls.non_recap_docket_2 = DocketFactory(
            court=cls.court,
            date_filed=datetime.date(2010, 8, 16),
            docket_number="21-bk-2632",
            nature_of_suit="440",
            source=Docket.HARVARD,
        )
        r = get_redis_interface("CACHE")
        keys_remove = r.keys(compose_redis_key_remove_content())
        if keys_remove:
            r.delete(*keys_remove)

    def tearDown(self) -> None:
        self.delete_index(["search.Docket", "search.OpinionCluster"])
        self.create_index(["search.Docket", "search.OpinionCluster"])

    def test_remove_non_recap_dockets(self, mock_logging_prefix):
        """Confirm the cl_remove_content_from_es command works
        properly removing non-recap dockets from ES.
        """

        # Index all the dockets regardless of their source.
        index_dockets_in_bulk.delay(
            [
                self.recap_docket.pk,
                self.non_recap_docket.pk,
                self.non_recap_docket_2.pk,
            ],
            testing_mode=True,
        )

        # Confirm Dockets are indexed.
        s = DocketDocument.search()
        s = s.query(Q("match", docket_child="docket"))
        self.assertEqual(s.count(), 3, msg="Wrong number of Dockets returned.")

        # Call sweep_indexer command.
        with mock.patch(
            "cl.search.management.commands.cl_remove_content_from_es.logger"
        ) as mock_logger:
            call_command(
                "cl_remove_content_from_es",
                action="non-recap-dockets",
            )
            mock_logger.info.assert_called_with(
                "Successfully removed 2 non-recap dockets."
            )

        # Confirm non-recap Dockets are removed.
        s = DocketDocument.search()
        s = s.query(Q("match", docket_child="docket"))
        self.assertEqual(s.count(), 1, msg="Wrong number of Dockets returned.")
        self.assertTrue(DocketDocument.exists(self.recap_docket.pk))

    def test_restart_from_last_document_logged(self, mock_logging_prefix):
        """Confirm the cl_remove_content_from_es is able to resume
        from the last logged docket.
        """

        # Index all the dockets regardless of their source.
        index_dockets_in_bulk.delay(
            [
                self.recap_docket.pk,
                self.non_recap_docket.pk,
                self.non_recap_docket_2.pk,
            ],
            testing_mode=True,
        )

        # Confirm Dockets are indexed.
        s = DocketDocument.search()
        s = s.query(Q("match", docket_child="docket"))
        self.assertEqual(s.count(), 3, msg="Wrong number of Dockets returned.")

        log_last_document_indexed(
            self.non_recap_docket_2.pk, compose_redis_key_remove_content()
        )
        # Call sweep_indexer command.
        with mock.patch(
            "cl.search.management.commands.cl_remove_content_from_es.logger"
        ) as mock_logger:
            call_command(
                "cl_remove_content_from_es",
                action="non-recap-dockets",
                auto_resume=True,
            )
            mock_logger.info.assert_called_with(
                "Successfully removed 1 non-recap dockets."
            )

        # Confirm the last non-recap Docket is removed.
        s = DocketDocument.search()
        s = s.query(Q("match", docket_child="docket"))
        self.assertEqual(s.count(), 2, msg="Wrong number of Dockets returned.")
        self.assertFalse(DocketDocument.exists(self.non_recap_docket_2.pk))

    def test_remove_opinions_by_timestamp(self, mock_logging_prefix):
        """Confirm the cl_remove_content_from_es command works
        properly removing opinions by a timestamp range query.
        """

        # Opinion Factories
        opinion_cluster_1 = OpinionClusterFactory.create(
            source="C",
            precedential_status="Errata",
            docket=self.recap_docket,
        )
        opinion_1 = OpinionFactory.create(
            extracted_by_ocr=False,
            cluster=opinion_cluster_1,
            type="020lead",
        )

        opinion_cluster_2 = OpinionClusterFactory.create(
            source="C",
            precedential_status="Published",
            docket=self.non_recap_docket,
        )
        opinion_2 = OpinionFactory.create(
            extracted_by_ocr=False,
            cluster=opinion_cluster_2,
            type="010combined",
        )

        five_days_ago = now() - datetime.timedelta(days=5)
        with time_machine.travel(five_days_ago, tick=False):
            # Index all the opinion documents with a timestamp from 5 days ago.
            call_command(
                "cl_index_parent_and_child_docs",
                search_type=SEARCH_TYPES.OPINION,
                pk_offset=0,
                testing_mode=True,
            )

        # Confirm OpinionClusters are indexed
        s = OpinionClusterDocument.search()
        s = s.query(Q("match", cluster_child="opinion_cluster"))
        self.assertEqual(
            s.count(), 2, msg="Wrong number of Clusters returned."
        )
        # Confirm Opinions are indexed.
        s = OpinionDocument.search()
        s = s.query(Q("match", cluster_child="opinion"))
        self.assertEqual(
            s.count(), 2, msg="Wrong number of Opinions returned."
        )

        three_days_ago = now() - datetime.timedelta(days=3)
        with time_machine.travel(three_days_ago, tick=False):
            # Run the sweep indexer to update the timestamp in opinion_2
            log_indexer_last_status(
                "search.Opinion",
                opinion_2.pk,
                0,
            )
            call_command(
                "sweep_indexer",
                testing_mode=True,
            )

        # The timestamp in opinion_2 is updated to 2 days ago.
        opinion_2_doc = OpinionClusterDocument.get(
            ES_CHILD_ID(opinion_2.pk).OPINION
        )
        self.assertEqual(opinion_2_doc.timestamp.date(), three_days_ago.date())

        # Call cl_remove_content_from_es command.
        with mock.patch(
            "cl.search.management.commands.cl_remove_content_from_es.logger"
        ) as mock_logger:
            call_command(
                "cl_remove_content_from_es",
                action="opinions-removal",
                start_date=three_days_ago.date(),
                end_date=now().date(),
                testing_mode=True,
            )
            self.assertIn(
                "Removal task successfully scheduled. Task ID:",
                mock_logger.info.call_args[0][0],
            )

        # Confirm OpinionCluster remains indexed.
        s = OpinionClusterDocument.search()
        s = s.query(Q("match", cluster_child="opinion_cluster"))
        self.assertEqual(
            s.count(), 2, msg="Wrong number of Clusters returned."
        )
        # Confirm only opinion_2 was removed.
        s = OpinionDocument.search()
        s = s.query(Q("match", cluster_child="opinion"))
        self.assertEqual(
            s.count(), 1, msg="Wrong number of Opinions returned."
        )
        self.assertFalse(
            OpinionClusterDocument.exists(ES_CHILD_ID(opinion_2.pk).OPINION)
        )


class OpinionQuerySetWithBestTextTest(TestCase):
    @classmethod
    def setUpTestData(cls):
        court = CourtFactory(
            id="canb",
            jurisdiction="FB",
        )
        cls.opinion_cluster_1 = OpinionClusterFactory(
            docket=DocketFactory(
                court=court,
                docket_number="1:21-cv-1234",
                source=Docket.HARVARD,
            ),
            date_filed=datetime.date(2020, 8, 15),
            precedential_status=PRECEDENTIAL_STATUS.PUBLISHED,
        )
        cls.opinion_html_with_citations = OpinionFactory(
            cluster=cls.opinion_cluster_1,
            plain_text="Plain text fallback 1",
            html_with_citations="HTML with citations content",
            html_columbia="Other version",
            html_lawbox="Other version",
            xml_harvard="Other version",
            html_anon_2020="Other version",
            html="Other version",
        )
        cls.opinion_html_columbia = OpinionFactory(
            cluster=cls.opinion_cluster_1,
            plain_text="Plain text fallback 2",
            html_with_citations="",
            html_columbia="HTML columbia content",
            html_lawbox="Other version",
            xml_harvard="",
            html_anon_2020="Other version",
            html="Other version",
        )
        cls.opinion_html_lawbox = OpinionFactory(
            cluster=cls.opinion_cluster_1,
            plain_text="Plain text fallback 3",
            html_with_citations="",
            html_columbia="",
            html_lawbox="HTML lawbox content",
            xml_harvard="",
            html_anon_2020="Other version",
            html="Other version",
        )
        cls.opinion_xml_harvard = OpinionFactory(
            cluster=cls.opinion_cluster_1,
            plain_text="Plain text fallback 4",
            html_with_citations="",
            html_columbia="Other version",
            html_lawbox="Other version",
            xml_harvard="XML harvard content",
            html_anon_2020="Other version",
            html="Other version",
        )
        cls.opinion_html_anon_2020 = OpinionFactory(
            cluster=cls.opinion_cluster_1,
            plain_text="Plain text fallback 5",
            html_with_citations="",
            html_columbia="",
            html_lawbox="",
            xml_harvard="",
            html_anon_2020="HTML anon 2020 content",
            html="Other version",
        )
        cls.opinion_html = OpinionFactory(
            cluster=cls.opinion_cluster_1,
            plain_text="Plain text fallback 6",
            html_with_citations="",
            html_columbia="",
            html_lawbox="",
            xml_harvard="",
            html_anon_2020="",
            html="HTML content",
        )
        cls.opinion_plain_text = OpinionFactory(
            cluster=cls.opinion_cluster_1,
            plain_text="Plain text fallback",
            html_with_citations="",
            html_columbia="",
            html_lawbox="",
            xml_harvard="",
            html_anon_2020="",
            html="",
        )

    def test_with_best_text_annotation(self):
        """Test that with_best_text annotates the Opinion queryset with the
        correct  best_text and best_text_source values based on the
        prioritization of OPINION_TEXT_SOURCE_FIELDS.
        """
        qs = Opinion.objects.all().with_best_text()

        o_html_citations = qs.get(pk=self.opinion_html_with_citations.pk)
        o_html_columbia = qs.get(pk=self.opinion_html_columbia.pk)
        o_html_lawbox = qs.get(pk=self.opinion_html_lawbox.pk)
        o_xml_harvard = qs.get(pk=self.opinion_xml_harvard.pk)
        o_html_anon = qs.get(pk=self.opinion_html_anon_2020.pk)
        o_html = qs.get(pk=self.opinion_html.pk)
        o_plain_text = qs.get(pk=self.opinion_plain_text.pk)

        self.assertEqual(
            o_html_citations.best_text, "HTML with citations content"
        )
        self.assertEqual(
            o_html_citations.best_text_source, "html_with_citations"
        )

        self.assertEqual(o_html_columbia.best_text, "HTML columbia content")
        self.assertEqual(o_html_columbia.best_text_source, "html_columbia")

        self.assertEqual(o_html_lawbox.best_text, "HTML lawbox content")
        self.assertEqual(o_html_lawbox.best_text_source, "html_lawbox")

        self.assertEqual(o_xml_harvard.best_text, "XML harvard content")
        self.assertEqual(o_xml_harvard.best_text_source, "xml_harvard")

        self.assertEqual(o_html_anon.best_text, "HTML anon 2020 content")
        self.assertEqual(o_html_anon.best_text_source, "html_anon_2020")

        self.assertEqual(o_html.best_text, "HTML content")
        self.assertEqual(o_html.best_text_source, "html")

        self.assertEqual(o_plain_text.best_text, "Plain text fallback")
        self.assertEqual(o_plain_text.best_text_source, "plain_text")


class AdminActionsTest(TestCase):
    def setUp(self):
        self.site = admin.site

    @classmethod
    def setUpTestData(cls):
        cls.factory = RequestFactory()
        cls.court_1 = CourtFactory(id="nyappdiv")
        cls.court_2 = CourtFactory(id="ca6")

        cls.cluster_1 = OpinionClusterWithParentsFactory(
            docket=DocketFactory(
                court=cls.court_1,
                case_name="Lorem v. Ipsum",
                case_name_full="Lorem v. Ipsum",
            ),
            case_name="Lorem v. Ipsum",
            date_filed=datetime.date.today(),
            judges="Doe",
        )

        cls.docket_1 = DocketFactory(
            court=cls.court_2,
            source=Docket.HARVARD_AND_RECAP,
        )
        cls.de_1 = DocketEntryFactory(
            docket=cls.docket_1,
            entry_number=23,
            date_filed=datetime.date(2015, 8, 4),
            description="Main Document",
        )
        cls.cluster_2 = OpinionClusterFactory.create(
            precedential_status=PRECEDENTIAL_STATUS.PUBLISHED,
            docket=cls.docket_1,
            date_filed=datetime.date(2024, 8, 23),
            case_name="Foo v. Bar",
            source="U",
        )

        cls.user_1 = UserFactory()

        cls.cluster_3 = OpinionClusterWithParentsFactory(
            docket=DocketFactory(
                court=cls.court_1,
                case_name="Lorem v. Ipsum",
                case_name_full="Lorem v. Ipsum",
            ),
            case_name="Lorem v. Ipsum",
            date_filed=datetime.date.today(),
            judges="Doe",
        )

        # The docket from the associated clusted has an user tag
        cls.tag_1_user_1 = UserTagFactory(user=cls.user_1, name="tag_1_user_1")
        cls.tag_1_user_1.dockets.add(cls.cluster_3.docket.pk)

        # The cluster has an user note
        cls.note_cluster_3_user_1 = NoteFactory(
            user=cls.user_1,
            cluster_id=cls.cluster_3,
            notes="Note Test",
        )

    def test_seal_cluster_action(self):
        """Test seal_clusters action in OpinionCluster admin page"""
        # Test 1: Can we seal cluster without any blockages and create redirection?

        cluster_pk = self.cluster_1.pk
        docket_pk = self.cluster_1.docket.pk

        # Call seal_clusters action.
        clusters_admin = OpinionClusterAdmin(OpinionCluster, self.site)
        clusters_admin.message_user = mock.Mock()
        url = reverse("admin:search_opinioncluster_changelist")
        request = self.factory.post(url)

        queryset = OpinionCluster.objects.filter(pk=cluster_pk)
        clusters_admin.seal_clusters(request, queryset)

        # Check sealed correctly
        clusters_admin.message_user.assert_called_once_with(
            request,
            "Sealed 1 cluster(s).",
            messages.SUCCESS,
        )
        # Check docket has been removed
        docket = Docket.objects.filter(pk=docket_pk)
        self.assertEqual(
            docket.count(),
            0,
            msg="Docket has not been removed after sealing the cluster.",
        )
        # Check cluster redirection has been created
        redirection = ClusterRedirection.objects.filter(
            reason=ClusterRedirection.SEALED,
            deleted_cluster_id=cluster_pk,
            cluster=None,
        )
        self.assertEqual(
            redirection.count(),
            1,
            msg="Got incorrect number of ClusterRedirection results",
        )
        clusters_admin.message_user.reset_mock()

        # Test 2: Can we seal a cluster but not removing the docket and create redirection?
        cluster2_pk = self.cluster_2.pk
        docket2_pk = self.cluster_2.docket.pk

        queryset = OpinionCluster.objects.filter(pk=cluster2_pk)
        clusters_admin.seal_clusters(request, queryset)

        # Check sealed correctly
        clusters_admin.message_user.assert_called_once_with(
            request,
            "Sealed 1 cluster(s).",
            messages.SUCCESS,
        )

        # Check that docket has not been removed
        docket = Docket.objects.filter(pk=docket2_pk)
        self.assertEqual(
            docket.count(),
            1,
            msg="Docket shouldn't have been removed after sealing the cluster.",
        )

        # Check that the cluster redirection was still created.
        redirection = ClusterRedirection.objects.filter(
            reason=ClusterRedirection.SEALED,
            deleted_cluster_id=cluster2_pk,
            cluster=None,
        )
        self.assertEqual(
            redirection.count(),
            1,
            msg="Got more or less ClusterRedirection results",
        )
        clusters_admin.message_user.reset_mock()

        # Test 3: Can we block seal if something is related to cluster? No, user related information exists
        cluster3_pk = self.cluster_3.pk

        queryset = OpinionCluster.objects.filter(pk=cluster3_pk)
        clusters_admin.seal_clusters(request, queryset)

        # Check cannot be sealed
        clusters_admin.message_user.assert_called_once_with(
            request,
            f'ERROR: Problem sealing cluster id: {cluster3_pk} - <a href="/admin/search/opinioncluster/blocking-confirmation/{cluster3_pk}/" target="_blank">View Dependencies</a>',
            messages.WARNING,
        )

        # Check blocking objects:
        get_blocking_relations = clusters_admin.get_blocking_relations(
            self.cluster_3
        )

        user_tag_qs = get_blocking_relations.get("favorites.UserTag")
        self.assertTrue(user_tag_qs.exists())
        self.assertIn(self.tag_1_user_1, user_tag_qs)

        note_qs = get_blocking_relations.get("favorites.Note")
        self.assertTrue(note_qs.exists())
        self.assertIn(self.note_cluster_3_user_1, note_qs)


<<<<<<< HEAD
@mock.patch.dict(
    "os.environ", {"DOCKET_NUMBER_CLEANING_API_KEY": "123"}, clear=True
)
@mock.patch(
    "cl.search.docket_number_cleaner.get_redis_key_prefix",
    return_value="docket_number_cleaning_daemon_test",
)
@override_settings(DOCKET_NUMBER_CLEANING_ENABLED=True)
class LLMCleanDocketNumberTests(TestCase):
    @classmethod
    def setUpTestData(cls):
        super().setUpTestData()
        cls.court_scotus = CourtFactory(id="scotus", jurisdiction="F")
        cls.court_ca1 = CourtFactory(id="ca1", jurisdiction="F")
        cls.court_canb = CourtFactory(id="canb", jurisdiction="FB")
        cls.docket_1 = DocketFactory(
            court=cls.court_scotus,
            docket_number_raw="Docket numbers 12-1234-ag, 13-5678-pr, 14-9010",
            docket_number="Docket numbers 12-1234-ag, 13-5678-pr, 14-9010",
            source=Docket.DEFAULT,
        )
        cls.docket_2 = DocketFactory(
            court=cls.court_scotus,
            docket_number_raw="Cases 512 to 514",
            docket_number="Cases 512 to 514",
            source=Docket.DEFAULT,
        )
        cls.docket_3 = DocketFactory(
            court=cls.court_ca1,
            docket_number_raw="Cases 12-1234 to 12-1236",
            docket_number="Cases 12-1234 to 12-1236",
            source=Docket.DEFAULT,
        )
        cls.docket_4 = DocketFactory(
            court=cls.court_canb,
            docket_number_raw="Docket Nos. 567-569",
            docket_number="Docket Nos. 567-569",
            source=Docket.DEFAULT,
        )

        cls.model_response = CleanDocketNumber(
            docket_numbers=[
                DocketItem(
                    unique_id=str(cls.docket_1.id),
                    cleaned_nums=["12-1234-AG", "13-5678-PR", "14-9010"],
                ),
                DocketItem(
                    unique_id=str(cls.docket_2.id),
                    cleaned_nums=["512", "513", "514"],
                ),
                DocketItem(
                    unique_id=str(cls.docket_3.id),
                    cleaned_nums=["12-1234", "12-1235", "12-1236"],
                ),
            ]
        )

        cls.expected = {
            cls.docket_1.id: "12-1234-AG; 13-5678-PR; 14-9010",
            cls.docket_2.id: "512; 513; 514",
            cls.docket_3.id: "12-1234; 12-1235; 12-1236",
            cls.docket_4.id: "Docket Nos. 567-569",  # No change expected for non-Fed_Appellate dockets
        }

    def setUp(self) -> None:
        self.r = get_redis_interface("CACHE")
        self.key_to_clean = "docket_number_cleaning_daemon_test:llm_batch"
        if self.key_to_clean:
            self.r.delete(self.key_to_clean)
            self.r.sadd(self.key_to_clean, self.docket_1.id)
            self.r.sadd(self.key_to_clean, self.docket_2.id)
            self.r.sadd(self.key_to_clean, self.docket_3.id)
            self.r.sadd(self.key_to_clean, self.docket_4.id)

    @mock.patch("cl.search.docket_number_cleaner.call_llm")
    def test_llm_clean_docket_number_daemon(
        self, mock_call_llm, mock_get_redis_key_prefix
    ):
        """Test the llm_clean_docket_number_daemon command in testing mode."""
        mock_call_llm.side_effect = [
            self.model_response,  # First mini model response
            self.model_response,  # Second mini model response
        ]

        with mock.patch("cl.lib.decorators.time.sleep") as mock_sleep:
            call_command(
                "llm_clean_docket_number_daemon",
                testing_iterations=1,
            )

        # Verify that docket numbers were updated correctly
        for docket in [
            self.docket_1,
            self.docket_2,
            self.docket_3,
            self.docket_4,
        ]:
            docket.refresh_from_db()
            self.assertEqual(
                docket.docket_number,
                self.expected[docket.id],
                "docket number mismatch",
            )

        # Verify that Redis set should contain docket_4 only
        self.assertEqual(
            self.r.scard(self.key_to_clean),
            1,
            "Redis cache count should be 1 after processing",
        )

        self.assertEqual(
            self.r.smembers(self.key_to_clean),
            {str(self.docket_4.id)},
            "Redis cache set should contain docket_4 only",
=======
class PopulateDocketNumberRawCommandTest(TestCase):
    @classmethod
    def setUpTestData(cls):
        cls.dn = "1111"
        cls.docket = DocketFactory(docket_number=cls.dn, docket_number_raw="")

    def test_populate_docket_number_raw(self):
        """Does the command properly copies docket_number_raw into docket number?"""
        populate_docket_number_raw.Command().handle(
            start_id=self.docket.id,
            end_id=self.docket.id + 10,
        )
        self.docket.refresh_from_db()
        self.assertEqual(
            self.docket.docket_number_raw,
            self.dn,
            "docket number raw was not updated",
        )

        self.assertTrue(
            self.docket.events.all().last() is None,
            "pghistory event saving should be disabled by `populate_docket_number_raw`",
        )

        # see that regular pghistory trigger behavior is still working
        self.docket.docket_number = "xxxx"
        self.docket.save()
        self.assertTrue(
            self.docket.events.all().last() is not None,
            "Event saving trigger is not working",
>>>>>>> 74fd801a
        )<|MERGE_RESOLUTION|>--- conflicted
+++ resolved
@@ -70,11 +70,8 @@
     OpinionWithParentsFactory,
     RECAPDocumentFactory,
 )
-<<<<<<< HEAD
+from cl.search.management.commands import populate_docket_number_raw
 from cl.search.llm_models import CleanDocketNumber, DocketItem
-=======
-from cl.search.management.commands import populate_docket_number_raw
->>>>>>> 74fd801a
 from cl.search.management.commands.cl_index_parent_and_child_docs import (
     get_unique_oldest_history_rows,
 )
@@ -3700,7 +3697,39 @@
         self.assertIn(self.note_cluster_3_user_1, note_qs)
 
 
-<<<<<<< HEAD
+class PopulateDocketNumberRawCommandTest(TestCase):
+    @classmethod
+    def setUpTestData(cls):
+        cls.dn = "1111"
+        cls.docket = DocketFactory(docket_number=cls.dn, docket_number_raw="")
+
+    def test_populate_docket_number_raw(self):
+        """Does the command properly copies docket_number_raw into docket number?"""
+        populate_docket_number_raw.Command().handle(
+            start_id=self.docket.id,
+            end_id=self.docket.id + 10,
+        )
+        self.docket.refresh_from_db()
+        self.assertEqual(
+            self.docket.docket_number_raw,
+            self.dn,
+            "docket number raw was not updated",
+        )
+
+        self.assertTrue(
+            self.docket.events.all().last() is None,
+            "pghistory event saving should be disabled by `populate_docket_number_raw`",
+        )
+
+        # see that regular pghistory trigger behavior is still working
+        self.docket.docket_number = "xxxx"
+        self.docket.save()
+        self.assertTrue(
+            self.docket.events.all().last() is not None,
+            "Event saving trigger is not working",
+        )
+
+
 @mock.patch.dict(
     "os.environ", {"DOCKET_NUMBER_CLEANING_API_KEY": "123"}, clear=True
 )
@@ -3816,36 +3845,4 @@
             self.r.smembers(self.key_to_clean),
             {str(self.docket_4.id)},
             "Redis cache set should contain docket_4 only",
-=======
-class PopulateDocketNumberRawCommandTest(TestCase):
-    @classmethod
-    def setUpTestData(cls):
-        cls.dn = "1111"
-        cls.docket = DocketFactory(docket_number=cls.dn, docket_number_raw="")
-
-    def test_populate_docket_number_raw(self):
-        """Does the command properly copies docket_number_raw into docket number?"""
-        populate_docket_number_raw.Command().handle(
-            start_id=self.docket.id,
-            end_id=self.docket.id + 10,
-        )
-        self.docket.refresh_from_db()
-        self.assertEqual(
-            self.docket.docket_number_raw,
-            self.dn,
-            "docket number raw was not updated",
-        )
-
-        self.assertTrue(
-            self.docket.events.all().last() is None,
-            "pghistory event saving should be disabled by `populate_docket_number_raw`",
-        )
-
-        # see that regular pghistory trigger behavior is still working
-        self.docket.docket_number = "xxxx"
-        self.docket.save()
-        self.assertTrue(
-            self.docket.events.all().last() is not None,
-            "Event saving trigger is not working",
->>>>>>> 74fd801a
         )
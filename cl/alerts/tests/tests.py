from collections import defaultdict
from datetime import date, datetime, timedelta
from http import HTTPStatus
from typing import cast
from unittest import mock
from urllib.parse import urlencode

import pytz
import time_machine
from asgiref.sync import async_to_sync, sync_to_async
from django.conf import settings
from django.contrib.auth.hashers import make_password
from django.contrib.auth.models import User
from django.core import mail
from django.core.mail import send_mail
from django.core.management import call_command
from django.test import AsyncClient, override_settings
from django.urls import reverse
from django.utils import timezone
from django.utils.timezone import now
from lxml import html
from lxml.html import HtmlElement
from selenium.webdriver.common.by import By
from timeout_decorator import timeout_decorator

from cl.alerts.factories import AlertFactory, DocketAlertWithParentsFactory
from cl.alerts.forms import CreateAlertForm
from cl.alerts.management.commands.cl_send_alerts import (
    get_cut_off_end_date,
    get_cut_off_start_date,
)
from cl.alerts.management.commands.cl_send_scheduled_alerts import (
    DAYS_TO_DELETE,
    get_cut_off_date,
)
from cl.alerts.management.commands.handle_old_docket_alerts import (
    build_user_report,
)
from cl.alerts.models import (
    SCHEDULED_ALERT_HIT_STATUS,
    SEARCH_TYPES,
    Alert,
    DocketAlert,
    RealTimeQueue,
    ScheduledAlertHit,
)
from cl.alerts.tasks import (
    get_docket_notes_and_tags_by_user,
    send_alert_and_webhook,
)
from cl.alerts.utils import (
    InvalidDateError,
    build_alert_email_subject,
    is_match_all_query,
    percolate_es_document,
)
from cl.api.factories import WebhookFactory
from cl.api.models import (
    WEBHOOK_EVENT_STATUS,
    Webhook,
    WebhookEvent,
    WebhookEventType,
    WebhookVersions,
)
from cl.api.utils import get_webhook_deprecation_date
from cl.audio.factories import AudioWithParentsFactory
from cl.audio.models import Audio
from cl.donate.models import NeonMembership
from cl.favorites.factories import NoteFactory, UserTagFactory
from cl.lib.test_helpers import opinion_v3_search_api_keys
from cl.people_db.factories import PersonFactory
from cl.search.documents import (
    ES_CHILD_ID,
    AudioDocument,
    AudioPercolator,
    OpinionDocument,
)
from cl.search.factories import (
    CitationWithParentsFactory,
    CourtFactory,
    DocketFactory,
    OpinionFactory,
    OpinionsCitedWithParentsFactory,
    OpinionWithParentsFactory,
)
from cl.search.models import (
    PRECEDENTIAL_STATUS,
    Citation,
    Court,
    Docket,
    DocketEntry,
    Opinion,
    RECAPDocument,
)
from cl.stats.models import Stat
from cl.tests.base import SELENIUM_TIMEOUT, BaseSeleniumTest
from cl.tests.cases import (
    APITestCase,
    ESIndexTestCase,
    TestCase,
)
from cl.tests.mixins import (
    SearchAlertsMixin,
    SimpleUserDataMixin,
)
from cl.tests.utils import MockResponse, make_client
from cl.users.factories import UserFactory, UserProfileWithParentsFactory
from cl.users.models import EmailSent


class AlertTest(SimpleUserDataMixin, ESIndexTestCase):
    @classmethod
    def setUpTestData(cls):
        super().setUpTestData()
        cls.user_no_member = UserProfileWithParentsFactory()
        cls.user_no_member.user.password = make_password("password")
        cls.user_no_member.user.save()

        cls.user_member = UserProfileWithParentsFactory()
        cls.user_member.user.password = make_password("password")
        cls.user_member.user.save()

        cls.membership_termination_date = now() + timedelta(days=1)
        NeonMembership.objects.create(
            level=NeonMembership.LEGACY,
            user=cls.user_member.user,
            termination_date=cls.membership_termination_date,
        )

        cls.user_member_tier_1 = UserProfileWithParentsFactory()
        cls.user_member_tier_1.user.password = make_password("password")
        cls.user_member_tier_1.user.save()
        NeonMembership.objects.create(
            level=NeonMembership.TIER_1,
            user=cls.user_member_tier_1.user,
            termination_date=cls.membership_termination_date,
        )

    def assert_form_validation_error(self, expected: str, html_content: str):
        html_doc = html.fromstring(html_content)
        validation_error = cast(
            list[HtmlElement],
            html_doc.xpath('//p[contains(@class, "help-block")]'),
        )
        assert validation_error, "No validation error found"

        error_text = validation_error[0].text_content().strip()
        self.assertIn(
            expected,
            error_text,
            f"Expected {expected!r} not found in validation error:\n{error_text}",
        )

    def setUp(self) -> None:
        super().setUp()
        # Set up some handy variables
        self.alert_params = {
            "query": "q=asdf",
            "name": "dummy alert",
            "rate": "dly",
            "alert_type": SEARCH_TYPES.OPINION,
        }
        self.alert = Alert.objects.create(user_id=1001, **self.alert_params)

    def tearDown(self) -> None:
        Alert.objects.all().delete()
        super().tearDown()

    async def test_create_alert(self) -> None:
        """Can we create an alert by sending a post?"""
        user = await User.objects.aget(username="pandora")
        alert_user = Alert.objects.filter(user=user)
        self.assertEqual(await alert_user.acount(), 0)
        self.assertTrue(
            await self.async_client.alogin(
                username="pandora", password="password"
            )
        )
        r = await self.async_client.post(
            reverse("show_results"), self.alert_params, follow=True
        )

        self.assertEqual(r.redirect_chain[0][1], 302)
        self.assertIn("successfully", r.content.decode())
        self.assertEqual(await alert_user.acount(), 1)
        alert_created = await alert_user.afirst()
        if alert_created:
            self.assertEqual(alert_created.alert_type, SEARCH_TYPES.OPINION)
        await self.async_client.alogout()

    async def test_non_recap_rt_alert_succeeds_for_member(self) -> None:
        """Confirm that RT alert creation for non-RECAP alerts succeeds for
        members.
        """
        self.assertTrue(
            await self.async_client.alogin(
                username=self.user_member.user.username, password="password"
            )
        )
        rt_alert_params = self.alert_params.copy()
        rt_alert_params["rate"] = Alert.REAL_TIME
        r = await self.async_client.post(
            reverse("show_results"), rt_alert_params, follow=True
        )
        self.assertEqual(r.redirect_chain[0][1], 302)
        self.assertIn("successfully", r.content.decode())

        alert_user = Alert.objects.filter(user=self.user_member.user)
        self.assertEqual(await alert_user.acount(), 1)
        alert_created = await alert_user.afirst()
        if alert_created:
            self.assertEqual(alert_created.alert_type, SEARCH_TYPES.OPINION)
            self.assertEqual(alert_created.rate, Alert.REAL_TIME)
        await self.async_client.alogout()

    async def test_fail_non_recap_rt_alert_for_no_member(self) -> None:
        """Confirm that RT alert creation for non-RECAP alerts displays the
        regular limitation message for non-members.
        """
        self.assertTrue(
            await self.async_client.alogin(
                username=self.user_no_member.user.username, password="password"
            )
        )
        rt_alert_params = self.alert_params.copy()
        rt_alert_params["rate"] = Alert.REAL_TIME
        r = await self.async_client.post(
            reverse("show_results"), rt_alert_params, follow=True
        )
        self.assertIn("only supported for members", r.content.decode())
        self.assertIn(
            "Please select another rate or become a member to create this alert.",
            r.content.decode(),
        )

        alert_user = Alert.objects.filter(user=self.user_no_member.user)
        self.assertEqual(await alert_user.acount(), 0)
        await self.async_client.alogout()

    async def test_fail_non_recap_rt_alert_for_expired_membership(
        self,
    ) -> None:
        """Confirm that RT alert creation for non-RECAP alerts displays the
        regular limitation message for expired memberships.
        """
        self.assertTrue(
            await self.async_client.alogin(
                username=self.user_member.user.username, password="password"
            )
        )
        rt_alert_params = self.alert_params.copy()
        rt_alert_params["rate"] = Alert.REAL_TIME
        with time_machine.travel(
            self.membership_termination_date + timedelta(days=2), tick=False
        ):
            r = await self.async_client.post(
                reverse("show_results"), rt_alert_params, follow=True
            )

        self.assertIn("only supported for members", r.content.decode())
        self.assertIn(
            "Please select another rate or become a member to create this alert.",
            r.content.decode(),
        )

        alert_user = Alert.objects.filter(user=self.user_no_member.user)
        self.assertEqual(await alert_user.acount(), 0)
        await self.async_client.alogout()

    async def test_non_member_recap_rt_alert_fails(self):
        """RECAP RT alerts should be rejected for free users."""
        assert await self.async_client.alogin(
            username=self.user_no_member.user.username, password="password"
        )
        params = self.alert_params.copy()
        params["rate"] = Alert.REAL_TIME
        url = reverse("show_results") + f"?type={SEARCH_TYPES.RECAP}"
        r = await self.async_client.post(url, params, follow=True)
        content = r.content.decode()
        self.assert_form_validation_error(
            "to create Real Time alerts.", content
        )
        alerts = Alert.objects.filter(user=self.user_no_member.user)
        self.assertEqual(await alerts.acount(), 0)
        await self.async_client.alogout()

    async def test_recap_rt_alert_for_member(self) -> None:
        """Confirm that RT alert creation for RECAP alerts succeeds for
        members within their quota.
        """
        # Non-RECAP alerts do not count toward the RECAP alerts quota.
        await sync_to_async(AlertFactory.create_batch)(
            5,
            user=self.user_member_tier_1.user,
            rate=Alert.MONTHLY,
            alert_type=SEARCH_TYPES.OPINION,
        )
        self.assertTrue(
            await self.async_client.alogin(
                username=self.user_member_tier_1.user.username,
                password="password",
            )
        )
        rt_alert_params = self.alert_params.copy()
        rt_alert_params["rate"] = Alert.REAL_TIME
        rt_alert_params["alert_type"] = SEARCH_TYPES.RECAP
        url = reverse("show_results") + f"?type={SEARCH_TYPES.RECAP}"
        r = await self.async_client.post(url, rt_alert_params, follow=True)
        self.assertEqual(r.redirect_chain[0][1], 302)
        self.assertIn("successfully", r.content.decode())

        alert_user = Alert.objects.filter(
            user=self.user_member_tier_1.user,
            alert_type__in=[SEARCH_TYPES.RECAP, SEARCH_TYPES.DOCKETS],
        )
        self.assertEqual(await alert_user.acount(), 1)
        alert_created = await alert_user.afirst()
        if alert_created:
            self.assertEqual(alert_created.alert_type, SEARCH_TYPES.RECAP)
            self.assertEqual(alert_created.rate, Alert.REAL_TIME)

        # Add 4 more rt alerts.
        await sync_to_async(AlertFactory.create_batch)(
            4,
            user=self.user_member_tier_1.user,
            rate=Alert.REAL_TIME,
            alert_type=SEARCH_TYPES.DOCKETS,
        )
        params = self.alert_params.copy()
        params["rate"] = Alert.REAL_TIME
        params["alert_type"] = SEARCH_TYPES.RECAP
        url = reverse("show_results") + f"?type={SEARCH_TYPES.RECAP}"
        r = await self.async_client.post(url, params, follow=True)
        content = r.content.decode()
        self.assert_form_validation_error(
            "You've used all of the alerts included with your membership.",
            content,
        )
        neon_id = self.user_member_tier_1.user.membership.neon_id
        expected_upgrade_url = f"https://donate.free.law/constituent/memberships/upgrade/{neon_id}"
        self.assertIn(expected_upgrade_url, content)

        # no new alert should be created
        self.assertEqual(await alert_user.acount(), 5)
        await self.async_client.alogout()

    async def test_legacy_member_recap_rt_alert_fails_when_over_quota(self):
        """RECAP + REAL_TIME should be rejected once the legacy member hits
        their quota (0).
        """
        assert await self.async_client.alogin(
            username=self.user_member.user.username, password="password"
        )
        params = self.alert_params.copy()
        params["rate"] = Alert.REAL_TIME
        url = reverse("show_results") + f"?type={SEARCH_TYPES.RECAP}"
        r = await self.async_client.post(url, params, follow=True)
        content = r.content.decode()
        self.assert_form_validation_error(
            "You've used all of the alerts included with your membership.",
            content,
        )
        neon_id = self.user_member.user.membership.neon_id
        expected_upgrade_url = f"https://donate.free.law/constituent/memberships/upgrade/{neon_id}"
        self.assertIn(expected_upgrade_url, content)

        alerts = Alert.objects.filter(user=self.user_member.user)
        self.assertEqual(await alerts.acount(), 0)

        await self.async_client.alogout()

    async def test_non_member_recap_other_rate_alert(self):
        """Non-RT RECAP alerts should be rejected once a free user exceeds the
        quota.
        """

        # Non-RECAP alerts do not count toward the RECAP alerts quota.
        await sync_to_async(AlertFactory.create_batch)(
            5,
            user=self.user_no_member.user,
            rate=Alert.MONTHLY,
            alert_type=SEARCH_TYPES.OPINION,
        )

        # Non-member inside the quota.
        assert await self.async_client.alogin(
            username=self.user_no_member.user.username, password="password"
        )
        params = self.alert_params.copy()
        params["rate"] = Alert.DAILY
        params["alert_type"] = SEARCH_TYPES.DOCKETS
        url = reverse("show_results") + f"?type={SEARCH_TYPES.RECAP}"
        r = await self.async_client.post(url, params, follow=True)
        content = r.content.decode()
        self.assertEqual(r.redirect_chain[0][1], 302)
        self.assertIn("successfully", content)

        # 1 new alert should be created
        alerts = Alert.objects.filter(
            user=self.user_no_member.user,
            alert_type__in=[SEARCH_TYPES.RECAP, SEARCH_TYPES.DOCKETS],
        )
        self.assertEqual(await alerts.acount(), 1)

        # Add 4 more other rate alerts.
        await sync_to_async(AlertFactory.create_batch)(
            4,
            user=self.user_no_member.user,
            rate=Alert.WEEKLY,
            alert_type=SEARCH_TYPES.DOCKETS,
        )
        params = self.alert_params.copy()
        params["rate"] = Alert.DAILY
        params["alert_type"] = SEARCH_TYPES.RECAP

        url = reverse("show_results") + f"?type={SEARCH_TYPES.RECAP}"
        r = await self.async_client.post(url, params, follow=True)
        content = r.content.decode()
        self.assert_form_validation_error(
            "To create more than 5 alerts", content
        )

        # no new alert should be created
        self.assertEqual(await alerts.acount(), 5)
        await self.async_client.alogout()

    async def test_member_recap_other_rate_alert(self):
        """Non-RT RECAP alerts should be rejected once the member exceeds
        the allowed quota.
        """

        # Non-RECAP alerts do not count toward the RECAP alerts quota.
        await sync_to_async(AlertFactory.create_batch)(
            5,
            user=self.user_member_tier_1.user,
            rate=Alert.MONTHLY,
            alert_type=SEARCH_TYPES.OPINION,
        )

        # Member inside the quota.
        assert await self.async_client.alogin(
            username=self.user_member_tier_1.user.username, password="password"
        )
        params = self.alert_params.copy()
        params["rate"] = Alert.DAILY
        params["alert_type"] = SEARCH_TYPES.RECAP
        url = reverse("show_results") + f"?type={SEARCH_TYPES.RECAP}"
        r = await self.async_client.post(url, params, follow=True)
        content = r.content.decode()
        self.assertEqual(r.redirect_chain[0][1], 302)
        self.assertIn("successfully", content)

        # 1 new alert should be created
        alerts = Alert.objects.filter(
            user=self.user_member_tier_1.user,
            alert_type__in=[SEARCH_TYPES.RECAP, SEARCH_TYPES.DOCKETS],
        )
        self.assertEqual(await alerts.acount(), 1)

        # Create 10 additional alerts to reach the allowed quota.
        await sync_to_async(AlertFactory.create_batch)(
            4,
            user=self.user_member_tier_1.user,
            rate=Alert.DAILY,
            alert_type=SEARCH_TYPES.DOCKETS,
        )
        await sync_to_async(AlertFactory.create_batch)(
            5,
            user=self.user_member_tier_1.user,
            rate=Alert.MONTHLY,
            alert_type=SEARCH_TYPES.DOCKETS,
        )
        params = self.alert_params.copy()
        params["rate"] = Alert.DAILY
        url = reverse("show_results") + f"?type={SEARCH_TYPES.RECAP}"
        r = await self.async_client.post(url, params, follow=True)
        content = r.content.decode()
        self.assert_form_validation_error(
            "You've used all of the alerts included with your membership.",
            content,
        )
        neon_id = self.user_member_tier_1.user.membership.neon_id
        expected_upgrade_url = f"https://donate.free.law/constituent/memberships/upgrade/{neon_id}"
        self.assertIn(expected_upgrade_url, content)

        # no new alert should be created
        self.assertEqual(await alerts.acount(), 10)
        await self.async_client.alogout()

    async def test_edit_alert_constraints(self):
        """Confirm that alerts can be edited even if the user is over their
        quota. Also confirm that they can’t change an off alert to an active
        alert if doing so would exceed the quota.
        """

        # Create 5 RECAP alerts that would hit the user quota.
        await sync_to_async(AlertFactory.create_batch)(
            10,
            user=self.user_member_tier_1.user,
            rate=Alert.WEEKLY,
            alert_type=SEARCH_TYPES.RECAP,
        )

        alerts = Alert.objects.filter(
            user=self.user_member_tier_1.user,
            alert_type__in=[SEARCH_TYPES.RECAP, SEARCH_TYPES.DOCKETS],
        )
        alert_to_edit = await alerts.afirst()

        # Member is over quota but can still edit alerts.
        # User is turning off the alert.
        assert await self.async_client.alogin(
            username=self.user_member_tier_1.user.username, password="password"
        )
        params = self.alert_params.copy()
        params["rate"] = Alert.OFF
        params["alert_type"] = SEARCH_TYPES.RECAP
        params["edit_alert"] = alert_to_edit.pk
        url = (
            reverse("show_results")
            + f"?type={SEARCH_TYPES.RECAP}&edit_alert={alert_to_edit.pk}"
        )
        r = await self.async_client.post(url, params, follow=True)
        content = r.content.decode()
        self.assertEqual(r.redirect_chain[0][1], 302)
        self.assertIn("successfully", content)

        # User now has one alert available. Creation succeeds.
        params = self.alert_params.copy()
        params["rate"] = Alert.DAILY
        params["alert_type"] = SEARCH_TYPES.RECAP
        url = reverse("show_results") + f"?type={SEARCH_TYPES.RECAP}"
        r = await self.async_client.post(url, params, follow=True)
        content = r.content.decode()
        self.assertEqual(r.redirect_chain[0][1], 302)
        self.assertIn("successfully", content)
        alerts = Alert.objects.filter(
            user=self.user_member_tier_1.user,
            alert_type__in=[SEARCH_TYPES.RECAP, SEARCH_TYPES.DOCKETS],
        )
        self.assertEqual(await alerts.acount(), 11)

        # Attempting to toggle an alert from “off” to an active state that
        # exceeds the quota should fail.
        params = self.alert_params.copy()
        params["rate"] = Alert.MONTHLY
        params["alert_type"] = SEARCH_TYPES.RECAP
        params["edit_alert"] = alert_to_edit.pk
        url = (
            reverse("show_results")
            + f"?type={SEARCH_TYPES.RECAP}&edit_alert={alert_to_edit.pk}"
        )
        r = await self.async_client.post(url, params, follow=True)
        content = r.content.decode()
        self.assert_form_validation_error(
            "You've used all of the alerts included with your membership.",
            content,
        )
        await self.async_client.alogout()

    async def test_edit_alert_constraints_non_member(self):
        """Confirm that alerts can be edited even if a non-member user is over
        their quota. But they can't create additional alerts once the limit
        is reached.
        """

        # Create 5 RECAP alerts that would hit the user quota.
        await sync_to_async(AlertFactory.create_batch)(
            5,
            user=self.user_no_member.user,
            rate=Alert.DAILY,
            alert_type=SEARCH_TYPES.RECAP,
        )

        alerts = Alert.objects.filter(
            user=self.user_no_member.user,
            alert_type__in=[SEARCH_TYPES.RECAP, SEARCH_TYPES.DOCKETS],
        )
        alert_to_edit = await alerts.afirst()
        # Member is over quota but can still edit alerts.
        assert await self.async_client.alogin(
            username=self.user_no_member.user.username, password="password"
        )
        params = self.alert_params.copy()
        params["rate"] = Alert.DAILY
        params["alert_type"] = SEARCH_TYPES.RECAP
        params["edit_alert"] = alert_to_edit.pk
        url = (
            reverse("show_results")
            + f"?type={SEARCH_TYPES.RECAP}&edit_alert={alert_to_edit.pk}"
        )
        r = await self.async_client.post(url, params, follow=True)
        content = r.content.decode()
        self.assertEqual(r.redirect_chain[0][1], 302)
        self.assertIn("successfully", content)

        # The user has now reached the alert limit for non-members.
        # Any further attempt to create an alert should fail.
        params = self.alert_params.copy()
        params["rate"] = Alert.DAILY
        params["alert_type"] = SEARCH_TYPES.RECAP
        url = reverse("show_results") + f"?type={SEARCH_TYPES.RECAP}"
        r = await self.async_client.post(url, params, follow=True)
        content = r.content.decode()
        self.assert_form_validation_error(
            "To create more than 5 alerts and to gain access to real time alerts",
            content,
        )
        await self.async_client.alogout()

    async def test_fail_gracefully(self) -> None:
        """Do we fail gracefully when an invalid alert form is sent?"""
        # Use a copy to shield other tests from changes.
        bad_alert_params = self.alert_params.copy()
        # Break the form
        bad_alert_params.pop("query", None)
        self.assertTrue(
            await self.async_client.alogin(
                username="pandora", password="password"
            )
        )
        r = await self.async_client.post("/", bad_alert_params, follow=True)
        self.assertEqual(r.status_code, 200)
        self.assertIn("error creating your alert", r.content.decode())
        await self.async_client.alogout()

    async def test_fail_gracefully_on_invalid_alert_type(self) -> None:
        """Do we fail gracefully when an invalid alert type is sent?"""
        invalid_alert_type_params = self.alert_params.copy()
        invalid_alert_type_params["alert_type"] = SEARCH_TYPES.PEOPLE
        self.assertTrue(
            await self.async_client.alogin(
                username="pandora", password="password"
            )
        )
        r = await self.async_client.post(
            "/", invalid_alert_type_params, follow=True
        )
        self.assertEqual(r.status_code, 200)
        self.assertIn("error creating your alert", r.content.decode())
        self.assert_form_validation_error(
            f"{SEARCH_TYPES.PEOPLE} is not one of the available choices.",
            r.content.decode(),
        )
        await self.async_client.alogout()

    def test_new_alert_gets_secret_key(self) -> None:
        """When you create a new alert, does it get a secret key?"""
        self.assertTrue(self.alert.secret_key)

    async def test_are_alerts_disabled_when_the_link_is_visited(self) -> None:
        """Do we avoid the confirmation page and disable the search alert when the user is logged in?"""
        self.assertEqual(self.alert.rate, self.alert_params["rate"])
        await self.async_client.alogin(username="pandora", password="password")
        await self.async_client.get(
            reverse("disable_alert", args=[self.alert.secret_key])
        )
        await self.alert.arefresh_from_db()
        self.assertEqual(self.alert.rate, "off")

    async def test_is_confirmation_page_shown_when_anonymous_user_click_the_link(
        self,
    ) -> None:
        """Do we show the confirmation page when an anonymous user clicks the link?"""
        self.assertEqual(self.alert.rate, self.alert_params["rate"])
        response = await self.async_client.get(
            reverse("disable_alert", args=[self.alert.secret_key])
        )

        self.assertEqual(response.status_code, HTTPStatus.OK)
        self.assertIn(
            "Please confirm your unsubscription", response.content.decode()
        )
        self.assertIn("Your daily opinion alert", response.content.decode())
        self.assertIn("Unsubscribe", response.content.decode())

    async def test_can_we_disable_alert_using_the_one_click_link(
        self,
    ) -> None:
        """can we disable a search alert using the one-click link?"""
        self.assertEqual(self.alert.rate, self.alert_params["rate"])
        response = await self.async_client.post(
            reverse("one_click_disable_alert", args=[self.alert.secret_key])
        )

        self.assertEqual(response.status_code, HTTPStatus.OK)
        await self.alert.arefresh_from_db()
        self.assertEqual(self.alert.rate, "off")

    async def test_are_alerts_enabled_when_the_link_is_visited(self) -> None:
        self.assertEqual(self.alert.rate, self.alert_params["rate"])
        self.alert.rate = "off"
        new_rate = "wly"
        path = reverse("enable_alert", args=[self.alert.secret_key])
        await self.async_client.get(f"{path}?rate={new_rate}")
        await self.alert.arefresh_from_db()
        self.assertEqual(self.alert.rate, new_rate)

    async def test_disallows_alert_type_change_for_non_recap_alerts(self):
        """Confirm that a frontend request that changes the alert_type in a
        non-recap alert fails.
        """
        alert_to_edit = await sync_to_async(AlertFactory)(
            user=self.user_member.user,
            rate=Alert.REAL_TIME,
            query=f"q=test&type={SEARCH_TYPES.OPINION}",
        )
        assert await self.async_client.alogin(
            username=self.user_member.user.username, password="password"
        )
        params = self.alert_params.copy()
        params["rate"] = Alert.OFF
        params["query"] = f"q=test&type={SEARCH_TYPES.ORAL_ARGUMENT}"
        params["edit_alert"] = alert_to_edit.pk
        url = (
            reverse("show_results")
            + f"?type={SEARCH_TYPES.OPINION}&edit_alert={alert_to_edit.pk}"
        )
        r = await self.async_client.post(url, params, follow=True)
        content = r.content.decode()
        self.assertIn("You cannot change alert_type once set", content)
        await self.async_client.alogout()

    async def test_alert_type_change_for_recap_alerts(self):
        """Confirm that a frontend request that changes the alert_type in a
        recap alert succeeds."""
        alert_to_edit = await sync_to_async(AlertFactory)(
            user=self.user_member.user,
            rate=Alert.REAL_TIME,
            query=f"q=test&type={SEARCH_TYPES.RECAP}",
            alert_type=SEARCH_TYPES.RECAP,
        )
        assert await self.async_client.alogin(
            username=self.user_member.user.username, password="password"
        )
        params = self.alert_params.copy()
        params["rate"] = Alert.OFF
        params["query"] = f"q=test&type={SEARCH_TYPES.RECAP}"
        params["alert_type"] = SEARCH_TYPES.DOCKETS
        params["edit_alert"] = alert_to_edit.pk
        url = (
            reverse("show_results")
            + f"?type={SEARCH_TYPES.RECAP}&edit_alert={alert_to_edit.pk}"
        )
        r = await self.async_client.post(url, params, follow=True)
        self.assertEqual(r.redirect_chain[0][1], 302)
        self.assertIn("successfully", r.content.decode())

        await alert_to_edit.arefresh_from_db()
        self.assertEqual(alert_to_edit.alert_type, SEARCH_TYPES.DOCKETS)
        await self.async_client.alogout()


class DocketAlertTest(TestCase):
    """Do docket alerts work properly?"""

    @classmethod
    def setUpTestData(cls) -> None:
        super().setUpTestData()
        cls.user = UserFactory()
        cls.court = Court.objects.get(id="scotus")

        # Create a DOCKET_ALERT webhook
        cls.webhook = WebhookFactory(
            user=cls.user,
            event_type=WebhookEventType.DOCKET_ALERT,
            url="https://example.com/",
            enabled=True,
        )

    def setUp(self) -> None:
        super().setUp()
        self.before = now()
        # Create a new docket
        self.docket = Docket.objects.create(
            source=Docket.RECAP,
            court_id="scotus",
            pacer_case_id="asdf",
            docket_number="12-cv-02354",
            case_name="Vargas v. Wilkins",
        )

        # Add an alert for it
        self.alert = DocketAlert.objects.create(
            docket=self.docket, user=self.user
        )

        # Add a new docket entry to it
        de = DocketEntry.objects.create(docket=self.docket, entry_number=1)
        RECAPDocument.objects.create(
            docket_entry=de,
            document_type=RECAPDocument.PACER_DOCUMENT,
            document_number=1,
            pacer_doc_id="232322332",
            is_available=False,
        )
        self.after = now()

    def tearDown(self) -> None:
        Docket.objects.all().delete()
        DocketAlert.objects.all().delete()
        DocketEntry.objects.all().delete()
        super().tearDown()

    def test_triggering_docket_alert(self) -> None:
        """Does the alert trigger when it should?"""
        send_alert_and_webhook(self.docket.pk, self.before)

        # Does the alert go out? It should.
        self.assertEqual(len(mail.outbox), 1)
        self.assertEqual(
            mail.outbox[0].extra_headers["X-Entity-Ref-ID"],
            f"docket.alert:{self.docket.pk}",
        )
        self.assertEqual(
            mail.outbox[0].extra_headers["List-Unsubscribe-Post"],
            "List-Unsubscribe=One-Click",
        )
        unsubscribe_url = reverse(
            "one_click_docket_alert_unsubscribe", args=[self.alert.secret_key]
        )
        self.assertIn(
            unsubscribe_url,
            mail.outbox[0].extra_headers["List-Unsubscribe"],
        )

    def test_nothing_happens_for_timers_after_de_creation(self) -> None:
        """Do we avoid sending alerts for timers after the de was created?"""
        send_alert_and_webhook(self.docket.pk, self.after)

        # Do zero emails go out? None should.
        self.assertEqual(len(mail.outbox), 0)

    @mock.patch(
        "cl.api.webhooks.requests.post",
        side_effect=lambda *args, **kwargs: MockResponse(200, mock_raw=True),
    )
    def test_triggering_docket_webhook(self, mock_post) -> None:
        """Does the docket alert trigger the DocketAlert Webhook?"""
        send_alert_and_webhook(self.docket.pk, self.before)
        webhook_triggered = WebhookEvent.objects.filter(webhook=self.webhook)

        # Does the webhook was triggered?
        self.assertEqual(webhook_triggered.count(), 1)
        content = webhook_triggered.first().content
        # Compare the content of the webhook to the recap document
        pacer_doc_id = content["payload"]["results"][0]["recap_documents"][0][
            "pacer_doc_id"
        ]
        self.assertEqual("232322332", pacer_doc_id)
        self.assertEqual(
            webhook_triggered.first().event_status,
            WEBHOOK_EVENT_STATUS.SUCCESSFUL,
        )


class DisableDocketAlertTest(TestCase):
    """Do old docket alerts get disabled or alerted properly?"""

    fixtures = ["test_court.json"]

    @classmethod
    def setUpTestData(cls) -> None:
        cls.alert = DocketAlertWithParentsFactory(
            docket__source=Docket.RECAP,
            docket__date_terminated="2020-01-01",
        )

    def backdate_alert(self) -> None:
        DocketAlert.objects.filter(pk=self.alert.pk).update(
            date_modified=now() - timedelta(days=365)
        )

    def test_alert_created_recently_termination_year_ago(self) -> None:
        self.alert.docket.date_terminated = now() - timedelta(days=365)
        self.alert.docket.save()

        report = build_user_report(self.alert.user)
        # This alert was recent (the test created it a few seconds ago),
        # so no actions should be taken
        self.assertEqual(
            report.total_count(),
            0,
            msg=f"Got dockets when we shouldn't have gotten any: {report.__dict__}",
        )

    def test_old_alert_recent_termination(self) -> None:
        """Flag it if alert is old and item was terminated 90-97 days ago"""
        self.backdate_alert()
        for i in range(90, 97):
            new_date_terminated = now() - timedelta(days=i)
            print(f"Trying a date_terminated of {new_date_terminated}")
            self.alert.docket.date_terminated = new_date_terminated
            self.alert.docket.save()
            report = build_user_report(self.alert.user, delete=True)
            self.assertEqual(report.old_dockets, [self.alert.docket])


class UnlimitedAlertsTest(TestCase):
    def test_create_one_alert(self) -> None:
        """Can a user create an alert?"""
        up = UserProfileWithParentsFactory()
        self.assertTrue(
            up.can_make_another_alert,
            msg="User with no alerts cannot make its first alert.",
        )

        # Make another alert, and see if the user can still make yet another
        _ = DocketAlertWithParentsFactory(
            user=up.user,
            docket__source=Docket.RECAP,
            docket__date_terminated="2020-01-01",
        )

        self.assertTrue(
            up.can_make_another_alert,
            msg="User with one alert cannot make another.",
        )

    @override_settings(MAX_FREE_DOCKET_ALERTS=0)
    def test_email_grantlist(self) -> None:
        """Do you get unlimited alerts by email address?"""
        up = UserProfileWithParentsFactory(user__email="juno@free.law")
        self.assertFalse(
            up.unlimited_docket_alerts,
            msg="User has unlimited alerts, but shouldn't.",
        )
        self.assertFalse(
            up.email_grants_unlimited_docket_alerts,
            msg="Grantlist allowed even though email should not be on list.",
        )
        self.assertFalse(
            up.can_make_another_alert,
            msg="Was able to make alerts even though the max free "
            "alerts was overridden to zero.",
        )
        with self.settings(UNLIMITED_DOCKET_ALERT_EMAIL_DOMAINS=["free.law"]):
            self.assertTrue(
                up.email_grants_unlimited_docket_alerts,
                msg="Grantlist denied even though email should be allowed. ",
            )
            self.assertTrue(
                up.can_make_another_alert,
                msg="Unable to make an alert even though user's email is "
                "granted unlimited docket alerts",
            )


class AlertSeleniumTest(BaseSeleniumTest):
    fixtures = ["test_court.json"]

    def setUp(self) -> None:
        # Set up some handy variables
        self.async_client = AsyncClient()
        self.alert_params = {
            "query": "q=asdf",
            "name": "dummy alert",
            "rate": "dly",
        }
        UserProfileWithParentsFactory.create(
            user__username="pandora",
            user__password=make_password("password"),
        )
        super().setUp()

    @timeout_decorator.timeout(SELENIUM_TIMEOUT)
    def test_edit_alert(self) -> None:
        """Can we edit the alert and see the message about it being edited?"""
        user = User.objects.get(username="pandora")
        alert = Alert(
            user=user,
            name=self.alert_params["name"],
            query=self.alert_params["query"],
            rate=self.alert_params["rate"],
        )
        alert.save()

        # Pan tries to edit their alert
        url = "{url}{path}?{q}&edit_alert={pk}".format(
            url=self.live_server_url,
            path=reverse("show_results"),
            q=alert.query,
            pk=alert.pk,
        )
        self.browser.get(url)

        # But winds up at the sign in form
        self.assertIn(reverse("sign-in"), self.browser.current_url)

        # So Pan signs in.
        self.browser.find_element(By.ID, "username").send_keys("pandora")
        self.browser.find_element(By.ID, "password").send_keys("password")
        self.browser.find_element(By.ID, "password").submit()

        # And gets redirected to the SERP where they see a notice about their
        # alert being edited.
        self.assert_text_in_node("editing your alert", "body")


<<<<<<< HEAD
class AlertAPITests(APITestCase, ESIndexTestCase):
=======
class AlertAPITests(ESIndexTestCase, APITestCase):
>>>>>>> 21ea072b
    """Check that API CRUD operations are working well for search alerts."""

    @classmethod
    def setUpTestData(cls) -> None:
        super().setUpTestData()
        cls.user_1 = UserFactory()
        cls.user_2 = UserFactory()

    def setUp(self) -> None:
        super().setUp()
        self.alert_path = reverse("alert-list", kwargs={"version": "v4"})
        self.client = make_client(self.user_1.pk)
        self.client_2 = make_client(self.user_2.pk)

    def tearDown(cls):
        Alert.objects.all().delete()
        super().tearDown()

    async def make_an_alert(
        self,
        client,
        alert_name="testing_name",
        alert_query="q=testing_query&",
        alert_rate="dly",
        alert_type=None,
    ):
        data = {
            "name": alert_name,
            "query": alert_query,
            "rate": alert_rate,
        }
        if alert_type:
            data["alert_type"] = alert_type
        return await client.post(self.alert_path, data, format="json")

    async def test_make_an_alert(self) -> None:
        """Can we make an alert?"""

        # Make a simple search alert
        search_alert = Alert.objects.all()
        response = await self.make_an_alert(self.client)
        self.assertEqual(await search_alert.acount(), 1)
        self.assertEqual(response.status_code, HTTPStatus.CREATED)

    async def test_list_users_alerts(self) -> None:
        """Can we list user's own alerts?"""

        # Make two alerts for user_1
        await self.make_an_alert(self.client, alert_name="alert_1")
        await self.make_an_alert(self.client, alert_name="alert_2")

        # Make one alert for user_2
        await self.make_an_alert(self.client_2, alert_name="alert_3")

        # Get the alerts for user_1, should be 2
        response = await self.client.get(self.alert_path)
        self.assertEqual(response.status_code, HTTPStatus.OK)
        self.assertEqual(len(response.json()["results"]), 2)

        # Get the alerts for user_2, should be 1
        response_2 = await self.client_2.get(self.alert_path)
        self.assertEqual(response_2.status_code, HTTPStatus.OK)
        self.assertEqual(len(response_2.json()["results"]), 1)

    def test_delete_alert(self) -> None:
        """Can we delete an alert?
        Avoid users from deleting other users' alerts.
        """

        with self.captureOnCommitCallbacks(execute=True):
            # Make two alerts for user_1
            alert_1 = async_to_sync(self.make_an_alert)(
                self.client,
                alert_name="alert_1",
                alert_query=f"q=testing_query&type={SEARCH_TYPES.ORAL_ARGUMENT}",
            )
            alert_2 = async_to_sync(self.make_an_alert)(
                self.client, alert_name="alert_2"
            )

        search_alert = Alert.objects.all()
        self.assertEqual(search_alert.count(), 2)

        # Confirm alert is indexed in ES
        alert_1_id = alert_1.json()["id"]
        self.assertTrue(
            AudioPercolator.exists(id=alert_1_id),
            msg=f"Alert id: {alert_1.json()['id']} was not indexed.",
        )

        alert_1_path_detail = reverse(
            "alert-detail",
            kwargs={"pk": alert_1.json()["id"], "version": "v4"},
        )

        # Delete the alert for user_1
        response = async_to_sync(self.client.delete)(alert_1_path_detail)
        self.assertEqual(response.status_code, HTTPStatus.NO_CONTENT)
        self.assertEqual(search_alert.count(), 1)

        # Confirm alert was removed from ES
        self.assertFalse(
            AudioPercolator.exists(id=alert_1_id),
            msg=f"Alert id: {alert_1.json()['id']} shouldn't be indexed.",
        )

        alert_2_path_detail = reverse(
            "alert-detail",
            kwargs={"pk": alert_2.json()["id"], "version": "v4"},
        )

        # user_2 tries to delete a user_1 alert, it should fail
        response = async_to_sync(self.client_2.delete)(alert_2_path_detail)
        self.assertEqual(response.status_code, HTTPStatus.NOT_FOUND)
        self.assertEqual(search_alert.count(), 1)

    async def test_alert_detail(self) -> None:
        """Can we get the details of an alert?
        Avoid users from getting other users' alerts.
        """

        # Make one alerts for user_1
        alert_1 = await self.make_an_alert(self.client, alert_name="alert_1")
        search_alert = Alert.objects.all()
        self.assertEqual(await search_alert.acount(), 1)
        alert_1_path_detail = reverse(
            "alert-detail",
            kwargs={"pk": alert_1.json()["id"], "version": "v4"},
        )

        # Get the alert detail for user_1
        response = await self.client.get(alert_1_path_detail)
        self.assertEqual(response.status_code, HTTPStatus.OK)
        self.assertEqual(response.json()["alert_type"], SEARCH_TYPES.OPINION)

        # user_2 tries to get user_1 alert, it should fail
        response = await self.client_2.get(alert_1_path_detail)
        self.assertEqual(response.status_code, HTTPStatus.NOT_FOUND)

    def test_alert_update(self) -> None:
        """Can we update an alert?"""

        with self.captureOnCommitCallbacks(execute=True):
            # Make one alerts for user_1
            alert_1 = async_to_sync(self.make_an_alert)(
                self.client,
                alert_name="alert_1",
                alert_query=f"q=testing_query&type={SEARCH_TYPES.ORAL_ARGUMENT}",
            )
        self.assertEqual(
            alert_1.json()["alert_type"], SEARCH_TYPES.ORAL_ARGUMENT
        )
        search_alert = Alert.objects.all()
        self.assertEqual(search_alert.count(), 1)

        # Confirm alert is indexed in ES upon creation.
        doc = AudioPercolator.get(id=alert_1.json()["id"])
        response_str = str(doc.to_dict())
        self.assertIn("'query': 'testing_query'", response_str)
        self.assertEqual(doc.rate, "dly")

        alert_1_path_detail = reverse(
            "alert-detail",
            kwargs={"pk": alert_1.json()["id"], "version": "v4"},
        )

        # Update the alert
        data_updated = {
            "name": "alert_1_updated",
            "query": f"q=testing_2_query&type={SEARCH_TYPES.ORAL_ARGUMENT}",
            "rate": Alert.REAL_TIME,
        }
        with self.captureOnCommitCallbacks(execute=True):
            response = async_to_sync(self.client.put)(
                alert_1_path_detail, data_updated
            )

        # Check that the alert was updated
        self.assertEqual(response.status_code, HTTPStatus.OK)
        self.assertEqual(response.json()["name"], "alert_1_updated")
        self.assertEqual(response.json()["id"], alert_1.json()["id"])

        # Confirm alert is updated in ES upon update.
        doc = AudioPercolator.get(id=alert_1.json()["id"])
        response_str = str(doc.to_dict())
        self.assertIn("'query': 'testing_2_query'", response_str)
        self.assertEqual(doc.rate, "rt")

    async def test_invalid_alert_type_fail(self) -> None:
        """Does creating an alert for an unsupported type raises an error?"""
        alert_1 = await self.make_an_alert(
            self.client,
            alert_name="alert_1",
            alert_query=f"q=testing_query&type={SEARCH_TYPES.PEOPLE}",
        )
        self.assertEqual(
            alert_1.json()["alert_type"][0],
            f"Unsupported alert type: {SEARCH_TYPES.PEOPLE}",
        )
        search_alert = Alert.objects.all()
        self.assertEqual(await search_alert.acount(), 0)

    async def test_can_validate_required_fields(self) -> None:
        # Test creation with missing required fields:
        response = await self.client.post(self.alert_path, {}, format="json")

        self.assertEqual(response.status_code, HTTPStatus.BAD_REQUEST)
        self.assertIn("This field is required.", response.json()["name"])
        self.assertIn("This field is required.", response.json()["query"])
        self.assertIn("This field is required.", response.json()["rate"])

        # Create a valid alert for subsequent update testing:
        alert_1 = await self.make_an_alert(
            self.client,
            alert_name="alert_1",
            alert_query=f"q=testing_query&type={SEARCH_TYPES.OPINION}",
        )
        alert_1_data = alert_1.json()
        # Try to update an alert using a PUT request with missing required
        # fields:
        alert_1_path_detail = reverse(
            "alert-detail",
            kwargs={"pk": alert_1_data["id"], "version": "v4"},
        )
        data_updated = {"name": "alert_1_updated"}  # Missing query and rate
        response = await self.client.put(alert_1_path_detail, data_updated)

        self.assertEqual(response.status_code, HTTPStatus.BAD_REQUEST)
        self.assertIn("This field is required.", response.json()["query"])
        self.assertIn("This field is required.", response.json()["rate"])

    async def test_can_update_alert_using_patch_request(self) -> None:
        # Create an initial alert for testing:
        alert_1 = await self.make_an_alert(
            self.client,
            alert_name="alert_1",
            alert_query=f"q=testing_query&type={SEARCH_TYPES.OPINION}",
        )
        alert_1_data = alert_1.json()

        # Verify initial alert state:
        self.assertEqual(alert_1_data["alert_type"], SEARCH_TYPES.OPINION)
        search_alert = Alert.objects.all()
        self.assertEqual(await search_alert.acount(), 1)

        # Construct the detail URL for the alert:
        alert_1_path_detail = reverse(
            "alert-detail",
            kwargs={"pk": alert_1_data["id"], "version": "v4"},
        )

        # Update the alert's name:
        data_updated = {"name": "alert_1_updated"}
        response = await self.client.patch(alert_1_path_detail, data_updated)

        # Check that the alert was updated
        self.assertEqual(response.status_code, HTTPStatus.OK)
        self.assertEqual(response.json()["name"], "alert_1_updated")
        self.assertEqual(response.json()["id"], alert_1_data["id"])

        # Update the alert's rate:
        data_updated = {"rate": "wly"}
        response = await self.client.patch(alert_1_path_detail, data_updated)

        # Verify successful rate update, and that name persists:
        self.assertEqual(response.status_code, HTTPStatus.OK)
        self.assertEqual(response.json()["id"], alert_1_data["id"])
        self.assertEqual(response.json()["name"], "alert_1_updated")
        self.assertEqual(response.json()["rate"], "wly")

    async def test_avoid_saving_match_all_alerts(self) -> None:
        """Confirm that creating/updating a match-all alert query is rejected."""

        # Match all alert fails on creation:
        match_all_alert = await self.make_an_alert(
            self.client,
            alert_name="alert_1",
            alert_query=f"q=&type={SEARCH_TYPES.RECAP}",
        )
        self.assertEqual(match_all_alert.status_code, HTTPStatus.BAD_REQUEST)
        self.assertIn(
            "You can't create a match-all alert. Please try narrowing your query.",
            match_all_alert.json()["query"],
        )

        # Try validation on update. Create a valid alert first.
        alert_1 = await self.make_an_alert(
            self.client,
            alert_name="alert_1",
            alert_query=f"q=testing_query&type={SEARCH_TYPES.RECAP}",
            alert_type=SEARCH_TYPES.RECAP,
        )

        alert_1_data = alert_1.json()
        # Try to update the alert to a match-all query
        alert_1_path_detail = reverse(
            "alert-detail",
            kwargs={"pk": alert_1_data["id"], "version": "v4"},
        )
        data_updated = {
            "name": "alert_1_updated",
            "query": "type=r&order_by=score+desc&",
            "rate": Alert.DAILY,
            "alert_type": SEARCH_TYPES.RECAP,
        }
        response = await self.client.put(
            alert_1_path_detail, data_updated, format="json"
        )

        self.assertEqual(response.status_code, HTTPStatus.BAD_REQUEST)
        self.assertIn(
            "You can't create a match-all alert. Please try narrowing your query.",
            response.json()["query"],
        )

    async def test_saving_case_only_and_recap_alert(self) -> None:
        """Confirm a case only and both cases and filings alert can be
        created/updated from the API."""

        test_cases = [SEARCH_TYPES.RECAP, SEARCH_TYPES.DOCKETS]

        for search_type in test_cases:
            with self.subTest(search_type=search_type):
                alert_created = await self.make_an_alert(
                    self.client,
                    alert_name="alert_1",
                    alert_query=f"q=case only &type={SEARCH_TYPES.RECAP}",
                    alert_type=search_type,
                )
                self.assertEqual(alert_created.status_code, HTTPStatus.CREATED)
                alert_created_data = alert_created.json()
                self.assertEqual(alert_created_data["alert_type"], search_type)

        # Try validation on update. Create a RECAP alert first.
        recap_alert = await self.make_an_alert(
            self.client,
            alert_name="alert_1",
            alert_query=f"q=RECAP alert &type={SEARCH_TYPES.RECAP}",
            alert_type=SEARCH_TYPES.RECAP,
        )
        alert_alert_data = recap_alert.json()
        # Try to update the alert to a case only alert.
        alert_alert_path_detail = reverse(
            "alert-detail",
            kwargs={"pk": alert_alert_data["id"], "version": "v4"},
        )
        data_updated = {
            "name": "alert_alert_updated",
            "query": "q=recap&type=r&order_by=score+desc&",
            "rate": Alert.DAILY,
            "alert_type": SEARCH_TYPES.DOCKETS,
        }
        response = await self.client.put(
            alert_alert_path_detail, data_updated, format="json"
        )
        self.assertEqual(response.status_code, HTTPStatus.OK)
        alert_data = response.json()
        self.assertEqual(alert_data["alert_type"], SEARCH_TYPES.DOCKETS)

    async def test_invalid_recap_alert_type_fails(self) -> None:
        """Confirm that an error is raised if an invalid alert_type is
        provided for a RECAP search query.
        """

        # Set a non-RECAP search type for a RECAP alert query.
        test_cases = [SEARCH_TYPES.RECAP, SEARCH_TYPES.DOCKETS]
        for search_type in test_cases:
            with self.subTest(search_type=search_type):
                alert_created = await self.make_an_alert(
                    self.client,
                    alert_name="alert_1",
                    alert_query=f"q=RECAP query &type={search_type}",
                    alert_type=SEARCH_TYPES.OPINION,
                )
                self.assertEqual(
                    alert_created.status_code, HTTPStatus.BAD_REQUEST
                )
                self.assertIn(
                    "The specified alert type is not valid for the given RECAP search query.",
                    alert_created.json()["alert_type"],
                )

    async def test_alert_type_not_provided_for_recap_alert(self) -> None:
        """Confirm that if alert_type is not provided in a RECAP search query,
        an error is raised.
        """

        test_cases = [SEARCH_TYPES.DOCKETS, SEARCH_TYPES.RECAP]
        for search_type in test_cases:
            with self.subTest(search_type=search_type):
                alert_created = await self.make_an_alert(
                    self.client,
                    alert_name="alert_1",
                    alert_query=f"q=RECAP query &type={search_type}",
                )
                self.assertEqual(
                    alert_created.status_code, HTTPStatus.BAD_REQUEST
                )
                self.assertIn(
                    "Please provide an alert type for your RECAP search query.",
                    alert_created.json()["alert_type"][0],
                )

    async def test_alert_type_is_ignored_in_non_recap_alerts(self) -> None:
        """Confirm that if alert_type is provided in the request, it is ignored.
        The alert type is instead determined from the alert’s search query.
        """

        test_cases = [SEARCH_TYPES.OPINION, SEARCH_TYPES.ORAL_ARGUMENT]
        for search_type in test_cases:
            with self.subTest(search_type=search_type):
                alert_created = await self.make_an_alert(
                    self.client,
                    alert_name="alert_1",
                    alert_query=f"q=RECAP query &type={search_type}",
                    alert_type=SEARCH_TYPES.DOCKETS,
                )
                self.assertEqual(alert_created.status_code, HTTPStatus.CREATED)
                alert_created_data = alert_created.json()
                self.assertEqual(alert_created_data["alert_type"], search_type)

    async def test_disallows_alert_type_change_for_non_recap_alerts(
        self,
    ) -> None:
        """Confirm that an API request that changes the alert_type in a
        non-recap alert fails.
        """
        # Create an initial alert for testing:
        alert_1 = await self.make_an_alert(
            self.client,
            alert_name="alert_1",
            alert_query=f"q=testing_query&type={SEARCH_TYPES.OPINION}",
        )
        alert_1_data = alert_1.json()
        # Construct the detail URL for the alert:
        alert_1_path_detail = reverse(
            "alert-detail",
            kwargs={"pk": alert_1_data["id"], "version": "v4"},
        )

        # Update the alert's search type:
        data_updated = {
            "query": f"q=testing_query&type={SEARCH_TYPES.ORAL_ARGUMENT}"
        }
        response = await self.client.patch(alert_1_path_detail, data_updated)

        # Check that the alert_type change request fails.
        self.assertEqual(response.status_code, HTTPStatus.BAD_REQUEST)
        self.assertIn(
            "You cannot change alert_type once set",
            response.json()["alert_type"][0],
        )

    async def test_alert_type_change_for_recap_alerts(self) -> None:
        """Confirm that an API request that changes the alert_type in a recap
        alert succeeds."""
        test_cases = {
            SEARCH_TYPES.DOCKETS: SEARCH_TYPES.RECAP,
            SEARCH_TYPES.RECAP: SEARCH_TYPES.DOCKETS,
        }
        for search_type, search_type_target in test_cases.items():
            with self.subTest(search_type=search_type):
                # Create an initial alert for testing:
                alert_1 = await self.make_an_alert(
                    self.client,
                    alert_name="alert_1",
                    alert_query=f"q=testing_query&type={search_type}",
                    alert_type=search_type,
                )
                alert_1_data = alert_1.json()
                # Construct the detail URL for the alert:
                alert_1_path_detail = reverse(
                    "alert-detail",
                    kwargs={"pk": alert_1_data["id"], "version": "v4"},
                )

                # Update the alert's search type:
                data_updated = {
                    "query": f"q=testing_query&type={search_type_target}",
                    "alert_type": search_type_target,
                }
                response = await self.client.patch(
                    alert_1_path_detail, data_updated
                )

                # Check that the alert_type change succeeds.
                self.assertEqual(response.status_code, HTTPStatus.OK)
                self.assertEqual(
                    response.json()["alert_type"], search_type_target
                )


@mock.patch("cl.search.tasks.percolator_alerts_models_supported", new=[Audio])
class SearchAlertsWebhooksTest(SearchAlertsMixin, ESIndexTestCase):
    """Test Search Alerts Webhooks"""

    @classmethod
    def setUpTestData(cls):
        cls.rebuild_index("alerts.Alert")
        cls.rebuild_index("search.OpinionCluster")
        # Call to super must come after indices are rebuilt
        super().setUpTestData()
        cls.user_profile = UserProfileWithParentsFactory()
        cls.user_profile_1 = UserProfileWithParentsFactory()
        NeonMembership.objects.create(
            level=NeonMembership.LEGACY, user=cls.user_profile.user
        )
        cls.webhook_enabled = WebhookFactory(
            user=cls.user_profile.user,
            event_type=WebhookEventType.SEARCH_ALERT,
            url="https://example.com/",
            enabled=True,
            version=2,
        )
        cls.webhook_enabled_1 = WebhookFactory(
            user=cls.user_profile_1.user,
            event_type=WebhookEventType.SEARCH_ALERT,
            url="https://example.com/",
            enabled=True,
        )
        unpublished_status = PRECEDENTIAL_STATUS.UNPUBLISHED
        with cls.captureOnCommitCallbacks(execute=True):
            cls.search_alert = AlertFactory(
                user=cls.user_profile.user,
                rate=Alert.DAILY,
                name="Test Alert O",
                query=f"q=California&type=o&stat_{unpublished_status}=on",
                alert_type=SEARCH_TYPES.OPINION,
            )
            cls.search_alert_rt = AlertFactory(
                user=cls.user_profile.user,
                rate=Alert.REAL_TIME,
                name="Test Alert O rt",
                query=f"type=o&stat_{unpublished_status}=on",
                alert_type=SEARCH_TYPES.OPINION,
            )
            cls.search_alert_rt_1 = AlertFactory(
                user=cls.user_profile_1.user,
                rate=Alert.REAL_TIME,
                name="Test Alert O rt",
                query=f"type=o&stat_{unpublished_status}=on",
                alert_type=SEARCH_TYPES.OPINION,
            )
            cls.search_alert_oa = AlertFactory(
                user=cls.user_profile.user,
                rate=Alert.DAILY,
                name="Test Alert OA",
                query="type=oa",
                alert_type=SEARCH_TYPES.ORAL_ARGUMENT,
            )
            cls.search_alert_o_wly = AlertFactory(
                user=cls.user_profile.user,
                rate=Alert.WEEKLY,
                name="Test Alert O wly",
                query=f"type=o&stat_{unpublished_status}=on",
                alert_type=SEARCH_TYPES.OPINION,
            )
            cls.search_alert_o_mly = AlertFactory(
                user=cls.user_profile.user,
                rate=Alert.MONTHLY,
                name="Test Alert O mly",
                query=f"type=o&stat_{unpublished_status}=on",
                alert_type=SEARCH_TYPES.OPINION,
            )

            cls.user_profile_2 = UserProfileWithParentsFactory()
            cls.webhook_disabled = WebhookFactory(
                user=cls.user_profile_2.user,
                event_type=WebhookEventType.SEARCH_ALERT,
                url="https://example.com/",
                enabled=False,
            )
            cls.search_alert_2 = AlertFactory(
                user=cls.user_profile_2.user,
                rate=Alert.DAILY,
                name="Test Alert O Disabled",
                query=f"type=o&stat_{unpublished_status}=on",
                alert_type=SEARCH_TYPES.OPINION,
            )
            cls.search_alert_2_1 = AlertFactory(
                user=cls.user_profile_2.user,
                rate=Alert.DAILY,
                name="Test Alert O Copy",
                query=f"type=o&stat_{unpublished_status}=on",
                alert_type=SEARCH_TYPES.OPINION,
            )
            cls.user_profile_3 = UserProfileWithParentsFactory(
                user__email="test_3@email.com"
            )
            cls.webhook_user_3 = WebhookFactory(
                user=cls.user_profile_3.user,
                event_type=WebhookEventType.SEARCH_ALERT,
                url="https://example.com/",
                enabled=True,
                version=1,
            )
            cls.search_alert_3 = AlertFactory(
                user=cls.user_profile_3.user,
                rate=Alert.DAILY,
                name="Test Alert 2 O Enabled",
                query=f"q=California hearing&type=o&stat_{unpublished_status}=on",
                alert_type=SEARCH_TYPES.OPINION,
            )
        cls.c1 = CourtFactory(
            id="canb", jurisdiction="I", citation_string="Bankr. C.D. Cal."
        )
        cls.person_1 = PersonFactory.create(
            gender="m",
        )
        cls.pt_tz = pytz.timezone(settings.TIME_ZONE)
        cls.day_before_date_filed = cls.pt_tz.localize(
            datetime(2025, 2, 28, 13, 30, 0)
        )
        cls.current_day_date_filed = cls.pt_tz.localize(
            datetime(2025, 3, 1, 1, 30, 0)
        )
        cls.mock_date = cls.pt_tz.localize(datetime(2025, 3, 1, 2, 30, 0))
        with (
            mock.patch(
                "cl.search.tasks.percolator_alerts_models_supported",
                new=[Audio],
            ),
            mock.patch(
                "cl.api.webhooks.requests.post",
                side_effect=lambda *args, **kwargs: MockResponse(
                    200, mock_raw=True
                ),
            ),
            time_machine.travel(cls.mock_date, tick=False),
            cls.captureOnCommitCallbacks(execute=True),
        ):
            cls.dly_opinion = OpinionWithParentsFactory.create(
                cluster__case_name="California vs Lorem",
                cluster__precedential_status=PRECEDENTIAL_STATUS.UNPUBLISHED,
                cluster__date_filed=cls.day_before_date_filed.date(),
                cluster__attorneys="Attorney General of North Carolina",
                cluster__judges="Lorem Judge",
                cluster__citation_count=1,
                cluster__docket=DocketFactory(
                    court=cls.c1,
                    date_reargued=cls.day_before_date_filed.date(),
                    date_reargument_denied=cls.day_before_date_filed.date(),
                ),
                plain_text="Lorem dolor sit amet, consectetur adipiscing elit hearing.",
                type=Opinion.LEAD,
            )

            cls.dly_opinion.joined_by.add(cls.person_1)
            cls.dly_opinion.cluster.panel.add(cls.person_1)
            cls.lexis_citation = CitationWithParentsFactory.create(
                volume=10,
                reporter="Yeates",
                page="4",
                type=Citation.LEXIS,
                cluster=cls.dly_opinion.cluster,
            )
            cls.neutra_citation = CitationWithParentsFactory.create(
                volume=10,
                reporter="Neutral",
                page="4",
                type=Citation.NEUTRAL,
                cluster=cls.dly_opinion.cluster,
            )
            cls.citation_1 = CitationWithParentsFactory.create(
                volume=33,
                reporter="state",
                page="1",
                type=Citation.FEDERAL,
                cluster=cls.dly_opinion.cluster,
            )
            cls.dly_opinion_2 = OpinionFactory(
                cluster=cls.dly_opinion.cluster,
                type=Opinion.COMBINED,
                plain_text="Lorem dolor california sit amet, consectetur adipiscing elit.",
                download_url="https://ca.flcourts.gov/",
                local_path="test/search/opinion_html.html",
            )
            cls.opinion_cited_1 = OpinionsCitedWithParentsFactory.create(
                cited_opinion=cls.dly_opinion,
                citing_opinion=cls.dly_opinion_2,
            )

            cls.dly_opinion_current_day = OpinionWithParentsFactory.create(
                cluster__case_name="California vs Lorem Current Day",
                cluster__precedential_status=PRECEDENTIAL_STATUS.UNPUBLISHED,
                cluster__date_filed=cls.current_day_date_filed.date(),
                cluster__attorneys="Attorney General of North Carolina",
                cluster__judges="Lorem Judge",
                cluster__citation_count=1,
                cluster__docket=DocketFactory(
                    court=cls.c1,
                    date_reargued=cls.current_day_date_filed.date(),
                    date_reargument_denied=cls.current_day_date_filed.date(),
                ),
                plain_text="Lorem dolor sit amet, consectetur adipiscing elit hearing.",
                type=Opinion.LEAD,
            )

            with (
                mock.patch(
                    "cl.scrapers.tasks.microservice",
                    side_effect=lambda *args, **kwargs: MockResponse(
                        200, b"10"
                    ),
                ),
                mock.patch(
                    "cl.lib.es_signal_processor.allow_es_audio_indexing",
                    side_effect=lambda x, y: True,
                ),
            ):
                cls.dly_oral_argument = AudioWithParentsFactory.create(
                    case_name="Dly Test OA",
                    docket__date_argued=now() - timedelta(hours=5),
                )

            cls.wly_opinion = OpinionWithParentsFactory.create(
                cluster__precedential_status=PRECEDENTIAL_STATUS.UNPUBLISHED,
                cluster__case_name="California vs Week",
                cluster__date_filed=now() - timedelta(days=2),
                plain_text="Lorem dolor Ipsum",
            )
            cls.wly_opinion_current_date = OpinionWithParentsFactory.create(
                cluster__precedential_status=PRECEDENTIAL_STATUS.UNPUBLISHED,
                cluster__case_name="California vs Week Current Day",
                cluster__date_filed=cls.current_day_date_filed.date(),
                plain_text="Lorem dolor Ipsum",
            )
            cls.mly_opinion = OpinionWithParentsFactory.create(
                cluster__precedential_status=PRECEDENTIAL_STATUS.UNPUBLISHED,
                cluster__case_name="California vs Month",
                cluster__date_filed=now() - timedelta(days=25),
                plain_text="Lorem dolor Ipsum",
            )
            cls.mly_opinion_current_date = OpinionWithParentsFactory.create(
                cluster__precedential_status=PRECEDENTIAL_STATUS.UNPUBLISHED,
                cluster__case_name="California vs Month Current Day",
                cluster__date_filed=cls.current_day_date_filed.date(),
                plain_text="Lorem dolor Ipsum",
            )

    def test_send_search_alert_webhooks(self):
        """Can we send search alert webhooks for Opinions and Oral Arguments
        independently?
        """

        webhooks_enabled = Webhook.objects.filter(enabled=True)
        self.assertEqual(
            len(webhooks_enabled), 3, msg="Webhooks enabled doesn't match."
        )
        search_alerts = Alert.objects.all()
        self.assertEqual(len(search_alerts), 9, msg="Alerts doesn't match.")

        with (
            mock.patch(
                "cl.api.webhooks.requests.post",
                side_effect=lambda *args, **kwargs: MockResponse(
                    200, mock_raw=True
                ),
            ),
            time_machine.travel(self.mock_date, tick=False),
        ):
            # Send Opinion Alerts
            call_command("cl_send_alerts", rate="dly")
            # Send ES Alerts (Only OA for now)
            call_command("cl_send_scheduled_alerts", rate="dly")

        # 4 search alerts should be sent:
        # Two opinion alerts to user_profile, one to user_profile_2, and one to
        # user_profile_3
        # One oral argument alert to user_profile (ES)
        self.assertEqual(
            len(mail.outbox), 4, msg="Outgoing emails don't match."
        )

        # First Opinion email alert assertions search_alert
        self.assertEqual(mail.outbox[0].to[0], self.user_profile.user.email)
        self.assertEqual(
            mail.outbox[0].subject,
            f"1 Alert has hits: {self.search_alert.name}",
        )

        # Plain text assertions
        opinion_alert_content = mail.outbox[0].body
        self.assertIn("daily opinion alert", opinion_alert_content)

        self.assertIn("had 1 hit", opinion_alert_content)
        self.assertIn(
            self.dly_opinion_2.cluster.docket.court.citation_string,
            opinion_alert_content,
        )
        self.assertIn("California vs Lorem", opinion_alert_content)
        self.assertIn(
            "california sit amet",
            opinion_alert_content,
            msg="Alert content didn't match",
        )
        self.assertIn(self.dly_opinion_2.download_url, opinion_alert_content)
        self.assertIn(
            str(self.dly_opinion_2.local_path), opinion_alert_content
        )

        html_content = self.get_html_content_from_email(mail.outbox[0])
        # HTML assertions
        self._count_alert_hits_and_child_hits(
            html_content,
            self.search_alert.name,
            1,
            self.dly_opinion.cluster.case_name,
            2,
        )

        self._assert_child_hits_content(
            html_content,
            self.search_alert.name,
            self.dly_opinion.cluster.case_name,
            [
                self.dly_opinion.get_type_display(),
                self.dly_opinion_2.get_type_display(),
            ],
        )

        self.assertIn("had 1 hit", html_content)
        self.assertIn(
            self.dly_opinion_2.cluster.docket.court.citation_string.replace(
                " ", "&nbsp;"
            ),
            html_content,
        )
        self.assertIn(self.dly_opinion_2.download_url, html_content)
        self.assertIn(str(self.dly_opinion_2.local_path), html_content)
        self.assertIn("<strong>California</strong> vs Lorem", html_content)
        self.assertIn("<strong>california</strong> sit amet", html_content)

        # Unsubscribe headers assertions.
        self.assertEqual(
            mail.outbox[0].extra_headers["List-Unsubscribe-Post"],
            "List-Unsubscribe=One-Click",
        )
        unsubscribe_url = reverse(
            "one_click_disable_alert", args=[self.search_alert.secret_key]
        )
        self.assertIn(
            unsubscribe_url,
            mail.outbox[0].extra_headers["List-Unsubscribe"],
        )

        # Second Opinion alert search_alert_2
        html_content = self.get_html_content_from_email(mail.outbox[1])
        # HTML assertions
        self._count_alert_hits_and_child_hits(
            html_content,
            self.search_alert.name,
            1,
            self.dly_opinion.cluster.case_name,
            2,
        )

        self._assert_child_hits_content(
            html_content,
            self.search_alert.name,
            self.dly_opinion.cluster.case_name,
            [
                self.dly_opinion.get_type_display(),
                self.dly_opinion_2.get_type_display(),
            ],
        )

        self.assertEqual(mail.outbox[1].to[0], self.user_profile_2.user.email)
        subject = mail.outbox[1].subject
        self.assertIn("2 Alerts have hits:", subject)
        self.assertIn(self.search_alert_2.name, subject)
        self.assertIn(self.search_alert_2_1.name, subject)
        self.assertIn("daily opinion alert", mail.outbox[1].body)

        params = {
            "keys": [
                self.search_alert_2.secret_key,
                self.search_alert_2_1.secret_key,
            ]
        }
        query_string = urlencode(params, doseq=True)
        unsubscribe_path = reverse("disable_alert_list")
        self.assertIn(
            f"{unsubscribe_path}{'?' if query_string else ''}{query_string}",
            mail.outbox[1].extra_headers["List-Unsubscribe"],
        )

        # Third Opinion alert search_alert_3
        html_content = self.get_html_content_from_email(mail.outbox[2])
        # HTML assertions
        self._count_alert_hits_and_child_hits(
            html_content,
            self.search_alert_3.name,
            1,
            self.dly_opinion.cluster.case_name,
            1,
        )

        self._assert_child_hits_content(
            html_content,
            self.search_alert_3.name,
            self.dly_opinion.cluster.case_name,
            [self.dly_opinion.get_type_display()],
        )

        # Oral Argument Alert
        self.assertEqual(mail.outbox[3].to[0], self.user_profile.user.email)
        self.assertIn("daily oral argument alert ", mail.outbox[3].body)
        self.assertEqual(
            mail.outbox[3].extra_headers["List-Unsubscribe-Post"],
            "List-Unsubscribe=One-Click",
        )
        unsubscribe_url = reverse(
            "one_click_disable_alert", args=[self.search_alert_oa.secret_key]
        )
        self.assertIn(
            unsubscribe_url,
            mail.outbox[3].extra_headers["List-Unsubscribe"],
        )

        # 3 webhook events should be sent, 2 user_profile user and 1 user_profile_3
        webhook_events = WebhookEvent.objects.filter().values_list(
            "content", flat=True
        )

        self.assertEqual(
            len(webhook_events), 3, msg="Webhook events don't match."
        )

        alert_data = {
            self.search_alert.pk: {
                "alert": self.search_alert,
                "result": self.dly_opinion_2,
                "snippet": "Lorem dolor <strong>california</strong> sit amet, consectetur adipiscing elit.",
            },
            self.search_alert_oa.pk: {
                "alert": self.search_alert_oa,
                "result": self.dly_oral_argument,
                "snippet": "",
            },
            self.search_alert_3.pk: {
                "alert": self.search_alert_3,
                "result": self.dly_opinion,
                "snippet": "Lorem dolor sit amet, consectetur adipiscing elit <strong>hearing</strong>.",
            },
        }

        # Assert V2 Opinion Search Alerts Webhook
        self._count_webhook_hits_and_child_hits(
            list(webhook_events),
            self.search_alert.name,
            1,
            self.dly_opinion.cluster.case_name,
            2,
            "opinions",
        )

        # Assert HL content in V2 webhooks.
        self._assert_webhook_hit_hl(
            webhook_events,
            self.search_alert.name,
            "caseName",
            "<strong>California</strong> vs Lorem",
            child_field=False,
            nested_field="opinions",
        )
        self._assert_webhook_hit_hl(
            webhook_events,
            self.search_alert.name,
            "snippet",
            "Lorem dolor <strong>california</strong> sit amet, consectetur adipiscing elit.",
            child_field=True,
            nested_field="opinions",
        )

        # Assert V1 Opinion Search Alerts Webhook
        self._count_webhook_hits_and_child_hits(
            list(webhook_events),
            self.search_alert_3.name,
            1,
            self.dly_opinion.cluster.case_name,
            0,
            None,
        )

        webhook_events_instances = WebhookEvent.objects.all()
        for webhook_sent in webhook_events_instances:
            with self.subTest(webhook_sent=webhook_sent):
                self.assertEqual(
                    webhook_sent.event_status,
                    WEBHOOK_EVENT_STATUS.SUCCESSFUL,
                    msg="The event status doesn't match.",
                )
                content = webhook_sent.content

                alert_data_compare = alert_data[
                    content["payload"]["alert"]["id"]
                ]
                self.assertEqual(
                    webhook_sent.webhook.user,
                    alert_data_compare["alert"].user,
                    msg="The user doesn't match.",
                )

                # Check if the webhook event payload is correct.
                self.assertEqual(
                    content["webhook"]["event_type"],
                    WebhookEventType.SEARCH_ALERT,
                    msg="The event type doesn't match.",
                )
                self.assertEqual(
                    content["payload"]["alert"]["name"],
                    alert_data_compare["alert"].name,
                    msg="The alert name doesn't match.",
                )
                self.assertEqual(
                    content["payload"]["alert"]["query"],
                    alert_data_compare["alert"].query,
                    msg="The alert query doesn't match.",
                )
                self.assertEqual(
                    content["payload"]["alert"]["rate"],
                    alert_data_compare["alert"].rate,
                    msg="The alert rate doesn't match.",
                )
                if (
                    content["payload"]["alert"]["alert_type"]
                    == SEARCH_TYPES.OPINION
                ) and webhook_sent.webhook.version == WebhookVersions.v1:
                    # Assert the number of keys in the Opinions Search Webhook
                    # payload
                    keys_count = len(content["payload"]["results"][0])
                    self.assertEqual(
                        keys_count, len(opinion_v3_search_api_keys)
                    )
                    # Iterate through all the opinion fields and compare them.
                    for (
                        field,
                        get_expected_value,
                    ) in opinion_v3_search_api_keys.items():
                        with self.subTest(field=field):
                            expected_value = get_expected_value(
                                alert_data_compare
                            )
                            actual_value = content["payload"]["results"][
                                0
                            ].get(field)
                            self.assertEqual(
                                actual_value,
                                expected_value,
                                f"Field '{field}' does not match.",
                            )
                elif (
                    content["payload"]["alert"]["alert_type"]
                    == SEARCH_TYPES.ORAL_ARGUMENT
                ):
                    # Assertions for OA webhook payload.
                    self.assertEqual(
                        content["payload"]["results"][0]["caseName"],
                        alert_data_compare["result"].case_name,
                    )

    def test_send_search_alert_webhooks_rates(self):
        """Can we send search alert webhooks for different alert rates?"""

        self.assertTrue(
            OpinionDocument.exists(
                id=ES_CHILD_ID(self.wly_opinion.pk).OPINION
            ),
            msg="wly error",
        )
        self.assertTrue(
            OpinionDocument.exists(
                id=ES_CHILD_ID(self.mly_opinion.pk).OPINION
            ),
            msg="mly error",
        )

        with (
            time_machine.travel(self.mock_date, tick=False),
            self.captureOnCommitCallbacks(execute=True),
        ):
            # Get ready the RT opinion for the test.
            rt_opinion = OpinionWithParentsFactory.create(
                cluster__precedential_status=PRECEDENTIAL_STATUS.UNPUBLISHED,
                cluster__case_name="California vs RT",
                cluster__date_filed=self.day_before_date_filed.date(),
                plain_text="Lorem dolor hearing Ipsum",
            )
            RealTimeQueue.objects.create(
                item_type=SEARCH_TYPES.OPINION, item_pk=rt_opinion.pk
            )

        webhooks_enabled = Webhook.objects.filter(enabled=True)
        self.assertEqual(len(webhooks_enabled), 3)
        search_alerts = Alert.objects.all()
        self.assertEqual(len(search_alerts), 9)
        # (rate, events expected, number of search results expected per event)
        # The number of expected results increases with every iteration since
        # daily events include results created for the RT test, weekly results
        # include results from RT and Daily tests, and so on...
        rates = [
            (Alert.REAL_TIME, 2, 1),  # 2 expected webhook events, 1 Opinion RT
            # Alert (search_alert_rt) + 1 OA Daily Alert, triggered by ES.
            (Alert.DAILY, 2, 2),
            (Alert.WEEKLY, 1, 3),
            (Alert.MONTHLY, 1, 4),
        ]
        for rate, events, results in rates:
            with mock.patch(
                "cl.api.webhooks.requests.post",
                side_effect=lambda *args, **kwargs: MockResponse(
                    200, mock_raw=True
                ),
            ):
                # Monthly alerts cannot be run on the 29th, 30th or 31st.
                with time_machine.travel(self.mock_date, tick=False):
                    # Send Alerts (Except OA)
                    call_command("cl_send_alerts", rate=rate)
                    # Send ES Alerts (Only OA for now)
                    call_command("cl_send_scheduled_alerts", rate=rate)

            with self.subTest(rate=rate):
                webhook_events = WebhookEvent.objects.all()
                self.assertEqual(
                    len(webhook_events), events, msg="Wrong number of Events"
                )

                for webhook_sent in webhook_events:
                    self.assertEqual(
                        webhook_sent.event_status,
                        WEBHOOK_EVENT_STATUS.SUCCESSFUL,
                        msg="Wrong number of webhooks sent.",
                    )
                    self.assertIn(
                        webhook_sent.webhook.user,
                        [self.user_profile.user, self.user_profile_3.user],
                    )
                    content = webhook_sent.content
                    # Check if the webhook event payload is correct.
                    self.assertEqual(
                        content["webhook"]["event_type"],
                        WebhookEventType.SEARCH_ALERT,
                    )
                    alert_to_compare = Alert.objects.get(
                        pk=content["payload"]["alert"]["id"]
                    )
                    self.assertEqual(
                        content["payload"]["alert"]["name"],
                        alert_to_compare.name,
                    )
                    self.assertEqual(
                        content["payload"]["alert"]["query"],
                        alert_to_compare.query,
                    )

                    # The oral argument webhook is sent independently not grouped
                    # with opinions webhooks results.
                    if content["payload"]["alert"]["query"] == "type=oa":
                        self.assertEqual(
                            len(content["payload"]["results"]),
                            1,
                            msg="Wrong number of results OA.",
                        )
                        self.assertEqual(
                            content["payload"]["alert"]["rate"],
                            Alert.DAILY,
                        )
                    else:
                        self.assertEqual(
                            len(content["payload"]["results"]),
                            results,
                            msg="Wrong number of results O.",
                        )
                        self.assertEqual(
                            content["payload"]["alert"]["rate"],
                            rate,
                        )
            webhook_events.delete()

        rt_opinion.cluster.delete()

    def test_alert_frequency_estimation(self):
        """Test alert frequency ES API endpoint for Opinion Alerts."""

        search_params = {
            "type": SEARCH_TYPES.OPINION,
            "q": "Frequency Test O",
        }
        r = self.client.get(
            reverse(
                "alert_frequency", kwargs={"version": "3", "day_count": "100"}
            ),
            search_params,
        )
        self.assertEqual(r.json()["count"], 0)

        mock_date = now().replace(day=1, hour=5)
        with (
            time_machine.travel(mock_date, tick=False),
            self.captureOnCommitCallbacks(execute=True),
        ):
            frequency_o = OpinionWithParentsFactory.create(
                cluster__precedential_status=PRECEDENTIAL_STATUS.PUBLISHED,
                cluster__case_name="Frequency Test O",
                cluster__date_filed=now().date(),
                plain_text="Lorem dolor",
            )

        r = self.client.get(
            reverse(
                "alert_frequency", kwargs={"version": "3", "day_count": "100"}
            ),
            search_params,
        )
        self.assertEqual(r.json()["count"], 1)

        frequency_o.cluster.delete()

    def test_long_alert_subjects_truncation(self):
        """Test long alert subjects get truncated below 935 characters."""
        alerts_hits = []
        for i in range(15):
            alert: Alert = AlertFactory.create(
                name="Lorem ipsum dolor sit amet, consectetur adipiscing elit. Mauris aliquet ut."
            )
            alerts_hits.append((alert, "", [], 1))

        subject = build_alert_email_subject(alerts_hits)
        self.assertEqual(len(subject), 934)
        self.assertIn("...", subject)


class SearchAlertsUtilsTest(TestCase):
    def test_get_cut_off_dates(self):
        """Confirm get_cut_off_start_date and get_cut_off_end_date return the right
        values according to the input date.
        """

        test_cases = {
            Alert.MONTHLY: [
                {
                    "month_to_run": 1,
                    "day_to_run": 1,
                    "cut_off_month": 12,
                    "day_start": 1,
                    "day_end": 31,
                    "year": 2024,
                },
                {
                    "month_to_run": 2,
                    "day_to_run": 1,
                    "cut_off_month": 1,
                    "day_start": 1,
                    "day_end": 31,
                    "year": 2025,
                },
                {
                    "month_to_run": 3,
                    "day_to_run": 1,
                    "cut_off_month": 2,
                    "day_start": 1,
                    "day_end": 28,
                    "year": 2025,
                },
                {
                    "month_to_run": 4,
                    "day_to_run": 1,
                    "cut_off_month": 3,
                    "day_start": 1,
                    "day_end": 31,
                    "year": 2025,
                },
                {
                    "month_to_run": 5,
                    "day_to_run": 1,
                    "cut_off_month": 4,
                    "day_start": 1,
                    "day_end": 30,
                    "year": 2025,
                },
                {
                    "month_to_run": 6,
                    "day_to_run": 1,
                    "cut_off_month": 5,
                    "day_start": 1,
                    "day_end": 31,
                    "year": 2025,
                },
                {
                    "month_to_run": 7,
                    "day_to_run": 1,
                    "cut_off_month": 6,
                    "day_start": 1,
                    "day_end": 30,
                    "year": 2025,
                },
                {
                    "month_to_run": 8,
                    "day_to_run": 1,
                    "cut_off_month": 7,
                    "day_start": 1,
                    "day_end": 31,
                    "year": 2025,
                },
                {
                    "month_to_run": 9,
                    "day_to_run": 1,
                    "cut_off_month": 8,
                    "day_start": 1,
                    "day_end": 31,
                    "year": 2025,
                },
                {
                    "month_to_run": 10,
                    "day_to_run": 1,
                    "cut_off_month": 9,
                    "day_start": 1,
                    "day_end": 30,
                    "year": 2025,
                },
                {
                    "month_to_run": 11,
                    "day_to_run": 1,
                    "cut_off_month": 10,
                    "day_start": 1,
                    "day_end": 31,
                    "year": 2025,
                },
                {
                    "month_to_run": 12,
                    "day_to_run": 1,
                    "cut_off_month": 11,
                    "day_start": 1,
                    "day_end": 30,
                    "year": 2025,
                },
            ],
            Alert.WEEKLY: [
                {
                    "month_to_run": 2,
                    "day_to_run": 1,
                    "cut_off_month": 1,
                    "day_start": 25,
                    "day_end": 31,
                    "year": 2025,
                },
                {
                    "month_to_run": 2,
                    "day_to_run": 8,
                    "cut_off_month": 2,
                    "day_start": 1,
                    "day_end": 7,
                    "year": 2025,
                },
                {
                    "month_to_run": 2,
                    "day_to_run": 15,
                    "cut_off_month": 2,
                    "day_start": 8,
                    "day_end": 14,
                    "year": 2025,
                },
                {
                    "month_to_run": 2,
                    "day_to_run": 22,
                    "cut_off_month": 2,
                    "day_start": 15,
                    "day_end": 21,
                    "year": 2025,
                },
                {
                    "month_to_run": 3,
                    "day_to_run": 1,
                    "cut_off_month": 2,
                    "day_start": 22,
                    "day_end": 28,
                    "year": 2025,
                },
                {
                    "month_to_run": 3,
                    "day_to_run": 8,
                    "cut_off_month": 3,
                    "day_start": 1,
                    "day_end": 7,
                    "year": 2025,
                },
            ],
            Alert.DAILY: [
                {
                    "month_to_run": 2,
                    "day_to_run": 28,
                    "cut_off_month": 2,
                    "day_start": 27,
                    "day_end": 27,
                    "year": 2025,
                },
                {
                    "month_to_run": 3,
                    "day_to_run": 1,
                    "cut_off_month": 2,
                    "day_start": 28,
                    "day_end": 28,
                    "year": 2025,
                },
                {
                    "month_to_run": 3,
                    "day_to_run": 2,
                    "cut_off_month": 3,
                    "day_start": 1,
                    "day_end": 1,
                    "year": 2025,
                },
            ],
        }
        mock_date = now().replace(day=27, hour=5)
        for rate, test_cases in test_cases.items():
            for test_case in test_cases:
                with (
                    self.subTest(rate=rate, test_case=test_case),
                    time_machine.travel(mock_date, tick=False),
                ):
                    expected_date_start = date(
                        test_case["year"],
                        test_case["cut_off_month"],
                        test_case["day_start"],
                    )
                    expected_date_end = date(
                        test_case["year"],
                        test_case["cut_off_month"],
                        test_case["day_end"],
                    )

                    day_to_run = date(
                        2025,
                        test_case["month_to_run"],
                        test_case["day_to_run"],
                    )
                    date_start = get_cut_off_start_date(rate, day_to_run)
                    date_end = get_cut_off_end_date(rate, date_start)

                    self.assertEqual(date_start, expected_date_start)
                    self.assertEqual(date_end, expected_date_end)

    @override_settings(REAL_TIME_ALERTS_SENDING_RATE=60)
    def test_cut_off_date_for_scheduled_alerts(self):
        """Confirm get_cut_off_date return the right
        values according to the input date.
        """
        test_cases = {
            Alert.DAILY: [
                {
                    "input_dt": datetime(2025, 5, 1, 12, 0, 0),
                    "expected": date(2025, 4, 30),
                    "custom_date": False,
                },
                {
                    "input_dt": datetime(2025, 3, 1, 0, 0, 0),
                    "expected": date(2025, 2, 28),
                    "custom_date": False,
                },
                {
                    "input_dt": datetime(2025, 5, 1, 12, 0, 0),
                    "expected": date(2025, 5, 1),
                    "custom_date": True,
                },
                {
                    "input_dt": datetime(2025, 3, 1, 0, 0, 0),
                    "expected": date(2025, 3, 1),
                    "custom_date": True,
                },
            ],
            Alert.WEEKLY: [
                {
                    "input_dt": datetime(2025, 5, 8, 9, 30, 0),
                    "expected": date(2025, 5, 1),
                },
                {
                    "input_dt": datetime(2025, 3, 1, 0, 0, 0),
                    "expected": date(2025, 2, 22),
                },
            ],
            Alert.MONTHLY: [
                {
                    "input_dt": datetime(2025, 5, 1, 0, 0, 0),
                    "expected": date(2025, 4, 1),
                },
                {
                    "input_dt": datetime(2025, 1, 1, 0, 0, 0),
                    "expected": date(2024, 12, 1),
                },
            ],
            Alert.REAL_TIME: [
                # Consider multiple test cases for timezone differences
                # and daylight saving time.
                {
                    "input_dt": datetime(2025, 5, 2, 5, 2, 1),
                    "expected": datetime(
                        2025, 5, 2, 12, 1, 0, tzinfo=pytz.UTC
                    ),
                },
                {
                    "input_dt": datetime(2025, 3, 2, 5, 2, 1),
                    "expected": datetime(
                        2025, 3, 2, 13, 1, 0, tzinfo=pytz.UTC
                    ),
                },
                {
                    "input_dt": datetime(2025, 5, 1, 0, 0, 0),
                    "expected": datetime(
                        2025, 5, 1, 6, 58, 59, tzinfo=pytz.UTC
                    ),
                },
                {
                    "input_dt": datetime(2025, 4, 30, 18, 0, 0),
                    "expected": datetime(
                        2025, 5, 1, 0, 58, 59, tzinfo=pytz.UTC
                    ),
                },
                {
                    "input_dt": datetime(2025, 5, 2, 5, 2, 1),
                    "expected": date(2025, 5, 1),
                    "sweep_index": True,
                    "custom_date": False,
                },
                {
                    "input_dt": datetime(2025, 5, 2, 5, 2, 1),
                    "expected": date(2025, 5, 2),
                    "sweep_index": True,
                    "custom_date": True,
                },
                {
                    "input_dt": datetime(2025, 5, 2, 5, 2, 1),
                    "expected": datetime(
                        2025, 5, 2, 12, 1, 0, tzinfo=pytz.UTC
                    ),
                    "sweep_index": False,
                    "custom_date": True,
                },
            ],
        }
        for rate, cases in test_cases.items():
            for case in cases:
                with self.subTest(rate=rate, case=case):
                    dt = case["input_dt"]
                    custom_date = case.get("custom_date", False)
                    sweep_index = case.get("sweep_index", False)
                    result = get_cut_off_date(
                        rate, dt, sweep_index, custom_date
                    )
                    expected = case["expected"]
                    self.assertEqual(result, expected)

    def test_is_match_all_query(self):
        """Confirm is_match_all_query correctly detects match-all
        or non-match-all queries based on the input query string.
        """

        test_cases = {
            "type=o&docket_number=&order_by=score+desc&stat_Published=": True,
            "type=r&order_by=score+desc&": True,
            "type=r&q=&order_by=score+desc&": True,
            "filter=": True,
            "type=r": True,
            "type=o&order_by=score+desc&q=    ": True,
            "order_by=score+desc": True,
            "": True,
            "q=People%20v%20Martinez&type=o&order_by=score%20desc&stat_Published=on": False,
            "type=oa&docket_number=19-1010&order_by=score+desc&": False,
            "type=oa&docket_number=19-1010&order_by=score+desc&stat_Published=": False,
            "q=hello": False,
            "filter=value": False,
        }

        for query_string, expected in test_cases.items():
            with self.subTest(query_string=query_string):
                self.assertEqual(is_match_all_query(query_string), expected)

    def test_clean_query_raises_validation_error_for_match_all(self):
        """Confirm CreateAlertForm.clean_query raises ValidationError
        when the query is a match-all query.
        """
        test_user = UserProfileWithParentsFactory()
        form = CreateAlertForm(
            data={
                "name": "Test Alert",
                "query": "type=r&order_by=score+desc",
                "rate": Alert.DAILY,
                "alert_type": SEARCH_TYPES.RECAP,
            },
            user=test_user.user,
        )
        is_valid = form.is_valid()
        self.assertFalse(is_valid)
        self.assertIn("query", form.errors)
        self.assertIn(
            "You can't create a match-all alert. Please try narrowing your query.",
            form.errors["query"],
        )


class DocketAlertAPITests(APITestCase):
    """Check that API CRUD operations are working well for docket alerts."""

    @classmethod
    def setUpTestData(cls) -> None:
        cls.user_1 = UserFactory()
        cls.user_2 = UserFactory()

        cls.court = Court.objects.get(id="scotus")
        cls.docket = DocketFactory(
            case_name="BARTON v. State Board for Rodgers Educator Certification",
            docket_number_core="0600078",
            docket_number="No. 06-11-00078-CV",
            court=cls.court,
        )
        cls.docket_1 = DocketFactory(
            case_name="Young v. State",
            docket_number_core="7101462",
            docket_number="No. 07-11-1462-CR",
            court=cls.court,
        )

    def setUp(self) -> None:
        self.docket_alert_path = reverse(
            "docket-alert-list", kwargs={"version": "v3"}
        )
        self.client = make_client(self.user_1.pk)
        self.client_2 = make_client(self.user_2.pk)

    def tearDown(cls):
        DocketAlert.objects.all().delete()

    async def make_a_docket_alert(
        self,
        client,
        docket_pk=None,
    ):
        docket_id = self.docket.id
        if docket_pk:
            docket_id = docket_pk

        data = {
            "docket": docket_id,
        }
        return await client.post(self.docket_alert_path, data, format="json")

    async def test_make_a_docket_alert(self) -> None:
        """Can we make a docket alert?"""

        # Make a simple docket alert
        docket_alert = DocketAlert.objects.all()
        ten_days_ahead = now() + timedelta(days=10)
        with time_machine.travel(ten_days_ahead, tick=False):
            response = await self.make_a_docket_alert(self.client)
        docket_alert_first = await docket_alert.afirst()
        self.assertEqual(docket_alert_first.date_modified, ten_days_ahead)  # type: ignore[union-attr]
        self.assertEqual(await docket_alert.acount(), 1)
        self.assertEqual(response.status_code, HTTPStatus.CREATED)

    async def test_list_users_docket_alerts(self) -> None:
        """Can we list user's own alerts?"""

        # Make two docket alerts for user_1
        await self.make_a_docket_alert(self.client)
        await self.make_a_docket_alert(self.client, docket_pk=self.docket_1.id)

        # Make one docket alert for user_2
        await self.make_a_docket_alert(self.client_2)

        # Get the docket alerts for user_1, should be 2
        response = await self.client.get(self.docket_alert_path)
        self.assertEqual(response.status_code, HTTPStatus.OK)
        self.assertEqual(response.json()["count"], 2)

        # Get the docket alerts for user_2, should be 1
        response_2 = await self.client_2.get(self.docket_alert_path)
        self.assertEqual(response_2.status_code, HTTPStatus.OK)
        self.assertEqual(response_2.json()["count"], 1)

    async def test_delete_docket_alert(self) -> None:
        """Can we delete an docket alert?
        Avoid users from deleting other users' docket alerts.
        """

        # Make two docket alerts for user_1
        docket_alert_1 = await self.make_a_docket_alert(self.client)
        docket_alert_2 = await self.make_a_docket_alert(
            self.client, docket_pk=self.docket_1.id
        )

        docket_alert = DocketAlert.objects.all()
        self.assertEqual(await docket_alert.acount(), 2)

        docket_alert_1_path_detail = reverse(
            "docket-alert-detail",
            kwargs={"pk": docket_alert_1.json()["id"], "version": "v3"},
        )

        # Delete the docket_alert for user_1
        response = await self.client.delete(docket_alert_1_path_detail)
        self.assertEqual(response.status_code, HTTPStatus.NO_CONTENT)
        self.assertEqual(await docket_alert.acount(), 1)

        docket_alert_2_path_detail = reverse(
            "docket-alert-detail",
            kwargs={"pk": docket_alert_2.json()["id"], "version": "v3"},
        )

        # user_2 tries to delete a user_1 docket alert, it should fail
        response = await self.client_2.delete(docket_alert_2_path_detail)
        self.assertEqual(response.status_code, HTTPStatus.NOT_FOUND)
        self.assertEqual(await docket_alert.acount(), 1)

    async def test_docket_alert_detail(self) -> None:
        """Can we get the details of a docket alert?
        Avoid users from getting other users' docket alerts.
        """

        # Make one docket alert for user_1
        docket_alert_1 = await self.make_a_docket_alert(self.client)
        docket_alert = DocketAlert.objects.all()
        self.assertEqual(await docket_alert.acount(), 1)
        docket_alert_1_path_detail = reverse(
            "docket-alert-detail",
            kwargs={"pk": docket_alert_1.json()["id"], "version": "v3"},
        )

        # Get the docket alert detail for user_1
        response = await self.client.get(docket_alert_1_path_detail)
        self.assertEqual(response.status_code, HTTPStatus.OK)

        # user_2 tries to get user_1 docket alert, it should fail
        response = await self.client_2.get(docket_alert_1_path_detail)
        self.assertEqual(response.status_code, HTTPStatus.NOT_FOUND)

    async def test_docket_alert_update(self) -> None:
        """Can we update a docket alert?"""

        # Make one alerts for user_1
        docket_alert_1 = await self.make_a_docket_alert(self.client)
        docket_alert = DocketAlert.objects.all()
        self.assertEqual(await docket_alert.acount(), 1)
        docket_alert_first = await docket_alert.afirst()
        self.assertEqual(
            docket_alert_first.alert_type,  # type: ignore[union-attr]
            DocketAlert.SUBSCRIPTION,
        )
        docket_alert_1_path_detail = reverse(
            "docket-alert-detail",
            kwargs={"pk": docket_alert_1.json()["id"], "version": "v3"},
        )

        # Update the docket alert
        data_updated = {
            "docket": self.docket.pk,
            "alert_type": DocketAlert.UNSUBSCRIPTION,
        }

        ten_days_ahead = now() + timedelta(days=10)
        with time_machine.travel(ten_days_ahead, tick=False):
            response = await self.client.put(
                docket_alert_1_path_detail, data_updated
            )

        # Confirm date_modified is updated on put method
        docket_alert_first = await docket_alert.afirst()
        self.assertEqual(docket_alert_first.date_modified, ten_days_ahead)  # type: ignore[union-attr]

        # Check that the alert was updated
        self.assertEqual(response.status_code, HTTPStatus.OK)
        self.assertEqual(
            response.json()["alert_type"], DocketAlert.UNSUBSCRIPTION
        )
        self.assertEqual(response.json()["id"], docket_alert_1.json()["id"])

    async def test_docket_alert_patch(self) -> None:
        """Can we update a docket alert?"""

        # Make one alerts for user_1
        docket_alert_1 = await self.make_a_docket_alert(self.client)
        docket_alert = DocketAlert.objects.all()
        self.assertEqual(await docket_alert.acount(), 1)
        docket_alert_first = await docket_alert.afirst()
        self.assertEqual(
            docket_alert_first.alert_type,  # type: ignore[union-attr]
            DocketAlert.SUBSCRIPTION,
        )
        docket_alert_1_path_detail = reverse(
            "docket-alert-detail",
            kwargs={"pk": docket_alert_1.json()["id"], "version": "v3"},
        )

        # Update the docket alert
        data_updated = {
            "alert_type": DocketAlert.UNSUBSCRIPTION,
        }

        ten_days_ahead = now() + timedelta(days=10)
        with time_machine.travel(ten_days_ahead, tick=False):
            response = await self.client.patch(
                docket_alert_1_path_detail, data_updated
            )

        # Confirm date_modified is updated on patch method
        docket_alert_first = await docket_alert.afirst()
        self.assertEqual(docket_alert_first.date_modified, ten_days_ahead)  # type: ignore[union-attr]

        # Check that the alert was updated
        self.assertEqual(response.status_code, HTTPStatus.OK)
        self.assertEqual(
            response.json()["alert_type"], DocketAlert.UNSUBSCRIPTION
        )
        self.assertEqual(response.json()["id"], docket_alert_1.json()["id"])

        # Patch docket alert
        data_updated = {"docket": self.docket_1.pk}
        eleven_days_ahead = now() + timedelta(days=11)
        with time_machine.travel(eleven_days_ahead, tick=False):
            response = await self.client.patch(
                docket_alert_1_path_detail, data_updated
            )

        # date_modified is updated on patch method when updating any other field
        docket_alert_first = await docket_alert.afirst()
        self.assertEqual(docket_alert_first.date_modified, eleven_days_ahead)  # type: ignore[union-attr]


class OldDocketAlertsReportToggleTest(TestCase):
    """Do old docket alerts date_modified is properly updated when toggling the
    alert and correctly reported by OldAlertReport?"""

    @classmethod
    def setUpTestData(cls):
        cls.user_profile = UserProfileWithParentsFactory()
        test_user = cls.user_profile.user
        test_user.password = make_password("password")
        test_user.save()

    def test_disable_docket_alerts_without_deleting_them(self):
        """Can we disable docket alerts that should be disabled only by
        changing their alert_type to "Unsubscription"?
        """

        # Create an old unsubscription docket alert from a case terminated long
        # time ago.
        one_year_ago = now() - timedelta(days=365)
        with time_machine.travel(one_year_ago, tick=False):
            DocketAlertWithParentsFactory(
                docket__source=Docket.RECAP,
                docket__date_terminated="2020-01-01",
                user=self.user_profile.user,
                alert_type=DocketAlert.UNSUBSCRIPTION,
            )

        docket_alerts = DocketAlert.objects.all()
        active_docket_alerts = DocketAlert.objects.filter(
            alert_type=DocketAlert.SUBSCRIPTION
        )

        self.assertEqual(docket_alerts.count(), 1)
        self.assertEqual(active_docket_alerts.count(), 0)

        # Run the report, since the docket alert is "Unsubscription" no action
        # should be taken.
        report = build_user_report(self.user_profile.user, delete=True)
        self.assertEqual(report.total_count(), 0)

        # Create an old subscription docket alert from a case terminated long
        # time ago.
        with time_machine.travel(one_year_ago, tick=False):
            DocketAlertWithParentsFactory(
                docket__source=Docket.RECAP,
                docket__date_terminated="2020-01-02",
                user=self.user_profile.user,
                alert_type=DocketAlert.SUBSCRIPTION,
            )

        self.assertEqual(docket_alerts.count(), 2)
        self.assertEqual(active_docket_alerts.count(), 1)

        # Run the report, now the old subscription docket alert should be
        # disabled changing its alert_type to "Unsubscription", not deleting it
        report = build_user_report(self.user_profile.user, delete=True)
        self.assertEqual(len(report.disabled_dockets), 1)
        self.assertEqual(report.total_count(), 1)
        self.assertEqual(active_docket_alerts.count(), 0)
        self.assertEqual(docket_alerts.count(), 2)

        # Run the report again, no new alerts to warn or disable.
        report = build_user_report(self.user_profile.user, delete=True)
        self.assertEqual(report.total_count(), 0)

    def test_old_docket_alert_report_timeline(self):
        """Can we properly warn and disable docket alerts based on their age
        considering their date_modified is updated when the alert_type change?
        """

        # Create today a subscription docket alert from a case terminated long
        # time ago.
        da = DocketAlertWithParentsFactory(
            docket__source=Docket.RECAP,
            docket__date_terminated="2020-01-01",
            docket__date_last_filing=None,
            user=self.user_profile.user,
            alert_type=DocketAlert.SUBSCRIPTION,
            date_last_hit=None,
        )
        docket_alerts = DocketAlert.objects.all()
        active_docket_alerts = DocketAlert.objects.filter(
            alert_type=DocketAlert.SUBSCRIPTION
        )

        # Run the report
        report = build_user_report(self.user_profile.user, delete=True)
        # After calling the report no warning should go out since it was just
        # created.
        self.assertEqual(report.total_count(), 0)
        self.assertEqual(docket_alerts.count(), 1)
        self.assertEqual(active_docket_alerts.count(), 1)

        # Simulate user disabling docket alert 60 days in the future.
        plus_sixty_days = now() + timedelta(days=60)
        with time_machine.travel(plus_sixty_days, tick=False):
            # User disabled Docket alert manually.
            da.alert_type = DocketAlert.UNSUBSCRIPTION
            da.save()

        da.refresh_from_db()
        # The alert_type and date_modified is updated.
        self.assertEqual(da.alert_type, DocketAlert.UNSUBSCRIPTION)
        self.assertEqual(da.date_modified, plus_sixty_days)

        # Simulate user re-enabling docket alert 85 days in the future.
        plus_eighty_five_days = now() + timedelta(days=85)
        with time_machine.travel(plus_eighty_five_days, tick=False):
            # User re-enable Docket alert manually.
            da.alert_type = DocketAlert.SUBSCRIPTION
            da.save()

        da.refresh_from_db()
        # The alert_type and date_modified is updated.
        self.assertEqual(da.alert_type, DocketAlert.SUBSCRIPTION)
        self.assertEqual(da.date_modified, plus_eighty_five_days)

        # Report is run 95 days in the future, 10 days since docket alert was
        # re-enabled
        plus_ninety_five_days = now() + timedelta(days=95)
        with time_machine.travel(plus_ninety_five_days, tick=False):
            report = build_user_report(self.user_profile.user, delete=True)

        # After run the report 95 days in the future no warning should go out
        # since the docket alert was re-enabled 10 days ago.
        self.assertEqual(report.total_count(), 0)
        self.assertEqual(active_docket_alerts.count(), 1)

        # Report is run 268 days in the future, 183 days since docket alert was
        # re-enabled
        plus_two_hundred_sixty_eight_days = now() + timedelta(days=268)
        with time_machine.travel(
            plus_two_hundred_sixty_eight_days, tick=False
        ):
            report = build_user_report(self.user_profile.user, delete=True)

        # After run the report 268 days in the future a warning should go out
        # but no alert should be disabled since the docket alert was re-enabled
        # 183 days ago.
        self.assertEqual(report.total_count(), 1)
        self.assertEqual(len(report.very_old_alerts), 1)
        self.assertEqual(active_docket_alerts.count(), 1)

        # Report is run 272 days in the future, 187 days since docket alert was
        # re-enabled
        plus_two_hundred_sixty_eight_days = now() + timedelta(days=272)
        with time_machine.travel(
            plus_two_hundred_sixty_eight_days, tick=False
        ):
            report = build_user_report(self.user_profile.user, delete=True)

        # After run the report 272 days in the future a warning should go out
        # but no alert should be disabled since the docket alert was re-enabled
        # 187 days ago.
        self.assertEqual(report.total_count(), 1)
        self.assertEqual(len(report.disabled_alerts), 1)
        self.assertEqual(active_docket_alerts.count(), 0)

    async def test_toggle_docket_alert_date_update(self):
        """Does the docket alert toggle view properly update docket alerts
        date_modified when toggling the alert_type?
        """

        # A docket alert is created today for a case terminated on 2020-01-01
        da = await sync_to_async(DocketAlertWithParentsFactory)(
            docket__source=Docket.RECAP,
            docket__date_terminated="2020-01-01",
            docket__date_last_filing=None,
            user=self.user_profile.user,
            alert_type=DocketAlert.SUBSCRIPTION,
            date_last_hit=None,
        )

        self.assertTrue(
            await self.async_client.alogin(
                username=self.user_profile.user.username, password="password"
            )
        )
        post_data = {"id": da.docket.pk}
        header = {"X_REQUESTED_WITH": "XMLHttpRequest"}

        # Send an AJAX request to toggle_docket_alert view and confirm the
        # is disabled and the date_modified updated.
        sixty_days_ahead = now() + timedelta(days=60)
        with time_machine.travel(sixty_days_ahead, tick=False):
            await self.async_client.post(
                reverse("toggle_docket_alert"),
                data=post_data,
                follow=True,
                **header,
            )
        await da.arefresh_from_db()
        self.assertEqual(da.alert_type, DocketAlert.UNSUBSCRIPTION)
        self.assertEqual(da.date_modified, sixty_days_ahead)

        # Send an AJAX request to toggle_docket_alert view and confirm the
        # is enabled and the date_modified updated.
        eighty_five_days_ahead = now() + timedelta(days=85)
        with time_machine.travel(eighty_five_days_ahead, tick=False):
            await self.async_client.post(
                reverse("toggle_docket_alert"),
                data=post_data,
                follow=True,
                **header,
            )
        await da.arefresh_from_db()
        self.assertEqual(da.alert_type, DocketAlert.SUBSCRIPTION)
        self.assertEqual(da.date_modified, eighty_five_days_ahead)


class OldDocketAlertsWebhooksTest(TestCase):
    """Test Old Docket Alerts Webhooks"""

    @classmethod
    def setUpTestData(cls):
        cls.user_profile = UserProfileWithParentsFactory()
        cls.webhook_enabled = WebhookFactory(
            user=cls.user_profile.user,
            event_type=WebhookEventType.OLD_DOCKET_ALERTS_REPORT,
            url="https://example.com/",
            enabled=True,
            version=1,
        )
        cls.webhook_v2_enabled = WebhookFactory(
            user=cls.user_profile.user,
            event_type=WebhookEventType.OLD_DOCKET_ALERTS_REPORT,
            url="https://example.com/",
            enabled=True,
            version=2,
        )
        cls.disabled_docket_alert = DocketAlertWithParentsFactory(
            docket__source=Docket.RECAP,
            docket__date_terminated="2020-01-01",
            user=cls.user_profile.user,
        )
        cls.old_docket_alert = DocketAlertWithParentsFactory(
            docket__source=Docket.RECAP,
            docket__date_terminated=now() - timedelta(days=92),
            user=cls.user_profile.user,
        )
        cls.very_old_docket_alert = DocketAlertWithParentsFactory(
            docket__source=Docket.RECAP,
            docket__date_terminated=now() - timedelta(days=182),
            user=cls.user_profile.user,
        )

        cls.user_profile_2 = UserProfileWithParentsFactory()
        cls.webhook_disabled = WebhookFactory(
            user=cls.user_profile_2.user,
            event_type=WebhookEventType.OLD_DOCKET_ALERTS_REPORT,
            url="https://example.com/",
            enabled=False,
        )
        cls.disabled_docket_alert_2 = DocketAlertWithParentsFactory(
            docket__source=Docket.RECAP,
            docket__date_terminated="2020-01-01",
            user=cls.user_profile_2.user,
        )

    def test_send_old_docket_alerts_webhook(self):
        """Can we send webhook events for old and disabled docket alerts?"""

        docket_alerts = DocketAlert.objects.all()
        active_docket_alerts = DocketAlert.objects.filter(
            alert_type=DocketAlert.SUBSCRIPTION
        )
        # Update docket alerts date_modified to simulate an old alert.
        docket_alerts.update(date_modified=now() - timedelta(days=365))
        self.assertEqual(docket_alerts.count(), 4)
        self.assertEqual(active_docket_alerts.count(), 4)

        # Run handle_old_docket_alerts command, mocking webhook request.
        with mock.patch(
            "cl.api.webhooks.requests.post",
            side_effect=lambda *args, **kwargs: MockResponse(
                200, mock_raw=True
            ),
        ):
            call_command(
                "handle_old_docket_alerts",
                delete_old_alerts=True,
                send_alerts=True,
            )

        # Two emails should go out, one for user_profile and one for
        # user_profile_2
        self.assertEqual(len(mail.outbox), 2)
        self.assertEqual(active_docket_alerts.count(), 2)

        webhook_events = WebhookEvent.objects.all()
        # Two webhook events (v1, v2) should be triggered for user_profile since
        # user_profile_2 webhook endpoint is disabled.
        self.assertEqual(len(webhook_events), 2)

        # Confirm webhooks for V1 and V2 are properly triggered.
        webhook_versions = {
            webhook.content["webhook"]["version"] for webhook in webhook_events
        }
        self.assertEqual(webhook_versions, {1, 2})

        self.assertEqual(
            webhook_events[0].event_status,
            WEBHOOK_EVENT_STATUS.SUCCESSFUL,
        )
        self.assertEqual(
            webhook_events[0].webhook.user,
            self.user_profile.user,
        )
        content = webhook_events[0].content

        # Compare the webhook event payload.
        self.assertEqual(
            content["webhook"]["event_type"],
            WebhookEventType.OLD_DOCKET_ALERTS_REPORT,
        )
        # Disabled alerts
        self.assertEqual(len(content["payload"]["disabled_alerts"]), 1)
        self.assertEqual(
            content["payload"]["disabled_alerts"][0]["id"],
            self.disabled_docket_alert.pk,
        )
        self.assertEqual(
            content["payload"]["disabled_alerts"][0]["alert_type"],
            DocketAlert.UNSUBSCRIPTION,
        )
        self.assertEqual(
            content["payload"]["disabled_alerts"][0]["docket"],
            self.disabled_docket_alert.docket.pk,
        )

        # Old alerts for webhook (Very old alerts in report)
        self.assertEqual(len(content["payload"]["old_alerts"]), 1)
        self.assertEqual(
            content["payload"]["old_alerts"][0]["id"],
            self.very_old_docket_alert.pk,
        )
        self.assertEqual(
            content["payload"]["old_alerts"][0]["alert_type"],
            DocketAlert.SUBSCRIPTION,
        )
        self.assertEqual(
            content["payload"]["old_alerts"][0]["docket"],
            self.very_old_docket_alert.docket.pk,
        )

        # Confirm deprecation date webhooks according the version.
        v1_webhook_event = WebhookEvent.objects.filter(
            webhook=self.webhook_enabled
        ).first()
        v2_webhook_event = WebhookEvent.objects.filter(
            webhook=self.webhook_v2_enabled
        ).first()
        self.assertEqual(
            v1_webhook_event.content["webhook"]["deprecation_date"],
            get_webhook_deprecation_date(settings.WEBHOOK_V1_DEPRECATION_DATE),
        )
        self.assertEqual(
            v2_webhook_event.content["webhook"]["deprecation_date"], None
        )

        # Run command again
        with mock.patch(
            "cl.api.webhooks.requests.post",
            side_effect=lambda *args, **kwargs: MockResponse(
                200, mock_raw=True
            ),
        ):
            call_command(
                "handle_old_docket_alerts",
                delete_old_alerts=True,
                send_alerts=True,
            )

        # One more email should go out for old and very old alerts.
        # No disabled alert.
        self.assertEqual(len(mail.outbox), 3)
        self.assertEqual(active_docket_alerts.count(), 2)

    def test_send_old_docket_alerts_webhook_only_warn(self):
        """Can we send webhook events that only warn about old docket alerts?"""

        docket_alerts = DocketAlert.objects.all()
        active_docket_alerts = DocketAlert.objects.filter(
            alert_type=DocketAlert.SUBSCRIPTION
        )
        # Update docket alerts date_modified to simulate an old alert.
        docket_alerts.update(date_modified=now() - timedelta(days=365))
        self.assertEqual(docket_alerts.count(), 4)
        self.assertEqual(active_docket_alerts.count(), 4)

        # Run handle_old_docket_alerts command with delete_old_alerts=False,
        # mocking webhook request.
        with mock.patch(
            "cl.api.webhooks.requests.post",
            side_effect=lambda *args, **kwargs: MockResponse(
                200, mock_raw=True
            ),
        ):
            call_command(
                "handle_old_docket_alerts",
                delete_old_alerts=False,
                send_alerts=True,
            )

        # Two emails should go out, one for user_profile and one for
        # user_profile_2
        self.assertEqual(len(mail.outbox), 2)

        # Two webhook events (v1, v2) should be triggered for user_profile since
        # user_profile_2 webhook endpoint is disabled.
        webhook_events = WebhookEvent.objects.all()
        self.assertEqual(len(webhook_events), 2)

        # Confirm webhooks for V1 and V2 are properly triggered.
        webhook_versions = {
            webhook.content["webhook"]["version"] for webhook in webhook_events
        }
        self.assertEqual(webhook_versions, {1, 2})

        self.assertEqual(
            webhook_events[0].webhook.user,
            self.user_profile.user,
        )
        content = webhook_events[0].content
        # Compare the webhook event payload
        self.assertEqual(
            content["webhook"]["event_type"],
            WebhookEventType.OLD_DOCKET_ALERTS_REPORT,
        )
        # No disabled alerts since delete_old_alerts=False
        self.assertEqual(len(content["payload"]["disabled_alerts"]), 0)

        # Old alerts for webhook (Very old alerts in report)
        # Two old alerts, the alert that should have been disabled now is
        # within old alerts
        self.assertEqual(len(content["payload"]["old_alerts"]), 2)

        old_index = 1
        disabled_index = 0
        if (
            content["payload"]["old_alerts"][0]["id"]
            == self.very_old_docket_alert.pk
        ):
            old_index = 0
            disabled_index = 1

        self.assertEqual(
            content["payload"]["old_alerts"][old_index]["docket"],
            self.very_old_docket_alert.docket.pk,
        )
        self.assertEqual(
            content["payload"]["old_alerts"][disabled_index]["docket"],
            self.disabled_docket_alert.docket.pk,
        )


class DocketAlertGetNotesTagsTests(TestCase):
    """Can we return notes and tags for a docket alert properly?"""

    @classmethod
    def setUpTestData(cls) -> None:
        cls.user_1 = UserFactory()
        cls.user_2 = UserFactory()
        cls.court = Court.objects.get(id="scotus")
        cls.docket_1 = DocketFactory(
            court=cls.court,
        )
        cls.docket_2 = DocketFactory(
            court=cls.court,
        )
        cls.docket_3 = DocketFactory(
            court=cls.court,
        )
        cls.note_docket_1_user_1 = NoteFactory(
            user=cls.user_1,
            docket_id=cls.docket_1,
            notes="Note 1 Test",
        )
        cls.note_docket_2_user_1 = NoteFactory(
            user=cls.user_1,
            docket_id=cls.docket_2,
            notes="",
        )
        cls.note_docket_1_user_2 = NoteFactory(
            user=cls.user_2,
            docket_id=cls.docket_1,
            notes="Note 2 Test",
        )

        cls.orphan_tag_user_1 = UserTagFactory(user=cls.user_1, name="orphan")
        cls.tag_1_user_1 = UserTagFactory(user=cls.user_1, name="tag_1_user_1")
        cls.tag_2_user_1 = UserTagFactory(user=cls.user_1, name="tag_2_user_1")
        cls.tag_1_user_1.dockets.add(cls.docket_1.pk)
        cls.tag_2_user_1.dockets.add(cls.docket_1.pk, cls.docket_2)

        cls.tag_1_user_2 = UserTagFactory(user=cls.user_2, name="tag_1_user_2")
        cls.tag_1_user_2.dockets.add(cls.docket_1.pk, cls.docket_2)

    def test_get_docket_notes_and_tags_by_user(self) -> None:
        """Can we properly get the user notes and tags for a docket?"""

        (
            notes_docket_1_user_1,
            tags_docket_1_user_1,
        ) = get_docket_notes_and_tags_by_user(self.docket_1.pk, self.user_1.pk)
        self.assertEqual(notes_docket_1_user_1, "Note 1 Test")
        self.assertEqual(
            tags_docket_1_user_1, [self.tag_1_user_1, self.tag_2_user_1]
        )

        (
            notes_docket_1_user_2,
            tags_docket_1_user_2,
        ) = get_docket_notes_and_tags_by_user(self.docket_1.pk, self.user_2.pk)
        self.assertEqual(notes_docket_1_user_2, "Note 2 Test")
        self.assertEqual(tags_docket_1_user_2, [self.tag_1_user_2])

        (
            notes_docket_2_user_1,
            tags_docket_2_user_1,
        ) = get_docket_notes_and_tags_by_user(self.docket_2.pk, self.user_1.pk)
        self.assertEqual(notes_docket_2_user_1, None)
        self.assertEqual(tags_docket_2_user_1, [self.tag_2_user_1])

        (
            notes_docket_2_user_2,
            tags_docket_2_user_2,
        ) = get_docket_notes_and_tags_by_user(self.docket_2.pk, self.user_2.pk)
        self.assertEqual(notes_docket_2_user_2, None)
        self.assertEqual(tags_docket_2_user_2, [self.tag_1_user_2])

        (
            notes_docket_3_user_1,
            tags_docket_3_user_1,
        ) = get_docket_notes_and_tags_by_user(self.docket_3.pk, self.user_1.pk)
        self.assertEqual(notes_docket_3_user_1, None)
        self.assertEqual(tags_docket_3_user_1, [])


@mock.patch("cl.search.tasks.percolator_alerts_models_supported", new=[Audio])
@mock.patch(
    "cl.lib.es_signal_processor.allow_es_audio_indexing",
    side_effect=lambda x, y: True,
)
@override_settings(NO_MATCH_HL_SIZE=100)
class SearchAlertsOAESTests(SearchAlertsMixin, ESIndexTestCase):
    """Test ES Search Alerts"""

    @classmethod
    def setUpTestData(cls):
        cls.rebuild_index("audio.Audio")
        cls.rebuild_index("alerts.Alert")
        # Call to super must come after indices are rebuilt
        super().setUpTestData()
        cls.court_1 = CourtFactory(
            id="cabc",
            full_name="Testing Supreme Court",
            jurisdiction="FB",
            citation_string="Bankr. C.D. Cal.",
        )
        cls.docket = DocketFactory(
            court=cls.court_1,
            date_argued=now().date(),
            docket_number="20-5736",
        )
        cls.user_profile = UserProfileWithParentsFactory()
        NeonMembership.objects.create(
            level=NeonMembership.LEGACY, user=cls.user_profile.user
        )
        cls.user_profile_2 = UserProfileWithParentsFactory()
        NeonMembership.objects.create(
            level=NeonMembership.LEGACY, user=cls.user_profile_2.user
        )
        cls.webhook_enabled = WebhookFactory(
            user=cls.user_profile.user,
            event_type=WebhookEventType.SEARCH_ALERT,
            url="https://example.com/",
            enabled=True,
        )
        with cls.captureOnCommitCallbacks(execute=True):
            cls.search_alert = AlertFactory(
                user=cls.user_profile.user,
                rate=Alert.REAL_TIME,
                name="Test Alert OA",
                query="q=RT+Test+OA+19-5735&case_name=Audio&judge=John+Smith&type=oa",
                alert_type=SEARCH_TYPES.ORAL_ARGUMENT,
            )
            cls.search_alert_2 = AlertFactory(
                user=cls.user_profile_2.user,
                rate=Alert.REAL_TIME,
                name="Test Alert OA 2",
                query="q=RT+Test+OA&type=oa",
                alert_type=SEARCH_TYPES.ORAL_ARGUMENT,
            )
            cls.search_alert_3 = AlertFactory(
                user=cls.user_profile.user,
                rate=Alert.DAILY,
                name="Test Alert OA Daily",
                query="q=Test+OA&type=oa",
                alert_type=SEARCH_TYPES.ORAL_ARGUMENT,
            )
            cls.search_alert_4 = AlertFactory(
                user=cls.user_profile.user,
                rate=Alert.DAILY,
                name="Test Alert OA Daily 2",
                query="q=DLY+Test+V2+19-5741&type=oa",
                alert_type=SEARCH_TYPES.ORAL_ARGUMENT,
            )
            cls.search_alert_5 = AlertFactory(
                user=cls.user_profile.user,
                rate=Alert.WEEKLY,
                name="Test Alert OA Weekly",
                query="q=Test+OA&type=oa",
                alert_type=SEARCH_TYPES.ORAL_ARGUMENT,
            )
            cls.search_alert_6 = AlertFactory(
                user=cls.user_profile.user,
                rate=Alert.MONTHLY,
                name="Test Alert OA Monthly",
                query="q=Test+OA&type=oa",
                alert_type=SEARCH_TYPES.ORAL_ARGUMENT,
            )
            cls.search_alert_7 = AlertFactory(
                user=cls.user_profile.user,
                rate=Alert.REAL_TIME,
                name="Test Alert OA RT Docket ID",
                query=f"q=docket_id:{cls.docket.pk}&type=oa",
                alert_type=SEARCH_TYPES.ORAL_ARGUMENT,
            )

    @classmethod
    def tearDownClass(cls):
        Alert.objects.all().delete()
        Audio.objects.all().delete()
        super().tearDownClass()

    def test_alert_frequency_estimation(self, mock_abort_audio):
        """Test alert frequency ES API endpoint."""

        search_params = {
            "type": SEARCH_TYPES.ORAL_ARGUMENT,
            "q": "Frequency Test OA",
        }
        r = self.client.get(
            reverse(
                "alert_frequency", kwargs={"version": "3", "day_count": "100"}
            ),
            search_params,
        )
        self.assertEqual(r.json()["count"], 0)

        mock_date = now().replace(day=1, hour=5)
        with (
            time_machine.travel(mock_date, tick=False),
            self.captureOnCommitCallbacks(execute=True),
        ):
            # When the Audio object is created it should trigger an alert.
            rt_oral_argument = AudioWithParentsFactory.create(
                case_name="Frequency Test OA",
                docket__court=self.court_1,
                docket__date_argued=now().date(),
                docket__docket_number="19-5735",
            )

        r = self.client.get(
            reverse(
                "alert_frequency", kwargs={"version": "3", "day_count": "100"}
            ),
            search_params,
        )
        self.assertEqual(r.json()["count"], 1)
        rt_oral_argument.delete()

    def test_send_oa_search_alert_webhooks(self, mock_abort_audio):
        """Can we send RT OA search alerts?"""

        mock_date = now().replace(day=1, hour=5)
        with mock.patch(
            "cl.api.webhooks.requests.post",
            side_effect=lambda *args, **kwargs: MockResponse(
                200, mock_raw=True
            ),
        ):
            with (
                time_machine.travel(mock_date, tick=False),
                self.captureOnCommitCallbacks(execute=True),
            ):
                # When the Audio object is created it should trigger an alert.
                transcript = (
                    "RT Test OA transcript Fusce luctus, eros vitae "
                    "iaculis tincidunt, sem ligula maximus est, "
                    "in pulvinar lacus augue eget enim. Nam viverra "
                    "leo ut lectus varius, a dapibus ante lobortis. "
                )
                rt_oral_argument = AudioWithParentsFactory.create(
                    case_name="Audio Case",
                    docket__court=self.court_1,
                    docket__date_argued=now().date(),
                    docket__docket_number="19-5735",
                    stt_status=Audio.STT_COMPLETE,
                    judges="John Smith",
                    stt_transcript=transcript,
                    stt_source=Audio.STT_OPENAI_WHISPER,
                )

        # Send RT alerts
        with time_machine.travel(mock_date, tick=False):
            call_command("cl_send_rt_percolator_alerts", testing_mode=True)
            alerts_runtime_naive = datetime.now()
        # Confirm Alert date_last_hit is updated.
        self.search_alert.refresh_from_db()
        self.search_alert_2.refresh_from_db()
        self.assertEqual(
            self.search_alert.date_last_hit,
            mock_date,
            msg="Alert date of last hit didn't match.",
        )
        self.assertEqual(
            self.search_alert_2.date_last_hit,
            mock_date,
            msg="Alert date of last hit didn't match.",
        )

        webhooks_enabled = Webhook.objects.filter(enabled=True)
        self.assertEqual(len(webhooks_enabled), 1)
        # Two OA search alert emails should be sent, one for user_profile and
        # one for user_profile_2
        self.assertEqual(len(mail.outbox), 2)
        text_content = mail.outbox[0].body
        self.assertEqual(
            mail.outbox[0].subject,
            f"1 Alert has hits: {self.search_alert.name}",
        )

        self.assertIn(rt_oral_argument.case_name, text_content)

        # Should have the List-Unsubscribe-Post and List-Unsubscribe header
        # because the email only includes one alert.
        self.assertIn("List-Unsubscribe", mail.outbox[0].extra_headers)
        self.assertIn("List-Unsubscribe-Post", mail.outbox[0].extra_headers)
        unsubscribe_url = reverse(
            "one_click_disable_alert", args=[self.search_alert.secret_key]
        )
        self.assertIn(
            unsubscribe_url,
            mail.outbox[0].extra_headers["List-Unsubscribe"],
        )

        # Highlighting tags are not set in text version
        self.assertNotIn("<strong>", text_content)

        # Extract HTML version.
        html_content = None
        for content, content_type in mail.outbox[0].alternatives:
            if content_type == "text/html":
                html_content = content
                break

        # Highlighting tags are set for matched fields.
        self.assertIn("<strong>19-5735</strong>", html_content)
        self.assertIn("<strong>RT Test OA</strong>", html_content)
        self.assertIn("<strong>Audio</strong>", html_content)
        self.assertIn("<strong>John</strong>", html_content)
        self.assertIn("<strong>Smith</strong>", html_content)

        # Confirm that the snippet is truncated to the fragment_size defined
        # for the field when it's HL.
        snippet = self._extract_snippet_content(html_content)
        self.assertTrue(len(snippet) < len(transcript))

        # Confirm that query overridden in the 'View Full Results' URL to
        # include a filter by timestamp.
        self._assert_timestamp_filter(
            html_content, Alert.REAL_TIME, alerts_runtime_naive
        )

        # The right alert type template is used.
        self.assertIn("oral argument", html_content)

        # 4 webhook events should be sent to user_profile.
        # rt_oral_argument should trigger: search_alert, search_alert_3,
        # search_alert_5 and search_alert_6.
        # search_alert_2 is omitted since it's related user doesn't have a
        # search alert webhook enabled.
        webhook_events = WebhookEvent.objects.all()
        self.assertEqual(len(webhook_events), 4)

        # Compare webhook content.
        content = webhook_events[0].content
        self.assertEqual(
            content["payload"]["alert"]["query"], self.search_alert.query
        )
        self.assertEqual(content["payload"]["alert"]["rate"], "rt")
        self.assertEqual(
            len(content["payload"]["results"]),
            1,
        )
        self.assertEqual(
            content["payload"]["results"][0]["caseName"],
            rt_oral_argument.case_name,
        )
        self.assertEqual(
            content["payload"]["results"][0]["docketNumber"],
            rt_oral_argument.docket.docket_number,
        )
        self.assertEqual(
            content["payload"]["results"][0]["snippet"],
            rt_oral_argument.transcript,
        )
        self.assertEqual(
            content["payload"]["results"][0]["judge"],
            rt_oral_argument.judges,
        )
        self.assertEqual(
            content["payload"]["results"][0]["court"],
            rt_oral_argument.docket.court.full_name,
        )
        self.assertEqual(
            content["payload"]["results"][0]["source"],
            rt_oral_argument.source,
        )

        # Confirm no HL fields are properly displayed.
        with mock.patch(
            "cl.api.webhooks.requests.post",
            side_effect=lambda *args, **kwargs: MockResponse(
                200, mock_raw=True
            ),
        ):
            mock_date = now().replace(day=1, hour=5)
            with (
                time_machine.travel(mock_date, tick=False),
                self.captureOnCommitCallbacks(execute=True),
            ):
                # When the Audio object is created it should trigger an alert.
                transcript = (
                    "This a different transcript Curabitur id lorem "
                    "vel orci aliquam commodo vitae a neque. Nam a "
                    "nulla mi. Fusce elementum felis eget luctus "
                    "venenatis. Cras tincidunt a dolor ac commodo. "
                    "Duis vel turpis hendrerit, consequat dui quis, "
                    "tincidunt elit"
                )
                rt_oral_argument_2 = AudioWithParentsFactory.create(
                    case_name="No HL OA Alert",
                    docket=self.docket,
                    stt_status=Audio.STT_COMPLETE,
                    judges="George Smith",
                    stt_transcript=transcript,
                )

        # Send RT alerts
        call_command("cl_send_rt_percolator_alerts", testing_mode=True)
        self.assertEqual(len(mail.outbox), 3, msg="Wrong number of emails.")
        text_content = mail.outbox[2].body

        # Confirm all fields are displayed in the plain text version.
        self.assertIn(rt_oral_argument_2.case_name, text_content)
        self.assertIn(rt_oral_argument_2.judges, text_content)
        self.assertIn(rt_oral_argument_2.docket.docket_number, text_content)
        self.assertIn("This a different transcript", text_content)
        self.assertIn(
            rt_oral_argument_2.docket.court.citation_string, text_content
        )

        # Extract HTML version.
        html_content = None
        for content, content_type in mail.outbox[2].alternatives:
            if content_type == "text/html":
                html_content = content
                break

        # Confirm all fields are displayed in the HTML version.
        self.assertIn(rt_oral_argument_2.case_name, html_content)
        self.assertIn(rt_oral_argument_2.judges, html_content)
        self.assertIn(rt_oral_argument_2.docket.docket_number, html_content)
        self.assertIn("This a different transcript", html_content)
        self.assertIn(
            rt_oral_argument_2.docket.court.citation_string,
            html_content.replace("&nbsp;", " "),
        )

        # Confirm that the snippet is truncated to the fragment_size defined
        # for the field when no HL is matched.
        snippet = self._extract_snippet_content(html_content)
        self.assertTrue(len(snippet) < len(transcript))

        webhook_events.delete()
        rt_oral_argument.delete()
        rt_oral_argument_2.delete()

    def test_send_alert_on_document_creation(self, mock_abort_audio):
        """Avoid sending Search Alerts on document updates."""
        with (
            mock.patch(
                "cl.api.webhooks.requests.post",
                side_effect=lambda *args, **kwargs: MockResponse(
                    200, mock_raw=True
                ),
            ),
            self.captureOnCommitCallbacks(execute=True),
        ):
            # When the Audio object is created it should trigger an alert.
            rt_oral_argument = AudioWithParentsFactory.create(
                case_name="RT Audio Test OA",
                docket__court=self.court_1,
                docket__date_argued=now().date(),
                docket__docket_number="19-5735",
                judges="John Smith",
            )

        # Send RT alerts
        call_command("cl_send_rt_percolator_alerts", testing_mode=True)

        # Two OA search alert emails should be sent, one for user_profile and
        # one for user_profile_2
        self.assertEqual(len(mail.outbox), 2)
        text_content = mail.outbox[0].body
        self.assertIn(rt_oral_argument.case_name, text_content)

        # 4 webhook events should be sent to user_profile.
        # rt_oral_argument should trigger: search_alert, search_alert_3,
        # search_alert_5 and search_alert_6.
        # search_alert_2 is omitted since it's related user doesn't have a
        # search alert webhook enabled.
        webhook_events = WebhookEvent.objects.all()
        self.assertEqual(len(webhook_events), 4)

        with (
            mock.patch(
                "cl.api.webhooks.requests.post",
                side_effect=lambda *args, **kwargs: MockResponse(
                    200, mock_raw=True
                ),
            ),
            self.captureOnCommitCallbacks(execute=True),
        ):
            # Audio object is updated.
            rt_oral_argument.sha1 = "12345"
            rt_oral_argument.save()

        # Send RT alerts
        call_command("cl_send_rt_percolator_alerts", testing_mode=True)
        # New alerts shouldn't be sent. Since document was just updated.
        self.assertEqual(len(mail.outbox), 2)
        text_content = mail.outbox[0].body
        self.assertIn(rt_oral_argument.case_name, text_content)

        # No new webhook events should be triggered.
        # Since document was just updated.
        webhook_events = WebhookEvent.objects.all()
        self.assertEqual(len(webhook_events), 4)
        rt_oral_argument.delete()

    def test_es_alert_update_and_delete(self, mock_abort_audio):
        """Can we update and delete an alert, and expect these changes to be
        properly reflected in Elasticsearch?"""

        with self.captureOnCommitCallbacks(execute=True):
            # Create a new alert.
            search_alert_1 = AlertFactory(
                user=self.user_profile.user,
                rate=Alert.REAL_TIME,
                name="Test Alert OA",
                query="type=oa&docket_number=19-1010&order_by=score desc",
                alert_type=SEARCH_TYPES.ORAL_ARGUMENT,
            )

        # Confirm it was properly indexed in ES.
        search_alert_1_id = search_alert_1.pk
        doc = AudioPercolator.get(id=search_alert_1_id)
        response_str = str(doc.to_dict())
        self.assertIn("'query': '19-1010'", response_str)
        self.assertIn("'rate': 'rt'", response_str)
        self.assertNotIn("function_score", response_str)

        with self.captureOnCommitCallbacks(execute=True):
            # Update Alert
            search_alert_1.query = "type=oa&docket_number=19-1020"
            search_alert_1.rate = "dly"
            search_alert_1.save()

        doc = AudioPercolator.get(id=search_alert_1_id)
        response_str = str(doc.to_dict())

        # Confirm changes in ES.
        self.assertIn("'query': '19-1020'", response_str)
        self.assertIn("'rate': 'dly'", response_str)

        # Delete Alert
        search_alert_1.delete()

        s = AudioPercolator.search().query("match_all")
        response = s.execute()
        response_str = str(response.to_dict())

        # Confirm whether the alert was also deleted in Elasticsearch.
        self.assertNotIn(f"'_id': '{search_alert_1_id}'", response_str)

    def send_alerts_by_rate_and_confirm_assertions(
        self,
        rate,
        document,
        search_alert,
        mock_date,
        stat_count,
        alert_count,
        previous_date=None,
    ):
        with mock.patch(
            "cl.api.webhooks.requests.post",
            side_effect=lambda *args, **kwargs: MockResponse(
                200, mock_raw=True
            ),
        ):
            with time_machine.travel(mock_date, tick=False):
                # Call dly command
                call_command("cl_send_scheduled_alerts", rate=rate)

        # Confirm Stat object is properly updated.
        stat_object = Stat.objects.filter(date_logged=mock_date)
        self.assertEqual(stat_object[0].name, f"alerts.sent.{rate}")
        self.assertEqual(stat_object[0].count, stat_count)

        # Confirm Alert date_last_hit is updated.
        search_alert.refresh_from_db()

        # One OA search alert email should be sent
        self.assertEqual(len(mail.outbox), alert_count)
        text_content = mail.outbox[alert_count - 1].body
        self.assertIn(document.case_name, text_content)

        # The right alert type template is used.
        self.assertIn("oral argument", text_content)

        # Extract HTML version.
        html_content = None
        for content, content_type in mail.outbox[alert_count - 1].alternatives:
            if content_type == "text/html":
                html_content = content
                break

        if previous_date:
            self.assertEqual(search_alert.date_last_hit, previous_date)
        else:
            self.assertEqual(search_alert.date_last_hit, mock_date)
            # Confirm that timestamp filter is properly set in the
            # 'View Full Results' URL.
            self._assert_timestamp_filter(html_content, rate, mock_date)

        # Confirm stored alerts instances status is set to SENT.
        scheduled_hits = ScheduledAlertHit.objects.filter(alert__rate=rate)
        for scheduled_hit in scheduled_hits:
            self.assertEqual(
                scheduled_hit.hit_status, SCHEDULED_ALERT_HIT_STATUS.SENT
            )

    def test_send_alert_multiple_alert_rates(self, mock_abort_audio):
        """Confirm dly, wly and mly alerts are properly stored and sent
        according to their periodicity.
        """
        with self.captureOnCommitCallbacks(execute=True):
            dly_oral_argument = AudioWithParentsFactory.create(
                case_name="DLY Test OA",
                docket__court=self.court_1,
                docket__date_argued=now().date(),
                docket__docket_number="19-5739",
            )
        # When a new document is created, and it triggers a dly, wly or mly
        # It's stored to send it later.
        scheduled_alerts = ScheduledAlertHit.objects.filter(
            alert__rate=Alert.DAILY
        )
        self.assertEqual(scheduled_alerts.count(), 1)
        # At this stage no alerts or webhooks should go out.
        self.assertEqual(len(mail.outbox), 0)

        # 3 webhook events should be triggered in RT regardless of alert rate
        # or user donations.
        # dly_oral_argument document should trigger 3 webhooks: search_alert_3,
        # search_alert_5 and search_alert_6.
        webhook_events = WebhookEvent.objects.all()
        self.assertEqual(len(webhook_events), 3)

        # Send dly alerts and check assertions.
        mock_date = timezone.localtime(timezone.now()).replace(day=1, hour=0)
        self.send_alerts_by_rate_and_confirm_assertions(
            Alert.DAILY,
            dly_oral_argument,
            self.search_alert_3,
            mock_date,
            stat_count=1,
            alert_count=1,
        )

        # Daily command is executed the next day again, it shouldn't send more
        # alerts. Since previous alerts have already been sent.
        current_date = timezone.localtime(timezone.now()).replace(
            day=2, hour=0
        )
        self.send_alerts_by_rate_and_confirm_assertions(
            Alert.DAILY,
            dly_oral_argument,
            self.search_alert_3,
            current_date,
            stat_count=0,
            alert_count=1,
            previous_date=mock_date,
        )
        # Create an additional document that should be included in wly and mly
        # Alerts.
        with self.captureOnCommitCallbacks(execute=True):
            wly_oral_argument = AudioWithParentsFactory.create(
                case_name="WLY Test OA",
                docket__court=self.court_1,
                docket__date_argued=now().date(),
                docket__docket_number="19-5741",
            )
        # Send wly alerts and check assertions.
        current_date = timezone.localtime(timezone.now()).replace(
            day=7, hour=0
        )
        self.send_alerts_by_rate_and_confirm_assertions(
            Alert.WEEKLY,
            dly_oral_argument,
            self.search_alert_5,
            current_date,
            stat_count=1,
            alert_count=2,
        )
        # Create an additional document that should be included mly Alert.
        with self.captureOnCommitCallbacks(execute=True):
            mly_oral_argument = AudioWithParentsFactory.create(
                case_name="MLY Test OA",
                docket__court=self.court_1,
                docket__date_argued=now().date(),
                docket__docket_number="19-5742",
            )
        # Send mly alerts on a day after 28th, it must fail.
        with mock.patch(
            "cl.api.webhooks.requests.post",
            side_effect=lambda *args, **kwargs: MockResponse(
                200, mock_raw=True
            ),
        ):
            mock_date = now().replace(month=1, day=30, hour=0)
            with time_machine.travel(mock_date, tick=False):
                # Call mly command
                with self.assertRaises(InvalidDateError):
                    call_command("cl_send_scheduled_alerts", rate="mly")

        # Send mly alerts.
        current_date = timezone.localtime(timezone.now()).replace(
            day=28, hour=0
        )
        self.send_alerts_by_rate_and_confirm_assertions(
            Alert.MONTHLY,
            dly_oral_argument,
            self.search_alert_6,
            current_date,
            stat_count=1,
            alert_count=3,
        )
        # Remove tests objects.
        dly_oral_argument.delete()
        wly_oral_argument.delete()
        mly_oral_argument.delete()

    @mock.patch(
        "cl.alerts.management.commands.cl_send_scheduled_alerts.logger"
    )
    def test_group_alerts_and_hits(self, mock_logger, mock_abort_audio):
        """"""
        with self.captureOnCommitCallbacks(execute=True):
            rt_oa_search_alert = AlertFactory(
                user=self.user_profile.user,
                rate=Alert.REAL_TIME,
                name="Test RT Alert OA",
                query="q=docketNumber:19-5739 OR docketNumber:19-5740&type=oa",
                alert_type=SEARCH_TYPES.ORAL_ARGUMENT,
            )
            rt_oa_search_alert_2 = AlertFactory(
                user=self.user_profile.user,
                rate=Alert.REAL_TIME,
                name="Test RT Alert OA 2",
                query="q=docketNumber:19-5741&type=oa",
                alert_type=SEARCH_TYPES.ORAL_ARGUMENT,
            )
        with (
            mock.patch(
                "cl.api.webhooks.requests.post",
                side_effect=lambda *args, **kwargs: MockResponse(
                    200, mock_raw=True
                ),
            ),
            self.captureOnCommitCallbacks(execute=True),
        ):
            # When the Audio object is created it should trigger an alert.
            rt_oral_argument_1 = AudioWithParentsFactory.create(
                case_name="DLY Test OA",
                docket__court=self.court_1,
                docket__date_argued=now().date(),
                docket__docket_number="19-5739",
            )
            # When the Audio object is created it should trigger an alert.
            rt_oral_argument_2 = AudioWithParentsFactory.create(
                case_name="DLY Test OA 2",
                docket__court=self.court_1,
                docket__date_argued=now().date(),
                docket__docket_number="19-5740",
            )
            # When the Audio object is created it should trigger an alert.
            rt_oral_argument_3 = AudioWithParentsFactory.create(
                case_name="DLY Test V2",
                docket__court=self.court_1,
                docket__date_argued=now().date(),
                docket__docket_number="19-5741",
            )

        # Send RT alerts
        call_command("cl_send_rt_percolator_alerts", testing_mode=True)

        # 1 email should be sent for the rt_oa_search_alert and rt_oa_search_alert_2
        self.assertEqual(
            len(mail.outbox), 1, msg="Wrong number of emails sent."
        )

        # The OA RT alert email should contain 2 alerts, one for rt_oa_search_alert
        # and one for rt_oa_search_alert_2. First alert should contain 2 hits.
        # Second alert should contain only 1 hit.

        # Assert text version.
        text_content = mail.outbox[0].body
        self.assertIn(rt_oral_argument_1.case_name, text_content)
        self.assertIn(rt_oral_argument_2.case_name, text_content)
        self.assertIn(rt_oral_argument_3.case_name, text_content)
        subject = mail.outbox[0].subject
        self.assertIn("2 Alerts have hits:", subject)
        self.assertIn(rt_oa_search_alert.name, subject)
        self.assertIn(rt_oa_search_alert_2.name, subject)

        # Assert html version.
        html_content = self.get_html_content_from_email(mail.outbox[0])
        self._confirm_number_of_alerts(html_content, 2)
        self._count_alert_hits_and_child_hits(
            html_content,
            rt_oa_search_alert.name,
            2,
            rt_oral_argument_1.case_name,
            0,
        )
        self._count_alert_hits_and_child_hits(
            html_content,
            rt_oa_search_alert.name,
            2,
            rt_oral_argument_2.case_name,
            0,
        )
        self._count_alert_hits_and_child_hits(
            html_content,
            rt_oa_search_alert_2.name,
            1,
            rt_oral_argument_3.case_name,
            0,
        )

        # 10 webhook events should be triggered in RT:
        # rt_oral_argument_1 should trigger 4: search_alert_3, search_alert_5,
        # search_alert_6 and rt_oa_search_alert.
        # rt_oral_argument_2 should trigger 4: search_alert_3, search_alert_5,
        # search_alert_6 and rt_oa_search_alert.
        # rt_oral_argument_3 should trigger 2: search_alert_4 and rt_oa_search_alert.
        webhook_events = WebhookEvent.objects.all()
        self.assertEqual(
            len(webhook_events), 10, msg="Unexpected number of webhooks sent."
        )

        # 7 webhook event should be sent to user_profile for 4 different
        # alerts
        webhook_events = WebhookEvent.objects.all()
        triggered_alerts_expected = [
            self.search_alert_3.pk,
            self.search_alert_4.pk,
            self.search_alert_5.pk,
            self.search_alert_6.pk,
            rt_oa_search_alert.pk,
            rt_oa_search_alert_2.pk,
        ]
        for webhook_content in webhook_events:
            content = webhook_content.content["payload"]
            if content["alert"]["id"] in triggered_alerts_expected:
                self.assertEqual(len(content["results"]), 1)
            else:
                self.assertTrue(False, "Search Alert webhooks failed.")

        with mock.patch(
            "cl.api.webhooks.requests.post",
            side_effect=lambda *args, **kwargs: MockResponse(
                200, mock_raw=True
            ),
        ):
            # Call command dly
            call_command("cl_send_scheduled_alerts", rate="dly")

        # One OA search alert email should be sent.
        mock_logger.info.assert_called_with("Sent 1 dly email alerts.")
        self.assertEqual(
            len(mail.outbox), 2, msg="Wrong number of emails sent."
        )
        text_content = mail.outbox[1].body
        subject = mail.outbox[1].subject
        self.assertIn("2 Alerts have hits:", subject)
        self.assertIn(self.search_alert_3.name, subject)
        self.assertIn(self.search_alert_4.name, subject)

        # The right alert type template is used.
        self.assertIn("oral argument", text_content)

        # The alert email should contain 3 hits.
        self.assertIn(rt_oral_argument_1.case_name, text_content)
        self.assertIn(rt_oral_argument_2.case_name, text_content)
        self.assertIn(rt_oral_argument_3.case_name, text_content)

        # Grouped  below two alerts.
        self.assertIn(self.search_alert_3.name, text_content)
        self.assertIn(self.search_alert_4.name, text_content)

        # Should not include the List-Unsubscribe-Post header.
        self.assertIn("List-Unsubscribe", mail.outbox[1].extra_headers)
        self.assertNotIn("List-Unsubscribe-Post", mail.outbox[1].extra_headers)
        alert_list_url = reverse("disable_alert_list")
        self.assertIn(
            alert_list_url,
            mail.outbox[1].extra_headers["List-Unsubscribe"],
        )
        self.assertIn(
            f"keys={self.search_alert_3.secret_key}",
            mail.outbox[1].extra_headers["List-Unsubscribe"],
        )
        self.assertIn(
            f"keys={self.search_alert_4.secret_key}",
            mail.outbox[1].extra_headers["List-Unsubscribe"],
        )

        # Extract HTML version.
        html_content = None
        for content, content_type in mail.outbox[1].alternatives:
            if content_type == "text/html":
                html_content = content
                break

        # Highlights are properly set in scheduled alerts.
        self.assertIn("<strong>19-5741</strong>", html_content)

        rt_oral_argument_1.delete()
        rt_oral_argument_2.delete()
        rt_oral_argument_3.delete()

        # Confirm Stat object is properly created and updated.
        stats_objects = Stat.objects.all()
        self.assertEqual(stats_objects.count(), 2)
        stat_names = set([stat.name for stat in stats_objects])
        self.assertEqual(stat_names, {"alerts.sent.rt", "alerts.sent.dly"})
        self.assertEqual(stats_objects[0].count, 1)
        self.assertEqual(stats_objects[1].count, 1)

        # Remove test instances.
        rt_oa_search_alert.delete()

    @override_settings(ELASTICSEARCH_PAGINATION_BATCH_SIZE=5)
    def test_send_multiple_rt_alerts(self, mock_abort_audio):
        """Confirm all RT alerts are properly sent if the percolator response
        contains more than ELASTICSEARCH_PAGINATION_BATCH_SIZE results. So additional
        requests are performed in order to retrieve all the available results.
        """
        memberships = NeonMembership.objects.all()
        self.assertEqual(memberships.count(), 2)
        self.assertEqual(len(mail.outbox), 0)
        webhook_events = WebhookEvent.objects.all()
        self.assertEqual(len(webhook_events), 0)

        # Create 10 additional Alerts for different users.
        alerts_created = []
        for i in range(10):
            user_profile = UserProfileWithParentsFactory.create()

            if i != 1:
                # Avoid creating a membership for one User in order to test this
                # RT Alert is not sent.
                NeonMembership.objects.create(
                    user=user_profile.user, level=NeonMembership.LEGACY
                )
            WebhookFactory(
                user=user_profile.user,
                event_type=WebhookEventType.SEARCH_ALERT,
                url="https://example.com/",
                enabled=True,
            )
            with self.captureOnCommitCallbacks(execute=True):
                alert = AlertFactory.create(
                    user=user_profile.user,
                    rate=Alert.REAL_TIME,
                    name=f"Test Alert RT {i}",
                    query="q=RT+Test+OA&type=oa",
                    alert_type=SEARCH_TYPES.ORAL_ARGUMENT,
                )
                alerts_created.append(alert)

        webhooks = Webhook.objects.all()
        self.assertEqual(len(webhooks), 11)
        memberships = NeonMembership.objects.all()
        self.assertEqual(len(memberships), 11)
        total_rt_alerts = Alert.objects.filter(rate=Alert.REAL_TIME)
        # 2 created in setUpTestData + 10
        self.assertEqual(total_rt_alerts.count(), 13)

        # Clear the outbox
        mail.outbox = []

        # Trigger RT alerts adding a document that matches the alerts.
        with (
            mock.patch(
                "cl.api.webhooks.requests.post",
                side_effect=lambda *args, **kwargs: MockResponse(
                    200, mock_raw=True
                ),
            ),
            self.captureOnCommitCallbacks(execute=True),
        ):
            rt_oral_argument = AudioWithParentsFactory.create(
                case_name="RT Audio Test OA",
                docket__court=self.court_1,
                docket__date_argued=now().date(),
                docket__docket_number="19-5735",
                judges="John Smith",
            )

        # Send RT alerts
        call_command("cl_send_rt_percolator_alerts", testing_mode=True)

        # 11 OA search alert emails should be sent, one for each user that
        # had donated enough.
        self.assertEqual(len(mail.outbox), 11)
        text_content = mail.outbox[0].body
        self.assertIn(rt_oral_argument.case_name, text_content)

        # 14 webhook events should be sent to users with a Webhook active.
        # rt_oral_argument should trigger: search_alert, search_alert_3,
        # search_alert_5 and search_alert_6.
        # And 10 additional new alerts created in this test.
        webhook_events = WebhookEvent.objects.all()
        self.assertEqual(len(webhook_events), 14)
        content = webhook_events[0].content["payload"]
        self.assertEqual(len(content["results"]), 1)

        # Confirm Stat object is properly created and updated.
        stats_objects = Stat.objects.all()
        self.assertEqual(stats_objects.count(), 1)
        self.assertEqual(stats_objects[0].name, "alerts.sent.rt")
        self.assertEqual(stats_objects[0].count, 11)

        # Remove test instances.
        rt_oral_argument.delete()
        for alert in alerts_created:
            alert.delete()

    @override_settings(ELASTICSEARCH_PAGINATION_BATCH_SIZE=5)
    def test_batched_alerts_match_documents_ingestion(self, mock_abort_audio):
        """Confirm that batched alerts are properly stored according to
        document ingestion when percolated in real time.
        """

        # Create a set of 11 users, webhooks and Alerts.
        alerts_created = []
        audios_created = []
        for i in range(10):
            user_profile = UserProfileWithParentsFactory.create()
            WebhookFactory(
                user=user_profile.user,
                event_type=WebhookEventType.SEARCH_ALERT,
                url="https://example.com/",
                enabled=True,
            )
            with self.captureOnCommitCallbacks(execute=True):
                alert = AlertFactory.create(
                    user=user_profile.user,
                    rate=Alert.DAILY,
                    name=f"Test Alert OA {i}",
                    query="q=OA&+19-5735&type=oa",
                    alert_type=SEARCH_TYPES.ORAL_ARGUMENT,
                )
                alerts_created.append(alert)
            # Create a new document that triggers each existing alert created
            # at this stage.
            with (
                mock.patch(
                    "cl.api.webhooks.requests.post",
                    side_effect=lambda *args, **kwargs: MockResponse(
                        200, mock_raw=True
                    ),
                ),
                self.captureOnCommitCallbacks(execute=True),
            ):
                audio = AudioWithParentsFactory.create(
                    case_name="Test OA",
                    docket__court=self.court_1,
                    docket__date_argued=now().date(),
                    docket__docket_number="19-5735",
                )
                audios_created.append(audio)

        # Clear the outbox
        mail.outbox = []
        self.assertEqual(len(mail.outbox), 0)

        # Webhooks for all alert rates and users are sent in real time.
        webhook_events = WebhookEvent.objects.all()
        webhook_events_rate = defaultdict(list)
        for event in webhook_events:
            content = event.content["payload"]
            alert_rate = content["alert"]["rate"]
            webhook_events_rate[alert_rate].append(event)

        # Total webhooks triggered.
        self.assertEqual(len(webhook_events), 85)

        # 65 DLY webhooks,the last alert created should trigger 10 hits and
        # this number is reduced by 1 in each subsequent iteration. The first
        # alert should only trigger one webhook since it was the only document
        # that triggered the alert at that stage.
        # Total DLY webhooks sum of: [10, 10, 9, 8, 7, 6, 5, 4, 3, 2, 1]
        self.assertEqual(len(webhook_events_rate[Alert.DAILY]), 65)
        # 10 WLY webhooks, one for each document created.
        self.assertEqual(len(webhook_events_rate[Alert.WEEKLY]), 10)
        # 10 MLY webhooks, one for each document created.
        self.assertEqual(len(webhook_events_rate[Alert.MONTHLY]), 10)

        with mock.patch(
            "cl.api.webhooks.requests.post",
            side_effect=lambda *args, **kwargs: MockResponse(
                200, mock_raw=True
            ),
        ):
            # Call dly command
            call_command("cl_send_scheduled_alerts", rate="dly")

        # 11 email Alerts should be sent.
        self.assertEqual(len(mail.outbox), 11)

        # Remove test instances.
        for audio in audios_created:
            audio.delete()
        for alert in alerts_created:
            alert.delete()

    @override_settings(ELASTICSEARCH_PAGINATION_BATCH_SIZE=5)
    def test_percolate_document_in_batches(self, mock_abort_audio):
        """Confirm when getting alerts in batches and an alert previously
        retrieved is updated during this process. It's not returned again.
        """

        alerts_created = []
        for i in range(6):
            with self.captureOnCommitCallbacks(execute=True):
                user_profile = UserProfileWithParentsFactory.create()
                alert = AlertFactory.create(
                    user=user_profile.user,
                    rate=Alert.REAL_TIME,
                    name=f"Test Alert RT {i}",
                    query="q=Lorem+Ipsum+20-5739&type=oa",
                    alert_type=SEARCH_TYPES.ORAL_ARGUMENT,
                )
                alerts_created.append(alert)

        # Save a document to percolate it later.
        with (
            mock.patch(
                "cl.api.webhooks.requests.post",
                side_effect=lambda *args, **kwargs: MockResponse(
                    200, mock_raw=True
                ),
            ),
            self.captureOnCommitCallbacks(execute=True),
        ):
            rt_oral_argument = AudioWithParentsFactory.create(
                case_name="Lorem Ipsum",
                docket__court=self.court_1,
                docket__date_argued=now().date(),
                docket__docket_number="20-5739",
            )

        # Percolate the document. First batch.
        document_index = AudioDocument._index._name
        percolator_responses = percolate_es_document(
            str(rt_oral_argument.pk),
            AudioPercolator._index._name,
            document_index,
            app_label="audio.Audio",
        )
        ids_in_results = [
            result.id for result in percolator_responses.main_response.hits
        ]

        with self.captureOnCommitCallbacks(execute=True):
            # Update the first in the previous batch.
            alert_to_modify = alerts_created[0]
            alert_to_modify.rate = "dly"
            alert_to_modify.save()

        # Percolate the next page.
        search_after = percolator_responses.main_response.hits[-1].meta.sort
        percolator_responses = percolate_es_document(
            str(rt_oral_argument.pk),
            AudioPercolator._index._name,
            document_index,
            app_label="audio.Audio",
            main_search_after=search_after,
        )

        # The document updated shouldn't be retrieved again.
        # Since documents are ordered by asc date_created instead of timestamp.
        for result in percolator_responses.main_response.hits:
            self.assertNotIn(result.id, ids_in_results)
            ids_in_results.append(result.id)

    def test_avoid_sending_or_scheduling_disabled_alerts(
        self, mock_abort_audio
    ):
        """Can we avoid sending or_scheduling disabled search alerts?."""

        with self.captureOnCommitCallbacks(execute=True):
            rt_alert_disabled = AlertFactory(
                user=self.user_profile.user,
                rate=Alert.OFF,
                name="Test Alert OA Daily",
                query="q=Disabled+Alert&type=oa",
                alert_type=SEARCH_TYPES.ORAL_ARGUMENT,
            )
            dly_alert_disabled = AlertFactory(
                user=self.user_profile.user,
                rate=Alert.OFF,
                name="Test Alert OA Daily",
                query="q=Disabled+Alert&type=oa",
                alert_type=SEARCH_TYPES.ORAL_ARGUMENT,
            )
        with mock.patch(
            "cl.api.webhooks.requests.post",
            side_effect=lambda *args, **kwargs: MockResponse(
                200, mock_raw=True
            ),
        ):
            # When the Audio object is created it should trigger an alert.
            oral_argument = AudioWithParentsFactory.create(
                case_name="Disabled+Alert",
                docket__court=self.court_1,
                docket__date_argued=now().date(),
                docket__docket_number="19-5735",
            )

        # No RT Alert emails should be sent.
        self.assertEqual(len(mail.outbox), 0)
        # No Webhooks should be sent.
        webhook_events = WebhookEvent.objects.all()
        self.assertEqual(len(webhook_events), 0)

        # No Scheduled Alerts should be created.
        schedule_alerts = ScheduledAlertHit.objects.all()
        self.assertEqual(schedule_alerts.count(), 0)

        rt_alert_disabled.delete()
        dly_alert_disabled.delete()
        oral_argument.delete()

    def test_avoid_re_sending_scheduled_sent_alerts(self, mock_abort_audio):
        """Can we prevent re-sending scheduled alerts that have already been
        sent?"""

        with self.captureOnCommitCallbacks(execute=True):
            dly_alert = AlertFactory(
                user=self.user_profile.user,
                rate=Alert.DAILY,
                name="Test Alert OA Daily",
                query="q=Scheduled+Alert&type=oa",
                alert_type=SEARCH_TYPES.ORAL_ARGUMENT,
            )
        with (
            mock.patch(
                "cl.api.webhooks.requests.post",
                side_effect=lambda *args, **kwargs: MockResponse(
                    200, mock_raw=True
                ),
            ),
            self.captureOnCommitCallbacks(execute=True),
        ):
            # When the Audio object is created it should trigger an alert.
            oral_argument = AudioWithParentsFactory.create(
                case_name="Scheduled+Alert",
                docket__court=self.court_1,
                docket__date_argued=now().date(),
                docket__docket_number="19-5735",
            )

        # No RT Alert emails should be sent for the DLY alert.
        self.assertEqual(len(mail.outbox), 0)
        # 1 Webhook event should be sent in RT.
        webhook_events = WebhookEvent.objects.all()
        self.assertEqual(webhook_events.count(), 1)

        # 1 Scheduled Alert should be created in SCHEDULED status.
        all_alert_hits = ScheduledAlertHit.objects.all()
        self.assertEqual(all_alert_hits.count(), 1)
        self.assertEqual(
            all_alert_hits[0].hit_status, SCHEDULED_ALERT_HIT_STATUS.SCHEDULED
        )

        # Send dly alerts and check assertions.
        mock_date = now().replace(day=1, hour=0)
        with time_machine.travel(mock_date, tick=False):
            # Call dly command
            call_command("cl_send_scheduled_alerts", rate=Alert.DAILY)

        # 1 Alert email should be sent.
        self.assertEqual(len(mail.outbox), 1)
        # No additional Webhook event should be sent.
        self.assertEqual(webhook_events.count(), 1)
        # 1 Scheduled Alert should be now in SENT status.
        self.assertEqual(all_alert_hits.count(), 1)
        self.assertEqual(
            all_alert_hits[0].hit_status, SCHEDULED_ALERT_HIT_STATUS.SENT
        )

        # Create a new Audio Document which will schedule a new DLY Alert hit.
        mock_date = now() + timedelta(days=DAYS_TO_DELETE - 5)
        with (
            time_machine.travel(mock_date, tick=False),
            self.captureOnCommitCallbacks(execute=True),
        ):
            oral_argument_2 = AudioWithParentsFactory.create(
                case_name="Scheduled+Alert",
                docket__court=self.court_1,
                docket__date_argued=now().date(),
                docket__docket_number="19-5735",
            )

        # No additional Alert email should be sent.
        self.assertEqual(len(mail.outbox), 1)
        # 1 additional Webhook event should be sent.
        self.assertEqual(webhook_events.count(), 2)
        # 2 Scheduled Alert, one in Scheduled status and one in Sent status.
        schedule_alerts = ScheduledAlertHit.objects.filter(
            hit_status=SCHEDULED_ALERT_HIT_STATUS.SCHEDULED
        )
        self.assertEqual(schedule_alerts.count(), 1)
        scheduled_alert_pk = schedule_alerts[0].pk
        sent_alerts = ScheduledAlertHit.objects.filter(
            hit_status=SCHEDULED_ALERT_HIT_STATUS.SENT
        )
        self.assertEqual(sent_alerts.count(), 1)

        # Send dly alerts after DAYS_TO_DELETE and check assertions.
        mock_date = now() + timedelta(days=DAYS_TO_DELETE + 1)
        with time_machine.travel(mock_date, tick=False):
            # Call dly command
            call_command("cl_send_scheduled_alerts", rate=Alert.DAILY)

        # 1 additional Alert email should be sent.
        self.assertEqual(len(mail.outbox), 2)
        # No additional Webhook event should be sent.
        self.assertEqual(webhook_events.count(), 2)
        # The Old Scheduled Alert Hit should be deleted and the most recent one
        # is now in SENT status.
        self.assertEqual(all_alert_hits.count(), 1)
        self.assertEqual(
            all_alert_hits[0].hit_status, SCHEDULED_ALERT_HIT_STATUS.SENT
        )
        self.assertEqual(all_alert_hits[0].pk, scheduled_alert_pk)

        with self.captureOnCommitCallbacks(execute=True):
            # Create a MONTHLY Alert
            dly_alert_2 = AlertFactory(
                user=self.user_profile.user,
                rate=Alert.MONTHLY,
                name="Test Alert OA MONTHLY",
                query="q=Monthly+Hit&type=oa",
                alert_type=SEARCH_TYPES.ORAL_ARGUMENT,
            )
        with (
            mock.patch(
                "cl.api.webhooks.requests.post",
                side_effect=lambda *args, **kwargs: MockResponse(
                    200, mock_raw=True
                ),
            ),
            self.captureOnCommitCallbacks(execute=True),
        ):
            # Schedule the MONTHLY Alert hit.
            oral_argument_3 = AudioWithParentsFactory.create(
                case_name="Monthly+Hit",
                docket__court=self.court_1,
                docket__date_argued=now().date(),
                docket__docket_number="19-5735",
            )

        # Now we should have 1 scheduled Alert hit and 1 sent Alert hit.
        self.assertEqual(all_alert_hits.count(), 2)
        schedule_alerts = ScheduledAlertHit.objects.filter(
            hit_status=SCHEDULED_ALERT_HIT_STATUS.SCHEDULED
        )
        self.assertEqual(schedule_alerts.count(), 1)
        sent_alerts = ScheduledAlertHit.objects.filter(
            hit_status=SCHEDULED_ALERT_HIT_STATUS.SENT
        )
        self.assertEqual(sent_alerts.count(), 1)

        # Send dly alerts after DAYS_TO_DELETE and check assertions.
        mock_date = now() + timedelta(days=2 * DAYS_TO_DELETE + 1)
        with time_machine.travel(mock_date, tick=False):
            # Call dly command
            call_command("cl_send_scheduled_alerts", rate=Alert.DAILY)

        # After 2*DAYS_TO_DELETE also scheduled Alerts hits are removed.
        self.assertEqual(all_alert_hits.count(), 0)

        dly_alert.delete()
        dly_alert_2.delete()
        oral_argument.delete()
        oral_argument_2.delete()
        oral_argument_3.delete()

    @override_settings(SCHEDULED_ALERT_HITS_LIMIT=3)
    def test_scheduled_hits_limit(self, mock_abort_audio):
        """Confirm we only store the max number of alert hits set in settings."""

        with self.captureOnCommitCallbacks(execute=True):
            alert_1 = AlertFactory(
                user=self.user_profile.user,
                rate=Alert.DAILY,
                name="Test Alert OA Daily 1",
                query="q=USA+vs+Bank+&type=oa",
                alert_type=SEARCH_TYPES.ORAL_ARGUMENT,
            )
            alert_2 = AlertFactory(
                user=self.user_profile.user,
                rate=Alert.DAILY,
                name="Test Alert OA Daily 2",
                query="q=Texas+vs+Corp&type=oa",
                alert_type=SEARCH_TYPES.ORAL_ARGUMENT,
            )
            alert_3 = AlertFactory(
                user=self.user_profile_2.user,
                rate=Alert.DAILY,
                name="Test Alert OA Daily 3",
                query="q=Texas+vs+Corp&type=oa",
                alert_type=SEARCH_TYPES.ORAL_ARGUMENT,
            )

        oa_created = []
        for i in range(4):
            with self.captureOnCommitCallbacks(execute=True):
                oral_argument = AudioWithParentsFactory.create(
                    case_name="USA vs Bank",
                    docket__court=self.court_1,
                    docket__date_argued=now().date(),
                    docket__docket_number="19-5735",
                )
                oa_created.append(oral_argument)

                if i in (1, 2):
                    # Only schedule two hits for this one.
                    oral_argument_2 = AudioWithParentsFactory.create(
                        case_name="Texas vs Corp",
                        docket__court=self.court_1,
                        docket__date_argued=now().date(),
                        docket__docket_number="20-5030",
                    )
                    oa_created.append(oral_argument_2)

        # Call dly command
        call_command("cl_send_scheduled_alerts", rate=Alert.DAILY)

        # Two emails should be sent, one for user_profile and one for user_profile_2
        self.assertEqual(len(mail.outbox), 2)

        # Confirm emails contains the hits+ count.
        self.assertIn(
            f"had {settings.SCHEDULED_ALERT_HITS_LIMIT}+ hits",
            mail.outbox[0].body,
        )
        # No "+" if hits do not reach the SCHEDULED_ALERT_HITS_LIMIT.
        self.assertIn(
            "had 2 hits",
            mail.outbox[1].body,
        )

        # Confirm each email contains the max number of hits for each alert.
        self.assertEqual(
            mail.outbox[0].body.count("USA vs Bank"),
            settings.SCHEDULED_ALERT_HITS_LIMIT,
        )
        self.assertEqual(
            mail.outbox[0].body.count("Texas vs Corp"),
            2,
        )
        self.assertEqual(
            mail.outbox[1].body.count("Texas vs Corp"),
            2,
        )

        for oa in oa_created:
            oa.delete()

        alert_1.delete()
        alert_2.delete()
        alert_3.delete()


@override_settings(ELASTICSEARCH_DISABLED=True)
class SearchAlertsIndexingCommandTests(ESIndexTestCase):
    """Test the cl_index_search_alerts command"""

    @classmethod
    def setUpTestData(cls):
        super().setUpTestData()
        cls.user_profile = UserProfileWithParentsFactory()
        cls.user_profile_2 = UserProfileWithParentsFactory()

        cls.search_alert = AlertFactory(
            user=cls.user_profile.user,
            rate=Alert.REAL_TIME,
            name="Test Alert OA",
            query="q=RT+Test+OA&type=oa",
            alert_type=SEARCH_TYPES.ORAL_ARGUMENT,
        )
        cls.search_alert_2 = AlertFactory(
            user=cls.user_profile_2.user,
            rate=Alert.REAL_TIME,
            name="Test Alert OA 2",
            query="q=RT+Test+OA&type=oa",
            alert_type=SEARCH_TYPES.ORAL_ARGUMENT,
        )
        cls.search_alert_3 = AlertFactory(
            user=cls.user_profile.user,
            rate=Alert.DAILY,
            name="Test Alert OA Daily",
            query="q=Test+OA&type=oa",
            alert_type=SEARCH_TYPES.ORAL_ARGUMENT,
        )
        cls.search_alert_4 = AlertFactory(
            user=cls.user_profile.user,
            rate=Alert.WEEKLY,
            name="Test Alert OA Weekly",
            query="q=Test+OA&type=oa",
            alert_type=SEARCH_TYPES.ORAL_ARGUMENT,
        )
        cls.search_alert_5 = AlertFactory(
            user=cls.user_profile.user,
            rate=Alert.MONTHLY,
            name="Test Alert OA Monthly",
            query="q=Test+OA&type=oa",
            alert_type=SEARCH_TYPES.ORAL_ARGUMENT,
        )
        cls.search_alert_6 = AlertFactory(
            user=cls.user_profile.user,
            rate=Alert.MONTHLY,
            name="Test Alert O RT",
            query="q=Test+Opinion Alert",
            alert_type=SEARCH_TYPES.OPINION,
        )

    def tearDown(self) -> None:
        self.delete_index("alerts.Alert")
        self.create_index("alerts.Alert")
        super().tearDown()

    @override_settings(ELASTICSEARCH_PAGINATION_BATCH_SIZE=20)
    @mock.patch("cl.alerts.management.commands.cl_index_search_alerts.logger")
    def test_cl_index_search_alerts_command(self, mock_logger):
        """Confirm the command only index the right Alerts into the ES."""
        s = AudioPercolator.search().query("match_all")
        response = s.execute()
        response_dict = response.to_dict()
        self.assertEqual(response_dict["hits"]["total"]["value"], 0)

        # Call cl_index_search_alerts command.
        call_command(
            "cl_index_search_alerts",
            pk_offset=0,
            alert_type=SEARCH_TYPES.ORAL_ARGUMENT,
        )

        s = AudioPercolator.search().query("match_all")
        response = s.execute()
        response_dict = response.to_dict()
        # Only OA Alerts should be indexed.
        self.assertEqual(response_dict["hits"]["total"]["value"], 5)

        pks_alerts_compare = [
            self.search_alert.pk,
            self.search_alert_2.pk,
            self.search_alert_3.pk,
            self.search_alert_4.pk,
            self.search_alert_5.pk,
        ]
        for alert_pk in pks_alerts_compare:
            self.assertTrue(
                AudioPercolator.exists(id=alert_pk),
                msg=f"Alert id: {alert_pk} was not indexed.",
            )

        # Call cl_index_search_alerts command for a not supported query type:
        call_command(
            "cl_index_search_alerts",
            pk_offset=0,
            alert_type=SEARCH_TYPES.PEOPLE,
        )

        mock_logger.info.assert_called_with(
            f"'{SEARCH_TYPES.PEOPLE}' Alert type indexing is not supported yet."
        )

    @mock.patch("cl.alerts.management.commands.cl_index_search_alerts.logger")
    def test_index_from_pk_offset(self, mock_logger):
        """Confirm elements with pk lt pk_offset are omitted from  indexing."""

        # Call cl_index_search_alerts command.
        call_command(
            "cl_index_search_alerts",
            pk_offset=self.search_alert_3.pk,
            alert_type=SEARCH_TYPES.ORAL_ARGUMENT,
        )

        s = AudioPercolator.search().query("match_all")
        response = s.execute()
        response_dict = response.to_dict()
        # Only 3 elements should be indexed.
        self.assertEqual(response_dict["hits"]["total"]["value"], 3)

        pks_alerts_compare = [
            self.search_alert_3.pk,
            self.search_alert_4.pk,
            self.search_alert_5.pk,
        ]
        for alert_pk in pks_alerts_compare:
            self.assertTrue(
                AudioPercolator.exists(id=alert_pk),
                msg=f"Alert id: {alert_pk} was not indexed.",
            )

    def test_avoid_indexing_no_valid_alert_query(self):
        """Confirm invalid alert queries are not indexed."""

        with self.captureOnCommitCallbacks(execute=True):
            not_valid_alert = AlertFactory(
                user=self.user_profile.user,
                rate=Alert.DAILY,
                name="Test Alert OA Daily 2",
                query="q=DLY+Test+V2&type=oa&argued_after=1",
                alert_type=SEARCH_TYPES.ORAL_ARGUMENT,
            )
            valid_alert = AlertFactory(
                user=self.user_profile.user,
                rate=Alert.DAILY,
                name="Test Alert OA Daily 2",
                query="q=DLY+Test+V2&type=oa",
                alert_type=SEARCH_TYPES.ORAL_ARGUMENT,
            )
        # Call cl_index_search_alerts command.
        call_command(
            "cl_index_search_alerts",
            pk_offset=not_valid_alert.pk,
            alert_type=SEARCH_TYPES.ORAL_ARGUMENT,
        )

        s = AudioPercolator.search().query("match_all")
        response = s.execute()
        response_dict = response.to_dict()
        # Only 1 element should be indexed (valid_alert).
        self.assertEqual(response_dict["hits"]["total"]["value"], 1)
        self.assertTrue(
            AudioPercolator.exists(id=valid_alert.pk),
            msg=f"Alert id: {valid_alert.pk} was not indexed.",
        )


class OneClickUnsubscribeTests(TestCase):
    @classmethod
    def setUpTestData(cls):
        super().setUpTestData()
        cls.user_profile = UserProfileWithParentsFactory()
        cls.alert = DocketAlertWithParentsFactory(
            docket__source=Docket.RECAP,
            user=cls.user_profile.user,
        )

    def test_can_unsubscribe_docket_alert_with_post_request(self):
        """Confirm the one click unsubscribe endpoint updates the alert state."""
        self.assertEqual(self.alert.alert_type, DocketAlert.SUBSCRIPTION)

        response = self.client.post(
            reverse(
                "one_click_docket_alert_unsubscribe",
                args=[self.alert.secret_key],
            )
        )
        self.alert.refresh_from_db()

        self.assertEqual(response.status_code, HTTPStatus.OK)
        self.assertEqual(self.alert.alert_type, DocketAlert.UNSUBSCRIPTION)

        # check unsubscription confirmation email
        self.assertEqual(len(mail.outbox), 1)
        self.assertIn("[Unsubscribed]", mail.outbox[0].subject)


@override_settings(EMAIL_BACKEND="cl.lib.email_backends.EmailBackend")
class EmailWithSurrogatesTest(TestCase):
    def setUp(self):
        super().setUp()
        EmailSent.objects.all().delete()

    @mock.patch("django_ses.SESBackend.get_rate_limit", return_value=10)
    def test_can_send_mail_with_surrogate_pairs(self, mock_backend):
        send_mail(
            "Test surrogate pairs",
            "government interest.\udce2\udc80\udc9d Saxe v. State Coll.",
            "from@example.com",
            ["to@example.com"],
        )
        # checks the message is properly stored in the DB
        self.assertEqual(EmailSent.objects.count(), 1)
        email = EmailSent.objects.first()
        self.assertEqual(
            email.plain_text,
            "government interest.” Saxe v. State Coll.",
        )<|MERGE_RESOLUTION|>--- conflicted
+++ resolved
@@ -997,11 +997,7 @@
         self.assert_text_in_node("editing your alert", "body")
 
 
-<<<<<<< HEAD
 class AlertAPITests(APITestCase, ESIndexTestCase):
-=======
-class AlertAPITests(ESIndexTestCase, APITestCase):
->>>>>>> 21ea072b
     """Check that API CRUD operations are working well for search alerts."""
 
     @classmethod

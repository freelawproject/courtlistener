import logging
import re
from datetime import date
from http import HTTPStatus
from typing import Optional

from asgiref.sync import async_to_sync, sync_to_async
from django.conf import settings
from django.core.cache import cache
from django.db.models import QuerySet
from django.http import HttpRequest, HttpResponse, JsonResponse
from django.shortcuts import aget_object_or_404  # type: ignore[attr-defined]
from django.template.response import TemplateResponse
from django.views.decorators.cache import cache_page
from django.views.generic import TemplateView
from requests import Session

<<<<<<< HEAD
from cl.lib.elasticsearch_utils import (
    do_es_alert_estimation_query,
    get_court_opinions_counts,
    get_opinions_coverage_over_time,
)
from cl.lib.search_utils import (
    build_alert_estimation_query,
    get_solr_interface,
)
=======
from cl.lib.elasticsearch_utils import do_es_alert_estimation_query
from cl.lib.scorched_utils import ExtraSolrInterface
from cl.lib.search_utils import build_court_count_query, build_coverage_query
>>>>>>> 3cd2053d
from cl.search.documents import (
    AudioDocument,
    DocketDocument,
    OpinionClusterDocument,
)
from cl.search.forms import SearchForm
from cl.search.models import SEARCH_TYPES, Citation, Court, OpinionCluster
from cl.simple_pages.coverage_utils import build_chart_data
from cl.simple_pages.views import get_coverage_data_fds

logger = logging.getLogger(__name__)

max_court_id_length = Court._meta.get_field("id").max_length
VALID_COURT_ID_REGEX = re.compile(rf"^\w{{1,{max_court_id_length}}}$")


async def get_cached_court_counts(courts_queryset: QuerySet) -> dict[str, int]:
    """Fetch court counts from cache or ES if not available.
    :return: A dict mapping court IDs to their respective counts of
    opinions, or None if no counts are available.
    """

    cache_key = "court_counts_o"
    court_counts = cache.get(cache_key)
    if court_counts:
        return court_counts

    courts_count = await courts_queryset.acount()
    court_counts = await sync_to_async(get_court_opinions_counts)(
        OpinionClusterDocument.search(), courts_count
    )
    if court_counts:
        cache.set(
            cache_key, court_counts, timeout=settings.QUERY_RESULTS_CACHE  # type: ignore
        )
    return court_counts or {}


async def make_court_variable() -> QuerySet:
    """
    Create a list of court objects with an added attribute for the count of associated opinions.

    :return: A QuerySet of Court objects with an added `count` attribute reflecting
             the number of associated opinions.
    """

    courts = Court.objects.exclude(jurisdiction=Court.TESTING_COURT)
    courts_counts = await get_cached_court_counts(courts)
    # Add the count attribute to courts.
    async for court in courts:
        court.count = courts_counts.get(court.pk, 0)
    return courts


async def court_index(request: HttpRequest) -> HttpResponse:
    """Shows the information we have available for the courts."""
    courts = await make_court_variable()
    return TemplateResponse(
        request, "jurisdictions.html", {"courts": courts, "private": False}
    )


async def rest_docs(request, version=None):
    """Show the correct version of the rest docs"""
    court_count = await Court.objects.acount()
    context = {"court_count": court_count, "private": False}
    return TemplateResponse(
        request,
        [f"rest-docs-{version}.html", "rest-docs-vlatest.html"],
        context,
    )


async def api_index(request: HttpRequest) -> HttpResponse:
    court_count = await Court.objects.exclude(
        jurisdiction=Court.TESTING_COURT
    ).acount()
    return TemplateResponse(
        request, "docs.html", {"court_count": court_count, "private": False}
    )


async def bulk_data_index(request: HttpRequest) -> HttpResponse:
    """Shows an index page for the dumps."""
    disclosure_coverage = await get_coverage_data_fds()
    return TemplateResponse(
        request,
        "bulk-data.html",
        disclosure_coverage,
    )


def parse_throttle_rate_for_template(rate: str) -> tuple[int, str] | None:
    """
    Parses a throttle rate string and returns a tuple containing the number of
    citations allowed and the throttling duration in a format suitable for
    templates.

    Args:
        rate (str): A string representing the throttle rate

    Returns:
        A tuple containing a two elements:
            - The number of citations allowed (int).
            - The throttling duration (str).
    """
    if not rate:
        return None
    duration_as_str = {"s": "second", "m": "minute", "h": "hour", "d": "day"}
    num, period = rate.split("/")
    return int(num), duration_as_str[period[0]]


async def citation_lookup_api(
    request: HttpRequest, version=None
) -> HttpResponse:

    cite_count = await Citation.objects.acount()
    rate = settings.REST_FRAMEWORK["DEFAULT_THROTTLE_RATES"]["citations"]  # type: ignore
    default_throttle_rate = parse_throttle_rate_for_template(rate)
    custom_throttle_rate = None
    if request.user and request.user.is_authenticated:
        rate = settings.REST_FRAMEWORK[  # type: ignore
            "CITATION_LOOKUP_OVERRIDE_THROTTLE_RATES"
        ].get(request.user.username, None)
        custom_throttle_rate = parse_throttle_rate_for_template(rate)

    return TemplateResponse(
        request,
        [
            f"citation-lookup-api-{version}.html",
            "citation-lookup-api-vlatest.html",
        ],
        {
            "cite_count": cite_count,
            "default_throttle_rate": default_throttle_rate,
            "custom_throttle_rate": custom_throttle_rate,
            "max_citation_per_request": settings.MAX_CITATIONS_PER_REQUEST,  # type: ignore
            "private": False,
            "version": version if version else "v4",
        },
    )


async def coverage_data(request, version, court):
    """Provides coverage data for a court.

    Responds to either AJAX or regular requests.
    """

    if court != "all":
        court_str = (await aget_object_or_404(Court, pk=court)).pk
    else:
        court_str = "all"
    q = request.GET.get("q")
    opinions_coverage = await sync_to_async(get_opinions_coverage_over_time)(
        OpinionClusterDocument.search(), court_str, q, "dateFiled"
    )
    # Calculate the totals
    annual_counts = {}
    total_docs = 0
    for year_coverage in opinions_coverage:
        annual_counts[year_coverage["key_as_string"]] = year_coverage[
            "doc_count"
        ]
        total_docs += year_coverage["doc_count"]

    return JsonResponse(
        {"annual_counts": annual_counts, "total": total_docs}, safe=True
    )


async def fetch_first_last_date_filed(
    court_id: str,
) -> tuple[Optional[date], Optional[date]]:
    """Fetch first and last date for court

    :param court_id: Court object id
    :return: First/last date filed, if any
    """
    query = OpinionCluster.objects.filter(docket__court=court_id).order_by(
        "date_filed"
    )
    first, last = await query.afirst(), await query.alast()
    if first:
        return first.date_filed, last.date_filed
    return None, None


@sync_to_async
@cache_page(7 * 60 * 60 * 24, key_prefix="coverage")
@async_to_sync
async def coverage_data_opinions(request: HttpRequest):
    """Generate Coverage Chart Data

    Accept GET to query court data for timelines-chart on coverage page

    :param request: The HTTP request
    :return: Timeline data for court(s)
    """

    if request.method != "GET":
        return JsonResponse([], safe=False)

    court_ids = request.GET.get("court_ids", "").strip()  # type: ignore
    if not court_ids:
        return JsonResponse([], safe=False)

    # Clean and validate court_ids
    valid_court_ids = [
        court_id.strip()
        for court_id in court_ids.split(",")
        if court_id.strip() and VALID_COURT_ID_REGEX.match(court_id.strip())
    ]
    if not valid_court_ids:
        return JsonResponse([], safe=False)

    chart_data = await sync_to_async(build_chart_data)(valid_court_ids)
    return JsonResponse(chart_data, safe=False)


async def get_result_count(request, version, day_count):
    """Get the count of results for the past `day_count` number of days

    GET parameters will be a complete search string

    :param request: The Django request object
    :param version: The API version number (ignored for now, but there for
    later)
    :param day_count: The number of days to average across. More is slower.
    :return: A JSON object with the number of hits during the last day_range
    period.
    """

    search_form = await sync_to_async(SearchForm)(request.GET.copy())
    if not search_form.is_valid():
        return JsonResponse(
            {"error": "Invalid SearchForm"},
            safe=True,
            status=HTTPStatus.BAD_REQUEST,
        )
    cd = search_form.cleaned_data
    search_type = cd["type"]
    match search_type:
        case SEARCH_TYPES.ORAL_ARGUMENT:
            # Elasticsearch version for OA
            search_query = AudioDocument.search()
            total_query_results = await sync_to_async(
                do_es_alert_estimation_query
            )(search_query, cd, day_count)
        case SEARCH_TYPES.OPINION:
            # Elasticsearch version for O
            search_query = OpinionClusterDocument.search()
            total_query_results = await sync_to_async(
                do_es_alert_estimation_query
            )(search_query, cd, day_count)
        case SEARCH_TYPES.RECAP:
            # Elasticsearch version for RECAP
            search_query = DocketDocument.search()
            total_query_results = await sync_to_async(
                do_es_alert_estimation_query
            )(search_query, cd, day_count)
        case _:
            total_query_results = 0
    return JsonResponse({"count": total_query_results}, safe=True)


async def deprecated_api(request, v):
    return JsonResponse(
        {
            "meta": {
                "status": "This endpoint is deprecated. Please upgrade to the "
                "newest version of the API.",
            },
            "objects": [],
        },
        safe=False,
        status=HTTPStatus.GONE,
    )


async def webhooks_docs(request, version=None):
    """Show the correct version of the webhooks docs"""

    context = {"private": False}
    return TemplateResponse(
        request,
        [f"webhooks-docs-{version}.html", "webhooks-docs-vlatest.html"],
        context,
    )


class VersionedTemplateView(TemplateView):
    """Custom template view to handle the right template based on the path
    version requested.
    """

    def get_template_names(self):
        version = self.kwargs.get("version", "vlatest")
        base_template = self.template_name.replace("-vlatest", f"-{version}")
        return [base_template, self.template_name]

    def get_context_data(self, **kwargs):
        context = super().get_context_data(**kwargs)
        context["version"] = self.kwargs.get("version", "v4")
        return context<|MERGE_RESOLUTION|>--- conflicted
+++ resolved
@@ -15,21 +15,11 @@
 from django.views.generic import TemplateView
 from requests import Session
 
-<<<<<<< HEAD
 from cl.lib.elasticsearch_utils import (
     do_es_alert_estimation_query,
     get_court_opinions_counts,
     get_opinions_coverage_over_time,
 )
-from cl.lib.search_utils import (
-    build_alert_estimation_query,
-    get_solr_interface,
-)
-=======
-from cl.lib.elasticsearch_utils import do_es_alert_estimation_query
-from cl.lib.scorched_utils import ExtraSolrInterface
-from cl.lib.search_utils import build_court_count_query, build_coverage_query
->>>>>>> 3cd2053d
 from cl.search.documents import (
     AudioDocument,
     DocketDocument,

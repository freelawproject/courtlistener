--- conflicted
+++ resolved
@@ -17,11 +17,7 @@
 from django.core.management import call_command
 from django.db import connection
 from django.http import HttpRequest, JsonResponse
-<<<<<<< HEAD
-from django.test import RequestFactory, override_settings
-=======
 from django.test import SimpleTestCase, override_settings
->>>>>>> 60c88259
 from django.test.client import AsyncClient, AsyncRequestFactory
 from django.test.utils import CaptureQueriesContext
 from django.urls import reverse
@@ -103,12 +99,8 @@
     CourtFactory,
     DocketEntryWithParentsFactory,
     DocketFactory,
-<<<<<<< HEAD
-    OpinionClusterFactoryWithChildrenAndParents,
+    OpinionClusterWithChildrenAndParentsFactory,
     RECAPDocumentFactory,
-=======
-    OpinionClusterWithChildrenAndParentsFactory,
->>>>>>> 60c88259
 )
 from cl.search.models import (
     PRECEDENTIAL_STATUS,

--- conflicted
+++ resolved
@@ -715,47 +715,6 @@
     date_created: str | None
     deprecation_date: str | None
 
-<<<<<<< HEAD
-    :param webhook_event: An WebhookEvent to send.
-    :param content_bytes: Optional, the bytes JSON content to send the first time
-    the webhook is sent.
-    """
-    proxy_server = {
-        "http": settings.EGRESS_PROXY_HOST,
-    }
-    headers = {
-        "Content-type": "application/json",
-        "Idempotency-Key": str(webhook_event.event_id),
-        "X-WhSentry-TLS": "true",
-    }
-    if content_bytes:
-        json_bytes = content_bytes
-    else:
-        renderer = JSONRenderer()
-        json_bytes = renderer.render(
-            webhook_event.content,
-            accepted_media_type="application/json;",
-        )
-    try:
-        # To send a POST to an HTTPS target and using webhook-sentry as proxy,
-        # you needed to change the protocol to HTTP and set the X-WhSentry-TLS
-        # header to true. See https://github.com/juggernaut/webhook-sentry#https-target
-        url = webhook_event.webhook.url.replace("https://", "http://")
-        response = requests.post(
-            url,
-            proxies=proxy_server,
-            data=json_bytes,
-            timeout=(3, 3),
-            stream=True,
-            headers=headers,
-            allow_redirects=False,
-        )
-        update_webhook_event_after_request(webhook_event, response)
-    except (requests.ConnectionError, requests.Timeout) as exc:
-        error_str = f"{type(exc).__name__}: {exc}"
-        trunc(error_str, 500)
-        update_webhook_event_after_request(webhook_event, error=error_str)
-=======
 
 def generate_webhook_key_content(webhook: Webhook) -> WebhookKeyType:
     return {
@@ -763,5 +722,4 @@
         "version": webhook.version,
         "date_created": webhook.date_created.isoformat(),
         "deprecation_date": None,
-    }
->>>>>>> 6239fcaa
+    }
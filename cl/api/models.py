--- conflicted
+++ resolved
@@ -1,8 +1,5 @@
-<<<<<<< HEAD
 from http import HTTPStatus
 
-=======
->>>>>>> 44db1c0c
 from django.conf import settings
 from django.contrib.auth.models import User
 from django.contrib.postgres import fields

# coding=utf-8
from django.test import TestCase
from cl.cleanup.management.commands.fix_tax_court import (
    generate_citation,
    get_tax_docket_numbers,
)


class CleanupTest(TestCase):
    def test_tax_court_cleanup_docket_numbers(self):
        """Find docket numbers in tax court opinions"""
        # First set of docket numbers is split over two pages- very difficult
        test_pairs = (
            (
                """  T.C. Memo. 2003-150


                      UNITED STATES TAX COURT



           RIVER CITY RANCHES #1 LTD., LEON SHEPARD,
                      TAX MATTERS PARTNER,
           RIVER CITY RANCHES #2 LTD., LEON SHEPARD,
                       TAX MATTERS PARTNER,
            RIVER CITY RANCHES #3 LTD., LEON SHEPARD,
                       TAX MATTERS PARTNER,
            RIVER CITY RANCHES #4 LTD., LEON SHEPARD,
                       TAX MATTERS PARTNER,
            RIVER CITY RANCHES #5 LTD., LEON SHEPARD,
                       TAX MATTERS PARTNER,
            RIVER CITY RANCHES #6 LTD., LEON SHEPARD,
                       TAX MATTERS PARTNER,
                     ET AL.,1 Petitioners v.
          COMMISSIONER OF INTERNAL REVENUE, Respondent



    Docket Nos.     787-91,    4876-94,   Filed May 23, 2003.
                   9550-94,    9552-94,
                   9554-94,   13595-94,
                  13597-94,   13599-94,
                    382-95,     383-95,

    1
        The Appendix sets forth, for each of these consolidated
cases, the docket number, partnership, and tax matters partner.
By orders issued from June 22, 2000, through May 15, 2001, the
Court removed Walter J. Hoyt III (Jay Hoyt), as tax matters
partner in each of the consolidated cases. In those orders, the
Court appointed a successor tax matters partner in each case.
                                 - 2 -

                     385-95,     386-95,
                   14718-95,   14719-95,
                   14720-95,   14722-95,
                   14724-95,   21461-95,
                    5196-96,    5197-96,
                    5198-96,    5238-96,
                    5239-96,    5240-96,
                    5241-96,    9779-96,
                    9780-96,    9781-96,
                   14038-96,   21774-96,
                    3304-97,    3305-97,
                    3306-97,    3311-97,
                    3749-97,   15747-98,
                   15748-98,   15749-98,
                   15750-98,   15751-98,
                   15752-98,   15753-98,
                   15754-98,   19106-98,
                   13250-99,   13251-99,
                   13256-99,   13257-99,
                   13258-99,   13259-99,
                   13260-99,   13261-99,
                   13262-99,   16557-99,
                   16563-99,   16568-99,
                   16570-99,   16572-99,
                   16574-99,   16578-99,
                   16581-99,   17125-99.


     Montgomery W. Cobb, for petitioners.

     Terri Ann Merriam and Wendy S. Pearson, for participating
partners in docket Nos. 9554-94, 13599-94, 383-95, and 16578-99.

     Thomas A. Dombrowski, Catherine A. Caballero, Alan E.
Staines, Thomas N. Tomashek, Dean H. Wakayama, and Nhi Luu, for
respondent.


                               Contents


FINDINGS OF FACT   . . . . . . . . . . . . . . . . . . . . . . . 7

A.   Overview of the Hoyt Operations       . . . . . . . . . . . . . 7

B.   Formation and Operation of the Hoyt Sheep Partnerships . . 9
                              - 3 -
            """,
                "787-91, 4876-94, 9550-94, 9552-94, 9554-94, 13595-94, 13597-94, 13599-94, 382-95, 383-95, 385-95, 386-95, 14718-95, 14719-95, 14720-95, 14722-95, 14724-95, 21461-95, 5196-96, 5197-96, 5198-96, 5238-96, 5239-96, 5240-96, 5241-96, 9779-96, 9780-96, 9781-96, 14038-96, 21774-96, 3304-97, 3305-97, 3306-97, 3311-97, 3749-97, 15747-98, 15748-98, 15749-98, 15750-98, 15751-98, 15752-98, 15753-98, 15754-98, 19106-98, 13250-99, 13251-99, 13256-99, 13257-99, 13258-99, 13259-99, 13260-99, 13261-99, 13262-99, 16557-99, 16563-99, 16568-99, 16570-99, 16572-99, 16574-99, 16578-99, 16581-99, 17125-99",
            ),
            (
                """            T.C. Memo. 2009-295



                     UNITED STATES TAX COURT



VIRGINIA HISTORIC TAX CREDIT FUND 2001 LP, VIRGINIA HISTORIC TAX
 CREDIT FUND 2001, LLC, TAX MATTERS PARTNER, ET AL.,1 Petitioner
         v. COMMISSIONER OF INTERNAL REVENUE, Respondent



     Docket Nos. 716-08, 870-08,       Filed December 21, 2009.
                 871-08.



          R issued a partnership and its two pass-thru
     partners (lower-tier partnerships) notices of final
     partnership administrative adjustment (FPAAs) for 2001
     and 2002 increasing each of the partnerships’ ordinary
     income for unreported sales of Virginia Historic
     Rehabilitation Tax Credits (State tax credits). In
     doing so, R determined that certain limited partners
     and members (investors) of the partnerships were not
     partners for Federal tax purposes but instead were
     purchasers of State tax credits from the partnerships.
     R determined, in the alternative, that the investors’


     1
      This case is consolidated for trial, briefing, and opinion
with Virginia Historic Tax Credit Fund""",
                "716-08, 870-08, 871-08",
            ),
            (
                """              T.C. Memo. 2010-266



                      UNITED STATES TAX COURT


          TAX PRACTICE MANAGEMENT, INC., Petitioner v.
          COMMISSIONER OF INTERNAL REVENUE, Respondent

     JOSEPH ANTHONY D’ERRICO, Petitioner v. COMMISSIONER OF
                   INTERNAL REVENUE, Respondent


     Docket Nos. 1477-09, 1483-09.    Filed December 7, 2010.



     Adam L. Karp, for petitioners.

     Jeremy L. McPherson, for respondent.


    """,
                "1477-09, 1483-09",
            ),
            (
                """                       T.C. Memo. 2006-113



                     UNITED STATES TAX COURT




 BENTLEY COURT II LIMITED PARTNERSHIP, B.F. BENTLEY, INC., TAX
                 MATTERS PARTNER, Petitioner v.
          COMMISSIONER OF INTERNAL REVENUE, Respondent



     Docket No. 5393-04L.                Filed May 31, 2006.



     Nancy Ortmeyer Kuhn, for petitioner.

     Wilton A. Baker, for respondent.""",
                "5393-04L",
            ),
            (
                """
                                                         MICHAEL KEITH SHENK, PETITIONER v. COMMISSIONER
                                                    OF INTERNAL REVENUE, RESPONDENT

                                                        Docket No. 5706–12.                            Filed May 6, 2013.

                                                  P was divorced from his wife, and their 2003 ‘‘Judgment of
                                               Absolute Divorce’’ provided that his ex-wife would have pri-
                                               mary residential custody of their three minor children. The
                                               judgment provided that the dependency exemption deductions
                                               for the three children would be divided between the two ex-
                                               spouses according to various conditions but did not provide
                                               that the ex-wife must execute in P’s favor a Form 8332,
                                               ‘‘Release of Claim to Exemption for Child of Divorced or Sepa-
                                               rated Parents’’. The children resided with P’s ex-wife for more
                                               than half of 2009, and P’s ex-wife did not execute in P’s favor
                                               any Form 8332 or equivalent document for any year. For 2009
                                               P timely filed a Federal income tax return on which he
                                               claimed dependency exemption deductions and the child tax
                                               credit for two of the children, consistent with his under-
                                               standing of the terms of the judgment, but he did not attach
                                               any Form 8332 to his return. He also claimed head-of-house-
                                               hold filing status. His ex-wife, the custodial parent, timely
                                               filed a Federal income tax return""",
                "5706–12",
            ),
        )
        for q, a in test_pairs:
            print "Searching for %s" % a,
            docket_numbers_found = get_tax_docket_numbers(q)
            self.assertEqual(docket_numbers_found, a, msg="Success")
            print "✓"

    def test_tax_court_citation_extractor(self):
        """Find Tax Court Citations """

        test_pairs = (
            (
                """  1 UNITED STATES TAX COURT REPORT (2018)    



                     UNITED STATES TAX COURT



 BENTLEY COURT II LIMITED PARTNERSHIP, B.F. BENTLEY, INC., TAX
                 MATTERS PARTNER, Petitioner v.
          COMMISSIONER OF INTERNAL REVENUE, Respondent



     Docket No. 5393-04.                Filed May 31, 2006.



     Nancy Ortmeyer Kuhn, for petitioner.
        """,
<<<<<<< HEAD
                "1 T.C. 2018",
=======
                {
                    "reporter_index": 1,
                    "canonical_reporter": u"T.C.",
                    "match_id": None,
                    "extra": None,
                    "plaintiff": None,
                    "reporter": u"T.C.",
                    "year": None,
                    "volume": 1,
                    "reporter_found": "UNITED STATES TAX COURT REPORT",
                    "type": 4,
                    "lookup_index": 0,
                    "court": None,
                    "equality_attributes": [
                        "reporter",
                        "volume",
                        "page",
                        "canonical_reporter",
                        "lookup_index",
                    ],
                    "match_url": None,
                    "page": 2018,
                    "defendant": None,
                },
>>>>>>> b23deaec
            ),
            (
                """  T.C. Memo. 2003-150



                                  UNITED STATES TAX COURT



                       RIVER CITY RANCHES #1 LTD., LEON SHEPARD,
                                  TAX MATTERS PARTNER,
                       RIVER CITY RANCHES #2 LTD., LEON SHEPARD,
                                   TAX MATTERS PARTNER,
                        RIVER CITY RANCHES #3 LTD., LEON SHEPARD,
                                   TAX MATTERS PARTNER,


                """,
<<<<<<< HEAD
                "2003 T.C. Memo. 150",
=======
                {
                    "reporter_index": 0,
                    "canonical_reporter": u"T.C. Memo.",
                    "match_id": None,
                    "extra": None,
                    "plaintiff": None,
                    "reporter": "T.C. Memo.",
                    "year": None,
                    "volume": 2003,
                    "reporter_found": "T.C. Memo.",
                    "type": 8,
                    "lookup_index": 0,
                    "court": None,
                    "equality_attributes": [
                        "reporter",
                        "volume",
                        "page",
                        "canonical_reporter",
                        "lookup_index",
                    ],
                    "match_url": None,
                    "page": 150,
                    "defendant": None,
                },
>>>>>>> b23deaec
            ),
            (
                """  T.C. Summary Opinion 2003-150



                                  UNITED STATES TAX COURT



                       RIVER CITY RANCHES #1 LTD., LEON SHEPARD,
                                  TAX MATTERS PARTNER,
                       RIVER CITY RANCHES #2 LTD., LEON SHEPARD,
                                   TAX MATTERS PARTNER,
                        RIVER CITY RANCHES #3 LTD., LEON SHEPARD,
                                   TAX MATTERS PARTNER,


                """,
<<<<<<< HEAD
                "2003 T.C. Summary Opinion 150",
            ),
            (
                """
                   MICHAEL KEITH SHENK, PETITIONER v. COMMISSIONER
                                                    OF INTERNAL REVENUE, RESPONDENT

                                                        Docket No. 5706–12.                            Filed May 6, 2013.

                                                  P was divorced from his wife, and their 2003 ‘‘Judgment of
                                               Absolute Divorce’’ provided that his ex-wife would have pri-
                                               mary residential custody of their three minor children. The
                                               judgment provided that the dependency exemption deductions
                                               for the three children would be divided between the two ex-
                                               spouses according to various conditions but did not provide
                                               that the ex-wife must execute in P’s favor a Form 8332,
                                               ‘‘Release of Claim to Exemption for Child of Divorced or Sepa-
                                               rated Parents’’. The children resided with P’s ex-wife for more
                                               than half of 2009, and P’s ex-wife did not execute in P’s favor
                                               any Form 8332 or equivalent document for any year. For 2009
                                               P timely filed a Federal income tax return on which he
                                               claimed dependency exemption deductions and the child tax
                                               credit for two of the children, consistent with his under-
                                               standing of the terms of the judgment, but he did not attach
                                               any Form 8332 to his return. He also claimed head-of-house-
                                               hold filing status. His ex-wife, the custodial parent, timely
                                               filed a Federal income tax return for 2009 on which she also

                                      200




VerDate Nov 24 2008   10:59 Jul 11, 2014   Jkt 372897    PO 20012   Frm 00001   Fmt 3857   Sfmt 3857   V:\FILES\BOUND VOL. WITHOUT CROP MARKS\B.V.140\SHENK   JAMIE
                                      (200)                          SHENK v. COMMISSIONER                                        201


                                               claimed two dependency exemption deductions, so that one
                                               child was claimed on both parents’ returns. R allowed to P the
                                               dependency exemption deduction for one of the children but
                                               disallowed his claim for the dependency exemption deduction
                                               for the child who had also been claimed by the custodial
                                               parent. At trial P contended he is entitled to a dependency
                                               exemption deduction for all three children. Held: Since the
                                               custodial parent did not execute, and P could not and did not
                                               attach to his return, any Form 8332 or equivalent release, P
                                               is not entitled under I.R.C. sec. 152(e)(2)(A) to claim the
                                               dependency exemption deduction or the child tax credit. Held,
                                               further, where both the custodial parent and the noncustodial
                                               parent have claimed for the same year a dependency exemp-
                                               tion deduction for the same child, a declaration signed by the
                                               custodial parent after the period of limitations for assess-
                                               ments has expired as to the custodial parent could not qualify
                                               under I.R.C. sec. 152(e)(2)(A), and therefore there is no reason
                                               to grant P’s request to leave the record open so that he may
                                               obtain and proffer such a declaration. Held, further, P is not
                                               entitled to head-of-household filing status under I.R.C. sec.
                                               2(b)(1) nor to the child tax credit under I.R.C. sec. 24.

                                           Michael Keith Shenk, for himself.
                                           Shari Salu, for respondent.
                                         GUSTAFSON, Judge: The Internal Revenue Service (IRS)
                                      determined a deficiency of $3,136 in the 2009 Federal income
                                      tax of petitioner Michael Keith Shenk. Mr. Shenk petitioned
                                      this Court, pursuant to section 6213(a), 1 for redetermination
                                      of the deficiency. After Mr. Shenk’s concession that he
                                      received but did not report $254 in dividend income, the
                                      issue for decision is whether Mr. Shenk is entitled to a
                                      dependency exemption deduction for one of his children
                                      under section 151(c), a child tax credit for that child under
                                      section 24(a), and head-of-household filing status under sec-
                                      tion 2(b)(1). On these issues, we hold for the IRS.
                                                                          FINDINGS OF FACT

                                      The judgment of divorce
                                        Mr. Shenk was married to Julie Phillips, and they have
                                      three minor children—M.S., W.S., and L.S. They divorced in
                                      2003. The family court’s ‘‘Judgment of Absolute Divorce’’ pro-
                                         1 Unless otherwise indicated, all citations of sections refer to the Internal

                                      Revenue Code (26 U.S.C.) in effect for the tax year at issue, and all cita-
                                      tions of Rules refer to the Tax Court Rules of Practice and Procedure.




VerDate Nov 24 2008   10:59 Jul 11, 2014   Jkt 372897   PO 20012   Frm 00002   Fmt 3857   Sfmt 3857   V:\FILES\BOUND VOL. WITHOUT CROP MARKS\B.V.140\SHENK   JAMIE
                                      202                 140 UNITED STATES TAX COURT REPORTS                                   (200)


                                      vided: that Ms. Phillips was ‘‘awarded primary residential
                                      custody’’ of the parties’ three children; and that Mr. Shenk
                                      would be liable for child support payments; but that, as to
                                      dependency exemptions—""",
                "140 T.C. 200",
=======
                {
                    "reporter_index": 0,
                    "canonical_reporter": u"T.C. Summary Opinion",
                    "match_id": None,
                    "extra": None,
                    "plaintiff": None,
                    "reporter": "T.C. Summary Opinion",
                    "year": None,
                    "volume": 2003,
                    "reporter_found": "T.C. Summary Opinion",
                    "type": 8,
                    "lookup_index": 0,
                    "court": None,
                    "equality_attributes": [
                        "reporter",
                        "volume",
                        "page",
                        "canonical_reporter",
                        "lookup_index",
                    ],
                    "match_url": None,
                    "page": 150,
                    "defendant": None,
                },
>>>>>>> b23deaec
            ),
        )
        for q, a in test_pairs:
            cite = generate_citation(q, 111)
<<<<<<< HEAD
            cite_string = " ".join(
                [str(cite.volume), cite.reporter, str(cite.page)]
            )
            print cite_string
            self.assertEqual(cite_string, a, msg="Success")
=======
            self.assertEqual(cite.__dict__, a, msg="Success")
>>>>>>> b23deaec
            print "✓"<|MERGE_RESOLUTION|>--- conflicted
+++ resolved
@@ -252,34 +252,7 @@
 
      Nancy Ortmeyer Kuhn, for petitioner.
         """,
-<<<<<<< HEAD
                 "1 T.C. 2018",
-=======
-                {
-                    "reporter_index": 1,
-                    "canonical_reporter": u"T.C.",
-                    "match_id": None,
-                    "extra": None,
-                    "plaintiff": None,
-                    "reporter": u"T.C.",
-                    "year": None,
-                    "volume": 1,
-                    "reporter_found": "UNITED STATES TAX COURT REPORT",
-                    "type": 4,
-                    "lookup_index": 0,
-                    "court": None,
-                    "equality_attributes": [
-                        "reporter",
-                        "volume",
-                        "page",
-                        "canonical_reporter",
-                        "lookup_index",
-                    ],
-                    "match_url": None,
-                    "page": 2018,
-                    "defendant": None,
-                },
->>>>>>> b23deaec
             ),
             (
                 """  T.C. Memo. 2003-150
@@ -299,34 +272,7 @@
 
 
                 """,
-<<<<<<< HEAD
                 "2003 T.C. Memo. 150",
-=======
-                {
-                    "reporter_index": 0,
-                    "canonical_reporter": u"T.C. Memo.",
-                    "match_id": None,
-                    "extra": None,
-                    "plaintiff": None,
-                    "reporter": "T.C. Memo.",
-                    "year": None,
-                    "volume": 2003,
-                    "reporter_found": "T.C. Memo.",
-                    "type": 8,
-                    "lookup_index": 0,
-                    "court": None,
-                    "equality_attributes": [
-                        "reporter",
-                        "volume",
-                        "page",
-                        "canonical_reporter",
-                        "lookup_index",
-                    ],
-                    "match_url": None,
-                    "page": 150,
-                    "defendant": None,
-                },
->>>>>>> b23deaec
             ),
             (
                 """  T.C. Summary Opinion 2003-150
@@ -346,7 +292,6 @@
 
 
                 """,
-<<<<<<< HEAD
                 "2003 T.C. Summary Opinion 150",
             ),
             (
@@ -444,43 +389,12 @@
                                       would be liable for child support payments; but that, as to
                                       dependency exemptions—""",
                 "140 T.C. 200",
-=======
-                {
-                    "reporter_index": 0,
-                    "canonical_reporter": u"T.C. Summary Opinion",
-                    "match_id": None,
-                    "extra": None,
-                    "plaintiff": None,
-                    "reporter": "T.C. Summary Opinion",
-                    "year": None,
-                    "volume": 2003,
-                    "reporter_found": "T.C. Summary Opinion",
-                    "type": 8,
-                    "lookup_index": 0,
-                    "court": None,
-                    "equality_attributes": [
-                        "reporter",
-                        "volume",
-                        "page",
-                        "canonical_reporter",
-                        "lookup_index",
-                    ],
-                    "match_url": None,
-                    "page": 150,
-                    "defendant": None,
-                },
->>>>>>> b23deaec
             ),
         )
         for q, a in test_pairs:
             cite = generate_citation(q, 111)
-<<<<<<< HEAD
             cite_string = " ".join(
                 [str(cite.volume), cite.reporter, str(cite.page)]
             )
-            print cite_string
             self.assertEqual(cite_string, a, msg="Success")
-=======
-            self.assertEqual(cite.__dict__, a, msg="Success")
->>>>>>> b23deaec
             print "✓"
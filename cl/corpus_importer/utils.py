import itertools
import random
import re
from datetime import date
from difflib import SequenceMatcher
from typing import Any, Iterator, Optional, Set

from asgiref.sync import async_to_sync
from bs4 import BeautifulSoup
from courts_db import find_court
from django.conf import settings
from django.db.models import QuerySet
from django.db.utils import IntegrityError
from django.utils.timezone import now
from eyecite import get_citations
from eyecite.models import FullCaseCitation
from eyecite.tokenizers import HyperscanTokenizer
from juriscraper.lib.string_utils import harmonize, titlecase

from cl.citations.utils import map_reporter_db_cite_type
from cl.lib.command_utils import logger
from cl.lib.string_diff import get_cosine_similarity
from cl.people_db.lookup_utils import (
    find_all_judges,
    lookup_judges_by_last_name_list,
)
from cl.people_db.models import Person
from cl.search.models import Citation, Docket, Opinion, OpinionCluster

HYPERSCAN_TOKENIZER = HyperscanTokenizer(cache_dir=".hyperscan")


class OpinionMatchingException(Exception):
    """An exception for wrong matching opinions"""

    def __init__(self, message: str) -> None:
        self.message = message


class AuthorException(Exception):
    """Error found in author merger."""

    def __init__(self, message: str) -> None:
        self.message = message


class JudgeException(Exception):
    """An exception for wrong judges"""

    def __init__(self, message: str) -> None:
        self.message = message


class OpinionTypeException(Exception):
    """An exception for incorrect opinion types"""

    def __init__(self, message: str) -> None:
        self.message = message


class DocketSourceException(Exception):
    """An exception for wrong docket source"""

    def __init__(self, message: str) -> None:
        self.message = message


class ClusterSourceException(Exception):
    """An exception for wrong cluster source"""

    def __init__(self, message: str) -> None:
        self.message = message


class DateException(Exception):
    """Error found in date merger."""

    def __init__(self, message: str) -> None:
        self.message = message


class EmptyOpinionException(Exception):
    """An exception for opinions that raise a ZeroDivisionError Exception due empty
    opinion tag or empty opinion content in cl"""

    def __init__(self, message: str) -> None:
        self.message = message


class CitationException(Exception):
    """Error found in cite."""

    def __init__(self, message: str) -> None:
        self.message = message


async def mark_ia_upload_needed(d: Docket, save_docket: bool) -> None:
    """Mark the docket as needing upload if it's not already marked.

    The point here is that we need to know the first time an item was updated,
    not the *most recent* time it was updated. This way, we know how long it
    has been since it was last uploaded to Internet Archive, and whether it's
    time for us to do so.

    :param d: The docket to mark
    :param save_docket: Whether to save the docket or just modify it in place
    :return: None
    """
    if not d.ia_needs_upload:
        d.ia_needs_upload = True
        d.ia_date_first_change = now()
    if save_docket:
        await d.asave()


def get_start_of_quarter(d: Optional[date] = None) -> date:
    """Get the start date of the  calendar quarter requested

    :param d: The date to get the start date for. If None, then use current
    date/time.
    """
    if d is None:
        d = now().date()

    d_year = d.year
    quarter_dates = [
        date(d_year, 1, 1),
        date(d_year, 4, 1),
        date(d_year, 7, 1),
        date(d_year, 10, 1),
    ]
    return max([q for q in quarter_dates if q <= d])


def make_subset_range(cl_characters: str, max_string: str) -> list[int]:
    """Find indices for matching max_string in CL opinion

    :param cl_characters: The stripped down CL characters
    :param max_string: The current largest identified substring
    :return: Range of indices of match to CL as list
    """
    string_index_start = cl_characters.find(max_string)
    string_index_end = string_index_start + len(max_string)
    return list(range(string_index_start, string_index_end))


def filter_subsets(lists: list[list[int]]) -> Iterator[list[int]]:
    """Filter subsets from matches

    Given list of lists, return new list of lists without subsets

    :param lists: List of matched lists ranges
    :return: Reduced list of matches
    """

    for match in lists:
        if not any(
            is_subset(match, other_matches)
            for other_matches in lists
            if match is not other_matches
        ):
            yield match


def is_subset(match: list[int], other_match: list[int]) -> bool:
    """Check if match is a subset of other matches

    Check if needle is ordered subset of haystack in O(n)

    :param match: Matching range of text as the indices
    :param other_match: Other matching range of text as indices
    :return: Is match a subset of other match
    """

    if len(other_match) < len(match):
        return False
    index = 0
    for element in match:
        try:
            index = other_match.index(element, index) + 1
        except ValueError:
            return False
    else:
        return True


def compare_documents(file_characters: str, cl_characters: str) -> int:
    """Compare text from file/source to CL opinion text

    This code iterates over two opinions logging similar stretches and then
    returns a percentage of the total overlapping characters

    :param file_characters: The stripped down opinion text from file/source
    :param cl_characters: The stripped down opinion text on Courtlistener
    :return: Percentage (as integer) overlapping content
    """

    start, stop, count = 0, 0, 0
    matched_substring = ""
    found_overlaps = []
    while stop < len(file_characters):
        stop += 1
        source_substring = file_characters[start:stop]
        if source_substring in cl_characters:
            matched_substring = source_substring
        else:
            if len(matched_substring) > 5:
                subset = make_subset_range(cl_characters, matched_substring)
                found_overlaps.append(subset)
            matched_substring = ""
            start = stop - 1
    if len(matched_substring) > 5:
        subset = make_subset_range(cl_characters, matched_substring)
        found_overlaps.append(subset)

    # If we checked our subsets as we parsed-we wouldn't need to do this
    # filtering here. This is a good candidate for refactoring.
    filtered_subset = list(filter_subsets(found_overlaps))
    for overlap in filtered_subset:
        count += len(overlap)

    percent_match = int(
        100 * (count / min([len(file_characters), len(cl_characters)]))
    )
    return percent_match


def similarity_scores(
    texts_to_compare_1: list[str], texts_to_compare_2: list[str]
) -> list[list[float]]:
    """Get similarity scores between two sets of lists

    Using TF-IDF/Term Frequency-Inverse Document Frequency
    we use word frequency to generate a similarity score between the corpora

    :param texts_to_compare_1: List of text to compare
    :param texts_to_compare_2: List of text to compare
    :return: Return similarity scores
    """

    # We import the library inside the function to avoid loading it if it is
    # not required
    from sklearn.feature_extraction.text import TfidfVectorizer
    from sklearn.metrics.pairwise import cosine_similarity

    # Weights the word counts by a measure of how often they appear in the
    # documents, and it returns a sparse matrix
    X = TfidfVectorizer().fit_transform(
        texts_to_compare_1 + texts_to_compare_2
    )

    # Calculate cosine similarity between weight of words for each text in list
    scores = cosine_similarity(
        X[: len(texts_to_compare_1)], X[len(texts_to_compare_1) :]
    )
    return scores


def match_opinion_lists(
    file_opinions_list: list[Any], cl_opinions_list: list[Any]
) -> dict[int, int]:
    """Match opinions on two lists from different sources

    Try to match the opinions on two lists and generate a dict with position of
    matching opinions

    Remove non-alphanumeric and non-whitespace characters from lowercased text,
    this tries to make both texts in equal conditions to prove if both are similar or
    equal

    get_cosine_similarity works great when both texts are almost the same with very
    small variations

    Sometimes cosine similarity fails when there are small variations in text,
    such as parties, attorneys, case name, or court that are included in the content
    of the opinion, compare_documents() checks the percentage of the file opinion
    text that it is in courtlistener opinion, having a large percentage means that
    almost all the file opinion is in courtlistener opinion, but there is a
    possibility that the courtlistener opinion contains some additional data in que
    opinion content (such as case name, parties, etc.)

    compare_documents works good when the opinion from the file is a subset of the
    opinion in CL, the percentage represents how much of the opinion of the file is
    in the opinion from cl (content in cl opinion can have other data in the body
    like posture, attorneys, etc. e.g. in cluster id: 7643871 we have the posture and
    the opinion text but in the xml file we only have the opinion text, cosine_sim:
    0.1639075094124459 and percent_match: 73)

    Sometimes one algorithm performs better than the other, this is due to some
    additional text, such as editor's notes, or the author, page number or posture
    added to the opinion

    Key is opinion position from file, Value is opinion position from cl opinion e.g.
    matches {0: 1, 1: 2} 0 is file opinion and 1 in cl opinion, 1 is file opinion and
    2 is cl opinion

    :param file_opinions_list: Opinions from file
    :param cl_opinions_list: CL opinions
    :return: Matches if found or empty dict
    """

    scores = similarity_scores(file_opinions_list, cl_opinions_list)

    matches = {}
    for i, row in enumerate(scores):
        j = row.argmax()  # type: ignore
        file_opinion = re.sub(
            r"[^a-zA-Z0-9 ]", "", file_opinions_list[i].lower()
        )
        cl_opinion = re.sub(r"[^a-zA-Z0-9 ]", "", cl_opinions_list[j].lower())

        cosine_sim = get_cosine_similarity(file_opinion, cl_opinion)

        percent_match = compare_documents(file_opinion, cl_opinion)

        if cosine_sim < 0.60 and percent_match < 60:
            continue

        matches[i] = j

    return matches


def clean_docket_number(docket_number: str) -> str:
    """Strip non-numeric content from docket numbers

    :param docket_number: Case docket number
    :return: A stripped down docket number.
    """

    docket_number = re.sub("Department.*", "", docket_number)
    docket_number = re.sub("Nos?. ", "", docket_number)
    return docket_number


def merge_docket_numbers(
    cluster: OpinionCluster, docket_number: str
) -> Optional[str]:
    """Merge docket number

    :param cluster: The cluster of the merging item
    :param docket_number: The docket number from file
    :return: None
    """
    cl_docket = cluster.docket
    file_cleaned_docket = clean_docket_number(docket_number)

    if cl_docket.docket_number:
        # Check if docket number exists
        # e.g. CL docket id #3952066 doesn't have
        cl_clean_docket = clean_docket_number(cl_docket.docket_number)
        if (
            cl_clean_docket in file_cleaned_docket
            and cl_docket.docket_number != file_cleaned_docket
        ):
            return file_cleaned_docket
        else:
            # Check if their relatively similar and if so save the one from file
            # if its longer
            similarity = get_cosine_similarity(
                cl_clean_docket, file_cleaned_docket
            )
            if similarity > 0.8:
                if len(file_cleaned_docket) > len(cl_clean_docket):
                    return file_cleaned_docket
    else:
        # CL docket doesn't have a docket number, add the one from  file
        return file_cleaned_docket

    return None


def merge_case_names(
    cluster: OpinionCluster,
    file_data: dict[str, Any],
    case_name_key: str,
    case_name_full_key: str,
) -> dict[str, Any]:
    """Merge case names

    :param cluster: The cluster of the merging item
    :param file_data: json data from file(columbia, harvard, etc.)
    :param case_name_key: dict key that contains case_name value from file
    :param case_name_full_key: dict key that contains case_name_key value from file
    :return: empty dict or dict with new value for field
    """
    file_case_name = titlecase(harmonize(file_data[case_name_key]))
    file_case_name_full = titlecase(file_data[case_name_full_key])
    cluster_case_name = titlecase(harmonize(cluster.case_name))
    cluster_case_name_full = titlecase(cluster.case_name_full)

    update_dict = {}
    # Case with full case names
    if not cluster_case_name_full and file_case_name_full:
        update_dict["case_name_full"] = file_case_name_full
        # Change stored value to new
        cluster_case_name_full = file_case_name_full
    elif cluster_case_name_full and file_case_name_full:
        if len(file_case_name_full) > len(cluster_case_name_full):
            # Select best case name based on string length
            update_dict["case_name_full"] = file_case_name_full
            # Change stored value to new
            cluster_case_name_full = file_case_name_full
    else:
        # We don't care if data is empty or both are empty
        pass

    # Case with abbreviated case names
    if not cluster_case_name and file_case_name:
        update_dict["case_name"] = file_case_name
        # Change stored value to new
        cluster_case_name = file_case_name
    elif cluster_case_name and file_case_name:
        if len(file_case_name) > len(cluster_case_name):
            # Select best case name based on string length
            update_dict["case_name"] = file_case_name
            # Change stored value to new
            cluster_case_name = file_case_name
    else:
        # We don't care if data is empty or both are empty
        pass

    if cluster_case_name_full and cluster_case_name:
        if len(cluster_case_name) > len(cluster_case_name_full):
            # Swap field values
            update_dict["case_name"] = cluster_case_name_full
            update_dict["case_name_full"] = cluster_case_name

    return update_dict


def merge_strings(
    field_name: str, overlapping_data: tuple[str, str]
) -> dict[str, Any]:
    """Compare two strings and choose the largest

    :param field_name: field name to update in opinion cluster
    :param overlapping_data: data to compare from file and courtlistener
    :return: empty dict or dict with new value for field
    """
    if not overlapping_data:
        return {}

    file_data, cl_data = overlapping_data
    if len(file_data) > len(cl_data):
        return {field_name: file_data}

    return {}


def merge_long_fields(
    field_name: str,
    overlapping_data: Optional[tuple[str, str]],
    cluster_id: int,
) -> dict[str, Any]:
    """Merge two long text fields

    :param field_name: Field name to update in opinion cluster
    :param overlapping_data: data to compare from columbia and courtlistener
    :param cluster_id: cluster id
    :return: empty dict or dict with new value for field
    """
    if not overlapping_data:
        return {}

    file_data, cl_data = overlapping_data
    # Do some text comparison
    similarity = get_cosine_similarity(file_data, cl_data)
    if similarity < 0.9:
        # they are not too similar, choose the larger one
        if len(file_data) > len(cl_data):
            return {field_name: file_data}

    else:
        if similarity <= 0.5:
            logger.info(
                f"The content compared is very different. Cluster id: {cluster_id}"
            )
    return {}


def merge_judges(
    overlapping_data: Optional[tuple[str, str]],
    cluster_id: int,
    is_columbia: bool = False,
    skip_judge_merger: bool = False,
) -> dict[str, Any]:
    """Merge overlapping judge values

    :param overlapping_data: data to compare from file and courtlistener
    :param cluster_id: opinion cluster id
    :param is_columbia: True if merging judges from columbia
    :param skip_judge_merger: skip judge merger instead of raise exception
    :return: empty dict or dict with new value for field
    """

    if not overlapping_data:
        return {}

    file_data, cl_data = overlapping_data
    # We check if any word in the string is uppercase
    cl_data_upper = any(s.isupper() for s in cl_data.split(","))

    # Get last names keeping case and cleaning the string (We could have
    # the judge names in capital letters)
    cl_clean = set(find_all_judges(cl_data))
    # Lowercase courtlistener judge names for set operations
    temp_cl_clean = {c.lower() for c in cl_clean}
    # Get last names in lowercase and cleaned
    file_data_cleaned = set(find_all_judges(file_data))
    # Lowercase file judge names for set operations
    temp_file_data_clean = {h.lower() for h in file_data_cleaned}
    # Prepare judges string
    judges = titlecase(", ".join(find_all_judges(file_data)))
    if (
        temp_file_data_clean.issuperset(temp_cl_clean) or cl_data_upper
    ) and file_data_cleaned != cl_clean:
        return {"judges": judges}
    elif not temp_file_data_clean.intersection(temp_cl_clean):
        # Last resort, use distance between words to solve typos
        cl_data_clean_list = list(cl_clean)
        file_data_clean_list = list(file_data_cleaned)
        judge_pairs = list(
            itertools.product(cl_data_clean_list, file_data_clean_list)
        )
        success = False
        for pair in judge_pairs:
            s = SequenceMatcher(None, pair[0].lower(), pair[1].lower())
            if s.ratio() >= 0.7:
                # We found a match
                try:
                    if is_columbia:
                        # we assume that the data in columbia is better, we keep the
                        # one from file and remove the one from cl
                        cl_data_clean_list.remove(pair[0])
                    else:
                        # we assume that the data in CL is better, we keep the one from
                        # CL and remove the one from file
                        file_data_clean_list.remove(pair[1])
                except ValueError:
                    # The value was removed in an earlier iteration, but we still
                    # have the value in the remaining pairs to match, we simply
                    # ignore it
                    pass
                success = True

        if success:
            # At least one success that matches the names, we can create a new judges
            # list
            new_judges_list = sorted(
                set(cl_data_clean_list + file_data_clean_list)
            )
            return {"judges": titlecase(", ".join(new_judges_list))}
        else:
            if skip_judge_merger:
                # Fail silently but continue to merge
                logger.info(
                    f"Can't merge judges, something failed, cluster id: {cluster_id}"
                )
                return {}
            else:
                # Stop merge raising an exception
                raise JudgeException("Judges are completely different.")

    return {}


def merge_overlapping_data(
    cluster: OpinionCluster,
    long_fields,
    changed_values_dictionary: dict,
    skip_judge_merger: bool = False,
    is_columbia: bool = False,
) -> dict[str, Any]:
    """Merge overlapping data

    :param cluster: the cluster object
    :param long_fields: skip judge merger
    :param changed_values_dictionary: the dictionary of data to merge
    :param skip_judge_merger: skip judge merger
    :param is_columbia: skip judge merger
    :return: empty dict or dict with new values for fields
    """

    if not changed_values_dictionary:
        # Empty dictionary means that we don't have overlapping data
        return {}

    data_to_update = {}

    for field_name in changed_values_dictionary.keys():
        if field_name in long_fields:
            data_to_update.update(
                merge_long_fields(
                    field_name,
                    changed_values_dictionary.get(field_name),
                    cluster.id,
                )
            )
        elif field_name == "attorneys":
            data_to_update.update(
                merge_strings(
                    field_name,
                    changed_values_dictionary.get(field_name, ""),
                )
            )
        elif field_name == "judges":
            data_to_update.update(
                merge_judges(
                    changed_values_dictionary.get(field_name, ""),
                    cluster.id,
                    is_columbia=is_columbia,
                    skip_judge_merger=skip_judge_merger,
                )
            )
        else:
            logger.info(f"Field not considered in the process: {field_name}")

    return data_to_update


def add_citations_to_cluster(
    cites: list[str], cluster_id: int, save_again_if_exists: bool = False
) -> None:
    """Add string citations to OpinionCluster if it has not yet been added

    :param cites: citation list
    :param cluster_id: cluster id related to citations
    :param save_again_if_exists: force save citation if it already exists
    :return: None
    """
    for cite in cites:
        clean_cite = re.sub(r"\s+", " ", cite)
        citation = get_citations(clean_cite, tokenizer=HYPERSCAN_TOKENIZER)
        if (
            not citation
            or not isinstance(citation[0], FullCaseCitation)
            or not citation[0].groups.get("volume", False)
        ):
            logger.warning(f"Citation parsing failed for {clean_cite}")
            continue

        if not citation[0].corrected_reporter():
            reporter_type = Citation.STATE
        else:
            cite_type_str = citation[0].all_editions[0].reporter.cite_type
            reporter_type = map_reporter_db_cite_type(cite_type_str)

        citation_params = {
            "volume": citation[0].groups["volume"],
            "reporter": citation[0].corrected_reporter(),
            "page": citation[0].groups["page"],
            "type": reporter_type,
            "cluster_id": cluster_id,
        }
        citation_obj = Citation.objects.filter(**citation_params).first()
        if citation_obj:
            if save_again_if_exists:
                # We already have the citation for the cluster and want to reindex it
                citation_obj.save()
                logger.info(
                    f"Reindexing: {cite} added to cluster id: {cluster_id}"
                )
            else:
                # Ignore and go to the next citation in the list
                continue
        else:
            if Citation.objects.filter(
                cluster_id=cluster_id,
                reporter=citation[0].corrected_reporter(),
            ).exists():
                # Avoid adding a citation if we already have a citation from the
                # citation's reporter.
                logger.info(
                    f"Can't add: {cite} to cluster id: {cluster_id}. There is already "
                    f"a citation from that reporter."
                )
                continue
            try:
                # We don't have the citation or any citation from the reporter
                Citation.objects.create(**citation_params)
                logger.info(
                    f"New citation: {cite} added to cluster id: {cluster_id}"
                )
<<<<<<< HEAD
        except IntegrityError:
            logger.warning(
                f"Reporter mismatch for cluster: {cluster_id} on cite: {cite}"
            )
        except ValueError:
            # Handle: ValueError: Field ‘volume’ expected a number but got ‘1986-2’
            raise CitationException(f"Invalid citation found: {cite}")
=======
            except IntegrityError:
                logger.warning(
                    f"Reporter mismatch for cluster: {cluster_id} on cite: {cite}"
                )
>>>>>>> a0a1f24e


def update_cluster_panel(
    cluster: OpinionCluster,
    panel_list: list[str],
    panel_date: Optional[date] = None,
) -> None:
    """Update cluster's panel

    This is done independently since it is a m2m relationship, we collect the
    corrected names, find the Person ids and then add them to the relation

    :param cluster: the cluster object
    :param panel_list: list with people names
    :param panel_date: date used to find people
    :return: None
    """

    panel_list = [titlecase(p) for p in panel_list]
    panel = async_to_sync(lookup_judges_by_last_name_list)(
        panel_list, cluster.docket.court.id, panel_date, True
    )
    if panel:
        cluster.panel.add(*Person.objects.filter(id__in=[p.id for p in panel]))


def get_opinion_text(cluster: OpinionCluster) -> str:
    """Get the opinions text for a cluster object

    :param cluster: Cluster ID for a set of opinions
    :return: Combined opinion text
    """
    opinions = []
    for op in Opinion.objects.filter(cluster_id=cluster.id):
        if len(op.html_with_citations) > 1:
            opinions.append(op.html_with_citations)
        elif len(op.html_columbia) > 1:
            opinions.append(op.html_columbia)
        elif len(op.html_lawbox) > 1:
            opinions.append(op.html_lawbox)
        elif len(op.plain_text) > 1:
            opinions.append(op.plain_text)
        elif len(op.html) > 1:
            opinions.append(op.html)
        elif len(op.xml_harvard) > 1:
            opinions.append(op.xml_harvard)
    op = " ".join(opinions)
    soup = BeautifulSoup(op, features="html.parser")
    return soup.getText(separator=" ", strip=True)


def winnow_case_name(case_name: str) -> Set:
    """Reduce each case title to a set of words worth comparing

    :param case_name: The name of a case or combination of case names
    :return: A set of words worth comparing
    """
    false_positive_set = {
        "and",
        "personal",
        "restraint",
        "matter",
        "florida",
        "county",
        "city",
        "of",
        "the",
        "estate",
        "in",
        "inc",
        "st",
        "ex",
        "rel",
    }

    # strings where order matters
    false_positive_strings = ["united states"]

    false_positive_strings_regex = re.compile(
        "|".join(map(re.escape, false_positive_strings))
    )

    # Fix case name to be cleaner
    case_name = harmonize(case_name)

    # Join abbreviations/acronyms
    # e.g.
    # "D.L.M. v. T.J.S." -> "DLM v. TJS"
    # "In the Matter of E. B." -> "In the Matter of EB"
    # "R. L. C. R. v. L. Z. S." -> "RLCR v. LZS"
    # "J. B. v. C. E." -> "JB v. CE"
    # "County v. A. D. B. County" -> "County v. ADB County"
    case_name = re.sub(
        r"\b[A-Z][A-Z\.\s]*[A-Z]\b\.?",
        lambda m: m.group().replace(".", "").replace(" ", ""),
        case_name,
    )

    # Remove all non-alphanumeric characters
    case_title = re.sub(r"[^a-z0-9 ]", " ", case_name.lower())

    # Remove strings that can cause an unnecessary overlap
    case_title = false_positive_strings_regex.sub("", case_title)

    # Remove one-letter words, initials etc.
    case_title = re.sub(r"\b[^ ]\b", "", case_title)

    if not case_title:
        # Log case name if the process reduce it to blank
        logger.warning(f"Case name: {case_name} reduced to blank.")

    # Convert case name to set of words
    cleaned_set = set(case_title.split())

    # Lastly remove our ever-growing set of false positive words
    # This is different from bad words, but may have some overlap.
    return cleaned_set - (cleaned_set & false_positive_set)


def clean_body_content(case_body: str, harvard_file: bool = False) -> str:
    """Strip all non-alphanumeric characters

    :param case_body: Opinion text
    :param harvard_file: is this a harvard json file or not
    :return:Opinion text with only alphanumeric characters
    """
    soup = BeautifulSoup(case_body, "lxml")
    if not harvard_file:
        opinion_text = soup.getText(separator=" ", strip=True)
    else:
        opinions = []
        for op in soup.find_all(
            lambda tag: (
                tag.name == "opinion" and tag.get("data-type") is None
            )
            or tag.get("data-type") == "opinion"
        ):
            opinions.append(op.text)
        opinion_text = "".join(
            [
                op.text
                for op in soup.find_all(
                    lambda tag: (
                        tag.name == "opinion" and tag.get("data-type") is None
                    )
                    or tag.get("data-type") == "opinion"
                )
            ]
        )

    return re.sub(r"[^a-zA-Z0-9 ]", "", opinion_text.lower())


def length_too_different(
    case: OpinionCluster, file_characters: str, cl_characters: str
) -> bool:
    """Check if length is too different between texts

    :param case: The opinion cluster for the case
    :param file_characters: The opinion content characters
    :param cl_characters: The CL opinion content characters
    :return: Whether the content is too different in length
    """
    if len(cl_characters) == 0:
        logger.info(f"Empty Courtlistener opinion cluster: {case.id}")
        return True

    diff = len(file_characters) / len(cl_characters)
    if not (0.3 < diff < 3):
        # Content too dissimilar in length to compare
        return True
    return False


def content_too_different(
    case: OpinionCluster,
    file_characters: str,
    cl_characters: str,
    docket: str,
) -> bool:
    """Is the content too different

    Check the percentage overlap of two blocks of text

    Florida uses some pretty rote language in the ~650 character
    length that requires a bump in the length for stricter checking.

    This also means the matching threshold has to go for small cases
    completely so a 98% match in washington is not the
    same as a 99% match in Florida

    Require a very close match - with name overlap and
    docket number for very small cases.

    :param case: Opinion cluster for case
    :param file_characters: The opinion content characters
    :param cl_characters: The CL opinion content characters
    :param docket: The docket number from file/source to compare
    :return: Whether the opinion content is too dissimilar
    """

    if len(file_characters) > 10000:
        cosine_sim = get_cosine_similarity(file_characters, cl_characters)
        if cosine_sim > 0.97:
            return False
        else:
            return True

    percent_match = compare_documents(file_characters, cl_characters)
    if percent_match < 60:
        return True

    if len(file_characters) > 1000:
        return False

    if percent_match < 90:
        return True

    # If a docket number exists: check against it.
    if case.docket.docket_number is not None:
        clean_docket = clean_docket_number(docket)
        if clean_docket not in case.docket.docket_number:
            return True
    return False


def case_names_dont_overlap(
    case: OpinionCluster, case_name_full: str, case_name_abbreviation: str
) -> bool:
    """Case names not overlap

    Check if the case names have quality overlapping case name words.
    Excludes 'bad words' and other common words.

    :param case: The case opinion cluster
    :param case_name_full: The case name full from file/source to compare
    :param case_name_abbreviation: The case name abbreviation from file/source
    to compare
    :return: Do the case names share quality overlapping words
    """

    file_case = f"{case_name_full} {case_name_abbreviation}"
    overlap = winnow_case_name(case.case_name) & winnow_case_name(file_case)

    if not overlap:
        return True
    return False


def cosine_similarity_too_different(
    case: OpinionCluster, case_name_full: str, case_name_abbreviation: str
) -> bool:
    """Cosine similarity comparison between case names

    Checks the cosine similarity between a case in CL and file/source data

    :param case: The case opinion cluster
    :param case_name_full: The case name full from file/source to compare
    :param case_name_abbreviation: The case name abbreviation from file/source
    to compare
    :return: Is the cosine similarity too different
    """

    similarities = []
    for title in [case_name_full, case_name_abbreviation]:
        similarity = get_cosine_similarity(title, case.case_name)
        similarities.append(similarity)
    max_similarity = max(similarities)

    if max_similarity < 0.3:
        return True
    return False


def has_too_similar_citation(
    case: OpinionCluster, citation: FullCaseCitation
) -> bool:
    """Has a citation associated with cluster in same volume

    If you make it this far - we should check if this small case has
    an identical volume reporter citation attached to it already.
    I think this may help us with the wilder v. state issue of having
    four identical opinions only differentiated by page number

    :param case: The case opinion cluster
    :param citation: The citation of a potential matching
    :return: Whether the citation matches to the reporter and volume.
    """

    return (
        Citation.objects.filter(
            cluster_id=case.id,
            reporter=citation.corrected_reporter(),
        )
        .exclude(
            page=citation.groups["page"], volume=citation.groups["volume"]
        )
        .exists()
    )


def match_based_text(
    file_characters: str,
    docket_number: str,
    case_name_full: str,
    possible_cases: QuerySet,
    case_name_abbreviation: str,
    citation: FullCaseCitation,
) -> Optional[OpinionCluster]:
    """Compare CL text to file content to establish duplicates

    :param file_characters: stripped characters to compare from file/source
    :param possible_cases: List of opinions to check against
    :param docket_number: The docket number
    :param case_name_full: The full case name
    :param case_name_abbreviation: The case name abbreviation
    :param citation: The citation obtained from file/source to compare
    :return: OpinionCluster or None
    """
    for case in possible_cases:
        cl_case_body = get_opinion_text(case)
        cl_characters = clean_body_content(cl_case_body)

        if len(cl_characters) == 0:
            logger.warning(f"Empty opinion in cluster id: {case.id}")
            continue

        case_and_texts = [case, file_characters, cl_characters]
        case_and_texts_and_docket = case_and_texts + [docket_number]
        case_and_titles = [case, case_name_full, case_name_abbreviation]
        if (
            length_too_different(*case_and_texts)
            or has_too_similar_citation(case, citation)
            or case_names_dont_overlap(*case_and_titles)
            or cosine_similarity_too_different(*case_and_titles)
            or content_too_different(*case_and_texts_and_docket)
        ):
            continue
        return case
    return None


def get_court_id(raw_court: str) -> list[str]:
    """Get court id using courts-db

    :param raw_court: Court name
    return: court id or None
    """

    # Replace double spaces,
    court_text = re.sub(" +", " ", raw_court)
    # Replace \n and remove dot at end
    court_text = court_text.replace("\n", "").strip(".")

    for bankruptcy in [False, True]:
        # Remove dot at end, try to get a partial string match, try with and
        # without bankruptcy flag
        found_court = find_court(
            court_text,
            bankruptcy=bankruptcy,
            location=None,
            allow_partial_matches=True,
        )
        if found_court:
            return found_court

    return []


def make_iquery_probing_key(court_id: str) -> str:
    """Small wrapper to centralize iquery probing key semaphore generation.
    :param court_id: A CL court ID
    :return: The semaphore iquery probing key
    """
    return f"iquery.probing.enqueued:{court_id}"


def compute_binary_probe_jitter(testing: bool) -> int:
    """Compute the jitter for binary probes.

    :param testing: A boolean flag indicating whether the function is being
    executed in a testing environment. If True, jitter is disabled and returns 0.
    :return: An integer representing the jitter value for binary probes.
    """

    # Probe limit e.g: 9 probe iterations -> 256
    probe_limit = 2 ** (settings.IQUERY_PROBE_ITERATIONS - 1)
    return random.randint(1, round(probe_limit * 0.05)) if not testing else 0


def compute_next_binary_probe(
    highest_known_pacer_case_id: int, iteration: int, jitter: int
) -> int:
    """Compute the next binary probe target for a given PACER case ID.

    This computes the next value of a geometric binary sequence (2 ** (N - 1))
    where N is the current probe iteration. In non-testing mode a jitter is
    added to the next value to ensure probing values are not the same from the
    previous iteration to increase the possibility of getting a hit.

    :param highest_known_pacer_case_id: The final PACER case ID.
    :param iteration: The current probe iteration number.
    :param jitter: The jitter value to apply.
    :return: The updated probe_iteration and the PACER case ID to lookup.
    """

    pacer_case_id_to_lookup = (
        highest_known_pacer_case_id + (2 ** (iteration - 1)) + jitter
    )
    return pacer_case_id_to_lookup


def compute_blocked_court_wait(court_blocked_attempts: int) -> tuple[int, int]:
    """Compute the wait time for the current attempt and the total accumulated
    seconds from previous attempts.

    :param court_blocked_attempts: The current number of blocked attempts.
    :return: A tuple containing the wait time for the current attempt and the
    total accumulated seconds.
    """

    current_wait_time = int(
        settings.IQUERY_COURT_BLOCKED_WAIT * 2 ** (court_blocked_attempts - 1)
    )
    total_accumulated_time = sum(
        settings.IQUERY_COURT_BLOCKED_WAIT * 2**i
        for i in range(court_blocked_attempts)
    )
    return current_wait_time, total_accumulated_time<|MERGE_RESOLUTION|>--- conflicted
+++ resolved
@@ -682,20 +682,10 @@
                 logger.info(
                     f"New citation: {cite} added to cluster id: {cluster_id}"
                 )
-<<<<<<< HEAD
-        except IntegrityError:
-            logger.warning(
-                f"Reporter mismatch for cluster: {cluster_id} on cite: {cite}"
-            )
-        except ValueError:
-            # Handle: ValueError: Field ‘volume’ expected a number but got ‘1986-2’
-            raise CitationException(f"Invalid citation found: {cite}")
-=======
             except IntegrityError:
                 logger.warning(
                     f"Reporter mismatch for cluster: {cluster_id} on cite: {cite}"
                 )
->>>>>>> a0a1f24e
 
 
 def update_cluster_panel(

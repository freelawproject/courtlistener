--- conflicted
+++ resolved
@@ -4,11 +4,8 @@
 from datetime import date
 from typing import List, Optional
 
-<<<<<<< HEAD
+from asgiref.sync import async_to_sync
 from bs4 import BeautifulSoup
-=======
-from asgiref.sync import async_to_sync
->>>>>>> e9158ff2
 from django.conf import settings
 from django.db import transaction
 from django.db.utils import IntegrityError
@@ -602,14 +599,9 @@
             # reading this, you'll need to update this code.
             local_path=opinion_info["local_path"],
         )
-<<<<<<< HEAD
-
-        joined_by = lookup_judges_by_last_name_list(
+
+        joined_by = async_to_sync(lookup_judges_by_last_name_list)(
             item.get("joining", ""), item.get("court_id", ""), panel_date
-=======
-        joined_by = async_to_sync(lookup_judges_by_last_name_list)(
-            item["joining"], item["court_id"], panel_date
->>>>>>> e9158ff2
         )
 
         opinions.append((opinion, joined_by))

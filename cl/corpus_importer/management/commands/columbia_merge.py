"""
Command to merge opinions with columbia xml file

Merge using a csv file with cluster id and xml file path pointing to a file path
manage.py columbia_merge --csv-file /opt/courtlistener/cl/assets/media/test1.csv

The absolute path to the xml file is a combination of xml-dir param and xml filepath,
e.g. "/opt/courtlistener/_columbia" +
"michigan/supreme_court_opinions/documents/d5a484f1bad20ba0.xml"

Csv example:
cluster_id,filepath
825802,michigan/supreme_court_opinions/documents/d5a484f1bad20ba0.xml

You can revert the changes if you pass --debug option to command
manage.py columbia_merge --debug --csv-file /opt/courtlistener/cl/assets/media/test1.csv


"""

import os.path
import re
from difflib import SequenceMatcher
from typing import Any, Optional

import pandas as pd
from bs4 import BeautifulSoup
from django.db import transaction
from django.db.models import Q
from juriscraper.lib.string_utils import titlecase

from cl.corpus_importer.import_columbia.columbia_utils import (
    convert_columbia_html,
    extract_columbia_opinions,
    fetch_simple_tags,
    find_dates_in_xml,
    find_judges,
    format_case_name,
    is_opinion_published,
    map_opinion_types,
    process_extracted_opinions,
    read_xml_to_soup,
)
from cl.corpus_importer.utils import (
    AuthorException,
    CitationException,
    JudgeException,
    OpinionMatchingException,
    OpinionTypeException,
    add_citations_to_cluster,
    clean_docket_number,
    match_opinion_lists,
    merge_case_names,
    merge_docket_numbers,
    merge_judges,
    merge_long_fields,
    merge_strings,
    update_cluster_panel,
)
from cl.lib.command_utils import VerboseCommand, logger
from cl.people_db.lookup_utils import extract_judge_last_name, find_just_name
from cl.search.models import SOURCES, Docket, Opinion, OpinionCluster

<<<<<<< HEAD
VALID_UPDATED_DOCKET_SOURCES = [
    Docket.COLUMBIA,
    Docket.COLUMBIA_AND_RECAP,
    Docket.COLUMBIA_AND_SCRAPER,
    Docket.COLUMBIA_AND_RECAP_AND_SCRAPER,
    Docket.COLUMBIA_AND_IDB,
    Docket.COLUMBIA_AND_RECAP_AND_IDB,
    Docket.COLUMBIA_AND_SCRAPER_AND_IDB,
    Docket.COLUMBIA_AND_RECAP_AND_SCRAPER_AND_IDB,
    Docket.HARVARD_AND_COLUMBIA,
    Docket.COLUMBIA_AND_RECAP_AND_HARVARD,
    Docket.COLUMBIA_AND_SCRAPER_AND_HARVARD,
    Docket.COLUMBIA_AND_RECAP_AND_SCRAPER_AND_HARVARD,
    Docket.COLUMBIA_AND_IDB_AND_HARVARD,
    Docket.COLUMBIA_AND_RECAP_AND_IDB_AND_HARVARD,
    Docket.COLUMBIA_AND_SCRAPER_AND_IDB_AND_HARVARD,
    Docket.COLUMBIA_AND_RECAP_AND_SCRAPER_AND_IDB_AND_HARVARD,
]

=======
>>>>>>> ab9c00de
VALID_MERGED_SOURCES = [
    key
    for key in dict(SOURCES.NAMES).keys()
    if SOURCES.COLUMBIA_ARCHIVE in key
]


def clean_opinion_content(content: str, is_harvard: bool) -> str:
    """Strip all non-alphanumeric characters

    :param content: content from opinion
    :param is_harvard: true if content is from harvard
    :return: cleaned content
    """
    soup = BeautifulSoup(content, features="html.parser")

    if is_harvard:
        for op in soup.select("opinion"):
            # Remove any author tag inside opinion
            for extra in op.find_all(["author"]):
                extra.extract()

    # Replace line breaks with spaces and get rid of double spaces
    prep_text = re.sub(
        " +", " ", " ".join(soup.getText(separator=" ").split("\n"))
    ).strip()

    # Remove non-alphanumeric and non-whitespace characters from lowercased text
    prep_text = re.sub(r"[^a-zA-Z0-9 ]", "", prep_text.lower())

    return prep_text


def get_cl_opinion_content(
    cluster_id: int, columbia_single_opinion: bool = False
) -> list[dict[Any, Any]]:
    """Get the opinions content for a cluster object

    :param cluster_id: Cluster ID for a set of opinions
    :param columbia_single_opinion: True if xml file only has one opinion else False
    :return: list with opinion content from cl
    """
    cl_cleaned_opinions = []

    # Get all opinions from cluster
    opinions_from_cluster = Opinion.objects.filter(cluster_id=cluster_id)

    if not columbia_single_opinion:
        # File has multiple opinions, then we can exclude combined opinions
        opinions_from_cluster = opinions_from_cluster.exclude(
            type="010combined"
        )

    is_harvard = False

    for i, op in enumerate(opinions_from_cluster):
        content = ""
        if len(op.xml_harvard) > 1:
            content = op.xml_harvard
            is_harvard = True
        elif len(op.html_with_citations) > 1:
            content = op.html_with_citations
        elif len(op.html_columbia) > 1:
            content = op.html_columbia
        elif len(op.html_lawbox) > 1:
            content = op.html_lawbox
        elif len(op.plain_text) > 1:
            content = op.plain_text
        elif len(op.html) > 1:
            content = op.html

        prep_text = clean_opinion_content(content, is_harvard=is_harvard)
        cl_cleaned_opinions.append(
            {
                "id": op.id,
                "byline": op.author_str,
                "type": op.type,
                "opinion": prep_text,
            }
        )

    return cl_cleaned_opinions


def update_matching_opinions(
    matches: dict,
    cl_cleaned_opinions: list,
    columbia_opinions: list,
    filepath: str,
) -> None:
    """Store matching opinion content in html_columbia field from Opinion object

    :param matches: dict with matching position from cl and columbia opinions
    :param cl_cleaned_opinions: list of cl opinions
    :param columbia_opinions: list of columbia opinions
    :return: None
    """
    for columbia_pos, cl_pos in matches.items():
        file_opinion = columbia_opinions[columbia_pos]  # type: dict
        file_byline = file_opinion.get("byline")
        cl_opinion = cl_cleaned_opinions[cl_pos]
        opinion_id_to_update = cl_opinion.get("id")

        op = Opinion.objects.get(id=opinion_id_to_update)
        author_str = ""

        if file_byline:
            # Prettify the name a bit
            author_str = titlecase(find_just_name(file_byline.strip(":")))

        if op.author_str == "":
            # We have an empty author name
            if author_str:
                # Store the name extracted from the author tag
                op.author_str = author_str
        else:
            if author_str:
                if (
                    find_just_name(op.author_str).lower()
                    != find_just_name(author_str).lower()
                ):
                    # last resort, use distance between words to solve typos
                    s = SequenceMatcher(
                        None,
                        find_just_name(op.author_str).lower(),
                        find_just_name(author_str).lower(),
                    )
                    if s.ratio() >= 0.6:
                        # columbia names are better
                        op.author_str = author_str
                    else:
                        raise AuthorException("Authors don't match")
                elif any(s.isupper() for s in op.author_str.split(",")):
                    # Some names are uppercase, update with processed names
                    op.author_str = author_str

        converted_text = convert_columbia_html(
            file_opinion["opinion"], columbia_pos
        )
        op.html_columbia = str(converted_text)
        op.save()


def map_and_merge_opinions(
    cluster_id: int,
    columbia_opinions: list[dict],
    filepath: str,
) -> None:
    """Map and merge opinion data

    :param cluster_id: Cluster id
    :param columbia_opinions: list of columbia opinions from file
    :param filepath: xml file from which the opinion was extracted
    :return: None
    """

    # Check if columbia source only has one opinion
    columbia_single_opinion = True if len(columbia_opinions) == 1 else False

    # We exclude combined opinions only if we have more than one opinion in the xml
    cl_cleaned_opinions = get_cl_opinion_content(
        cluster_id, columbia_single_opinion
    )

    if len(columbia_opinions) == len(cl_cleaned_opinions):
        # We need that both list to be cleaned, so we can have a more
        # accurate match
        matches = match_opinion_lists(
            [
                clean_opinion_content(op["opinion"], is_harvard=False)
                for op in columbia_opinions
            ],
            [op.get("opinion") for op in cl_cleaned_opinions],
        )
        if len(matches) == len(columbia_opinions):
            # We were able to match opinions, add opinions to html_columbia field
            update_matching_opinions(
                matches, cl_cleaned_opinions, columbia_opinions, filepath
            )
        else:
            raise OpinionMatchingException("Failed to match opinions")

    elif (len(columbia_opinions) > len(cl_cleaned_opinions)) and len(
        cl_cleaned_opinions
    ) == 0:
        # We have more opinions in file than in CL and if cl_cleaned_opinions == 0 it
        # means that we probably excluded the combined opinion, we create each
        # opinion from file
        for op in columbia_opinions:
            opinion_type = op.get("type")
            file = op.get("file")
            if not opinion_type:
                raise OpinionTypeException(
                    f"Opinion type unknown: {op.get('type')} found in: {file}"
                )
            author = op.get("byline")

            converted_text = convert_columbia_html(op["opinion"], op["order"])

            Opinion.objects.create(
                html_columbia=converted_text,
                per_curiam=op["per_curiam"],
                cluster_id=cluster_id,
                type=opinion_type,
                local_path=filepath,
                author_str=(
                    titlecase(find_just_name(author.strip(":")))
                    if author
                    else ""
                ),
            )

            logger.info(f"Opinion created for cluster: {cluster_id}")

    else:
        # Skip creating new opinions due to differences between data,
        # this may happen because some opinions were incorrectly combined
        # when imported with the old columbia importer, or we have combined
        # opinions
        raise OpinionMatchingException(
            f"Skip merging mismatched opinions on cluster: {cluster_id}"
        )


def merge_date_filed(
    cluster: OpinionCluster, columbia_data: dict
) -> dict[str, Any]:
    """Merge date filed

    :param cluster: The cluster of the merging item
    :param columbia_data: json data from columbia
    :return: empty dict or dict with new value for field
    """

    columbia_date_filed = columbia_data.get("date_filed")
    cluster_date_filed = cluster.date_filed

    if columbia_date_filed:
        if cluster.docket.source == Docket.SCRAPER:
            # Give preference to columbia data
            if columbia_date_filed != cluster_date_filed:
                return {"date_filed": columbia_date_filed}

    return {}


def update_docket_source(cluster: OpinionCluster) -> None:
    """Update docket source and complete

    :param cluster: the cluster object
    :return: None
    """
    docket = cluster.docket
    docket.source = Docket.COLUMBIA + docket.source
    docket.save()


def update_cluster_source(cluster: OpinionCluster) -> None:
    """Update cluster source

    :param cluster: cluster object
    :return: None
    """
    cluster.source = SOURCES.COLUMBIA_ARCHIVE + cluster.source
    cluster.save()


def merge_field(
    cluster: OpinionCluster,
    file_value: Optional[str],
    field_name: str,
    skip_judge_merger: bool = False,
) -> dict:
    """Try to merge the cluster data and file field data

    :param cluster: the cluster object
    :param file_value: the value from file field
    :param field_name: the field name to work with
    :param skip_judge_merger: skip judge merger
    :return: dict
    """
    cl_value = getattr(cluster, field_name)
    if not file_value:
        return {}
    if file_value and not cl_value:
        return {field_name: file_value}
    if file_value and cl_value:
        if field_name in ["syllabus", "posture"]:
            return merge_long_fields(
                field_name, (file_value, cl_value), cluster.id
            )
        elif field_name == "attorneys":
            return merge_strings(field_name, (file_value, cl_value))
        elif field_name == "judges":
            return merge_judges(
                (file_value, cl_value),
                cluster.id,
                is_columbia=True,
                skip_judge_merger=skip_judge_merger,
            )
        else:
            logger.info(f"Field not considered in the process: {field_name}")

    return {}


def merge_docket_data(docket_data: dict, cluster: OpinionCluster) -> None:
    """Update docket with new or better data

    For dates, we only care if we have a date in the file but not in the
    Docket object

    :param docket_data: dict with data from file
    :param cluster: OpinionCluster object
    :return: None
    """

    data_to_update = {}

    if docket_data["docket_number"]:
        merge_docket_numbers(cluster, docket_data["docket_number"])
        cluster.docket.refresh_from_db()
    if (
        docket_data["date_cert_granted"]
        and not cluster.docket.date_cert_granted
    ):
        data_to_update["date_cert_granted"] = docket_data["date_cert_granted"]

    if docket_data["date_cert_denied"] and not cluster.docket.date_cert_denied:
        data_to_update["date_cert_denied"] = docket_data["date_cert_denied"]

    if docket_data["date_argued"] and not cluster.docket.date_argued:
        data_to_update["date_argued"] = docket_data["date_argued"]

    if docket_data["date_reargued"] and not cluster.docket.date_reargued:
        data_to_update["date_reargued"] = docket_data["date_reargued"]

    if (
        docket_data["date_reargument_denied"]
        and not cluster.docket.date_reargument_denied
    ):
        data_to_update["date_reargument_denied"] = docket_data[
            "date_reargument_denied"
        ]

    if data_to_update:
        Docket.objects.filter(id=cluster.docket_id).update(**data_to_update)


def process_cluster(
    cluster_id: int,
    filepath: str,
    skip_judge_merger: bool = False,
) -> None:
    """Merge specified cluster id

    :param cluster_id: Cluster object id to merge
    :param filepath: specified path to xml file
    :param skip_judge_merger: skip judge merger
    :return: None
    """

    cluster = (
        OpinionCluster.objects.filter(
            id=cluster_id, docket__source__in=Docket.NON_COLUMBIA_SOURCES()
        )
        .exclude(source__in=VALID_MERGED_SOURCES)
        .first()
    )
    if not cluster:
        logger.info(f"Cluster id: {cluster_id} already merged")
        return

    logger.info(msg=f"Merging {cluster_id} at {filepath}")
    try:
        soup = read_xml_to_soup(filepath)
    except UnicodeDecodeError:
        logger.warning(
            f"UnicodeDecodeError: {filepath}, Cluster: {cluster_id}"
        )
        return

    outer_opinion = soup.find("opinion")
    extracted_opinions = extract_columbia_opinions(outer_opinion)
    opinions = process_extracted_opinions(extracted_opinions)
    map_opinion_types(opinions)

    panel_tags = "".join(fetch_simple_tags(soup, "panel"))
    reporter_captions = "".join(fetch_simple_tags(soup, "reporter_caption"))
    captions = "".join(fetch_simple_tags(soup, "caption"))
    syllabus = "\n".join(
        [s.decode_contents() for s in soup.findAll("syllabus")]
    )
    docket_number = "".join(fetch_simple_tags(soup, "docket"))
    attorneys = "\n".join(fetch_simple_tags(soup, "attorneys"))
    posture = "".join(fetch_simple_tags(soup, "posture"))

    columbia_data: dict = {
        "published": is_opinion_published(soup),
        "file": filepath,
        "attorneys": attorneys,
        "citations": fetch_simple_tags(soup, "citation"),
        "docket_number": (
            clean_docket_number(docket_number) if docket_number else None
        ),
        "panel": extract_judge_last_name(panel_tags),
        "posture": posture,
        "case_name": format_case_name(reporter_captions),
        "case_name_full": format_case_name(captions),
        "judges": find_judges(opinions),
        "syllabus": syllabus,
        "opinions": opinions,
    }

    # Add date data into columbia dict
    columbia_data.update(find_dates_in_xml(soup))

    # Extract all data related to docket
    docket_data = {
        k: v
        for k, v in columbia_data.items()
        if k
        in [
            "docket_number",
            "date_cert_granted",
            "date_cert_denied",
            "date_argued",
            "date_reargued",
            "date_reargument_denied",
        ]
    }

    try:
        with transaction.atomic():
            map_and_merge_opinions(
                cluster_id, columbia_data["opinions"], filepath
            )

            merged_data = {}
            for field in ["syllabus", "attorneys", "posture", "judges"]:
                columbia_value = columbia_data.get(field)
                if data := merge_field(
                    cluster,
                    columbia_value,
                    field,
                    skip_judge_merger=skip_judge_merger,
                ):
                    merged_data.update(data)

            case_names_to_update = merge_case_names(
                cluster,
                columbia_data,
                case_name_key="case_name",
                case_name_full_key="case_name_full",
            )
            date_filed_to_update = merge_date_filed(cluster, columbia_data)

            if columbia_data["panel"]:
                update_cluster_panel(
                    cluster,
                    columbia_data["panel"],
                    columbia_data["panel_date"],
                )

            # Merge results into a single dict
            data_to_update = (
                merged_data | case_names_to_update | date_filed_to_update
            )

            if data_to_update:
                # all data is updated at once
                OpinionCluster.objects.filter(id=cluster_id).update(
                    **data_to_update
                )

            add_citations_to_cluster(columbia_data["citations"], cluster_id)

            merge_docket_data(docket_data, cluster)

            # We need to refresh the object before trying to use it to
            # update the cluster source
            cluster.refresh_from_db()

            update_docket_source(cluster)
            update_cluster_source(cluster)
            logger.info(msg=f"Finished merging cluster: {cluster_id}")

    except AuthorException:
        logger.warning(msg=f"Author exception for cluster id: {cluster_id}")
    except OpinionMatchingException:
        logger.warning(
            msg=f"Opinions don't match for on cluster id: {cluster_id}"
        )
    except JudgeException:
        logger.warning(msg=f"Judge exception for cluster id: {cluster_id}")
    except CitationException:
        logger.warning(
            msg=f"Invalid citation found in {filepath} while merging cluster id: {cluster_id}"
        )


def merge_columbia_into_cl(options) -> None:
    """Merge columbia data into CL

    :param options: options passed from management command
    :return: None
    """
    csv_filepath, xml_dir = options["csv_file"], options["xml_dir"]
    skip_until, limit = options["skip_until"], options["limit"]
    skip_judge_merger = options["skip_judge_merger"]
    total_processed = 0
    start = False if skip_until else True

    logger.info(f"Loading csv file at {csv_filepath}")
    data = pd.read_csv(
        csv_filepath, delimiter=",", dtype={"cluster_id": int, "filepath": str}
    )

    for index, item in data.iterrows():
        cluster_id = item["cluster_id"]
        filepath = item["filepath"]

        if not start and skip_until == cluster_id:
            start = True
        if not start:
            continue

        # filepath example: indiana\court_opinions\documents\2713f39c5a8e8684.xml
        xml_path = os.path.join(xml_dir, filepath)
        if not os.path.exists(xml_path):
            logger.warning(f"No file at: {xml_path}, Cluster: {cluster_id}")
            continue

        process_cluster(
            cluster_id=cluster_id,
            filepath=xml_path,
            skip_judge_merger=skip_judge_merger,
        )

        total_processed += 1
        if limit and total_processed >= limit:
            logger.info(f"Finished {limit} imports")
            return


class Command(VerboseCommand):
    help = "Merge columbia opinions"

    def add_arguments(self, parser) -> None:
        parser.add_argument(
            "--skip-until",
            type=int,
            help="An individual cluster ID to merge",
            required=False,
        )

        parser.add_argument(
            "--csv-file",
            default="/opt/courtlistener/_columbia/columbia_import.csv",
            help="Csv file with cluster ids to merge.",
            required=False,
        )

        parser.add_argument(
            "--limit",
            default=10000,
            type=int,
            help="Limit number of files to merge",
            required=False,
        )

        parser.add_argument(
            "--xml-dir",
            default="/tmp/columbia",
            required=False,
            help="The absolute path to the directory with columbia xml files",
        )

        parser.add_argument(
            "--skip-judge-merger",
            action="store_true",
            help="Set flag to skip judge merger if the judges do not match",
        )

    def handle(self, *args, **options) -> None:
        merge_columbia_into_cl(options)<|MERGE_RESOLUTION|>--- conflicted
+++ resolved
@@ -61,28 +61,6 @@
 from cl.people_db.lookup_utils import extract_judge_last_name, find_just_name
 from cl.search.models import SOURCES, Docket, Opinion, OpinionCluster
 
-<<<<<<< HEAD
-VALID_UPDATED_DOCKET_SOURCES = [
-    Docket.COLUMBIA,
-    Docket.COLUMBIA_AND_RECAP,
-    Docket.COLUMBIA_AND_SCRAPER,
-    Docket.COLUMBIA_AND_RECAP_AND_SCRAPER,
-    Docket.COLUMBIA_AND_IDB,
-    Docket.COLUMBIA_AND_RECAP_AND_IDB,
-    Docket.COLUMBIA_AND_SCRAPER_AND_IDB,
-    Docket.COLUMBIA_AND_RECAP_AND_SCRAPER_AND_IDB,
-    Docket.HARVARD_AND_COLUMBIA,
-    Docket.COLUMBIA_AND_RECAP_AND_HARVARD,
-    Docket.COLUMBIA_AND_SCRAPER_AND_HARVARD,
-    Docket.COLUMBIA_AND_RECAP_AND_SCRAPER_AND_HARVARD,
-    Docket.COLUMBIA_AND_IDB_AND_HARVARD,
-    Docket.COLUMBIA_AND_RECAP_AND_IDB_AND_HARVARD,
-    Docket.COLUMBIA_AND_SCRAPER_AND_IDB_AND_HARVARD,
-    Docket.COLUMBIA_AND_RECAP_AND_SCRAPER_AND_IDB_AND_HARVARD,
-]
-
-=======
->>>>>>> ab9c00de
 VALID_MERGED_SOURCES = [
     key
     for key in dict(SOURCES.NAMES).keys()

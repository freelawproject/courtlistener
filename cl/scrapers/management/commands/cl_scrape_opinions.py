--- conflicted
+++ resolved
@@ -119,11 +119,7 @@
         blocked=blocked,
         date_blocked=date_blocked,
         syllabus=item.get("summaries", ""),
-<<<<<<< HEAD
-        disposition=item.get("dispositions", ""),
-=======
-        disposition=item.get("disposition") or "",
->>>>>>> 7463d697
+        disposition=item.get("disposition") or item.get("dispositions", "")
     )
 
     cites = [item.get(key, "") for key in ["citations", "parallel_citations"]]
@@ -141,13 +137,9 @@
         type=item.get("types", Opinion.COMBINED),
         sha1=sha1_hash,
         download_url=url,
-<<<<<<< HEAD
-        author_str=item.get("authors", ""),
         joined_by_str=item.get("joined_by", ""),
         per_curiam=item.get("per_curiam", False),
-=======
-        author_str=item.get("author_str") or "",
->>>>>>> 7463d697
+        author_str=item.get("author_str") or item.get("authors", "")
     )
 
     cf = ContentFile(content)

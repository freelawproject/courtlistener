import os
from datetime import date, datetime, timedelta
from http import HTTPStatus
from pathlib import Path
from unittest import TestCase, mock

from asgiref.sync import async_to_sync
from django.conf import settings
from django.core.files.base import ContentFile
from django.test.utils import override_settings
from django.utils.timezone import now
from juriscraper.AbstractSite import logger

from cl.alerts.factories import AlertFactory
from cl.alerts.models import Alert
from cl.api.factories import WebhookFactory
from cl.api.models import WebhookEvent, WebhookEventType
from cl.audio.factories import AudioWithParentsFactory
from cl.audio.models import Audio
from cl.lib.juriscraper_utils import get_module_by_court_id
from cl.lib.microservice_utils import microservice
from cl.lib.test_helpers import generate_docket_target_sources
from cl.scrapers.DupChecker import DupChecker
from cl.scrapers.exceptions import (
    ConsecutiveDuplicatesError,
    SingleDuplicateError,
    UnexpectedContentTypeError,
)
from cl.scrapers.management.commands import (
    cl_back_scrape_citations,
    cl_scrape_opinions,
    cl_scrape_oral_arguments,
    update_from_text,
)
from cl.scrapers.management.commands.merge_opinion_versions import (
    merge_judge_names,
    merge_versions_by_download_url,
)
from cl.scrapers.models import UrlHash
<<<<<<< HEAD
from cl.scrapers.tasks import extract_opinion_content, process_audio_file
=======
from cl.scrapers.tasks import (
    extract_doc_content,
    find_and_merge_versions,
    process_audio_file,
)
>>>>>>> 50b3fe2a
from cl.scrapers.test_assets import test_opinion_scraper, test_oral_arg_scraper
from cl.scrapers.utils import (
    case_names_are_too_different,
    check_duplicate_ingestion,
    get_binary_content,
    get_existing_docket,
    get_extension,
    update_or_create_docket,
)
from cl.search.documents import (
    ES_CHILD_ID,
    DocketDocument,
    OpinionClusterDocument,
    OpinionDocument,
)
from cl.search.factories import (
    CitationWithParentsFactory,
    CourtFactory,
    DocketFactory,
    OpinionClusterFactory,
    OpinionFactory,
)
from cl.search.models import (
    SEARCH_TYPES,
    SOURCES,
    Citation,
    Court,
    Docket,
    Opinion,
    OpinionCluster,
)
from cl.settings import MEDIA_ROOT
from cl.tests.cases import (
    ESIndexTestCase,
    SimpleTestCase,
    TestCase,
    TransactionTestCase,
)
from cl.tests.fixtures import ONE_SECOND_MP3_BYTES, SMALL_WAV_BYTES
from cl.users.factories import UserProfileWithParentsFactory


class ScraperIngestionTest(ESIndexTestCase, TestCase):
    @classmethod
    def setUpTestData(cls) -> None:
        cls.court = CourtFactory(id="test", jurisdiction="F")
        cls.user_profile = UserProfileWithParentsFactory()
        cls.webhook_enabled = WebhookFactory(
            user=cls.user_profile.user,
            event_type=WebhookEventType.SEARCH_ALERT,
            url="https://example.com/",
            enabled=True,
        )
        with cls.captureOnCommitCallbacks(execute=True):
            cls.search_alert_oa = AlertFactory(
                user=cls.user_profile.user,
                rate=Alert.DAILY,
                name="Test Alert OA",
                query="type=oa",
                alert_type=SEARCH_TYPES.ORAL_ARGUMENT,
            )

    def test_extension(self):
        r = async_to_sync(microservice)(
            service="buffer-extension",
            params={"mime": True},
        )
        self.assertEqual(r.status_code, HTTPStatus.BAD_REQUEST)

    def test_ingest_opinions_from_scraper(self) -> None:
        """Can we successfully ingest opinions at a high level?"""

        d_1 = DocketFactory(
            case_name="Tarrant Regional Water District v. Herrmann",
            docket_number="11-889",
            court=self.court,
            source=Docket.RECAP,
            pacer_case_id=None,
        )

        d_2 = DocketFactory(
            case_name="State of Indiana v. Charles Barker",
            docket_number="49S00-0308-DP-392",
            court=self.court,
            source=Docket.IDB,
            pacer_case_id=None,
        )

        d_3 = DocketFactory(
            case_name="Intl Fidlty Ins Co v. Ideal Elec Sec Co",
            docket_number="96-7169",
            court=self.court,
            source=Docket.RECAP_AND_IDB,
            pacer_case_id="12345",
        )

        site = test_opinion_scraper.Site()
        site.method = "LOCAL"
        parsed_site = site.parse()
        cl_scrape_opinions.Command().scrape_court(
            parsed_site, full_crawl=True, ocr_available=False
        )

        opinions = Opinion.objects.all()
        count = opinions.count()
        self.assertTrue(
            opinions.count() == 6,
            f"Should have 6 test opinions, not {count}",
        )

        dockets = Docket.objects.all()
        self.assertTrue(
            dockets.count() == 6,
            f"Should have 6 test dockets, not {dockets.count()}",
        )

        d_1.refresh_from_db()
        d_2.refresh_from_db()
        d_3.refresh_from_db()
        self.assertEqual(d_1.source, Docket.RECAP_AND_SCRAPER)
        self.assertEqual(d_2.source, Docket.SCRAPER_AND_IDB)
        self.assertEqual(d_3.source, Docket.RECAP_AND_SCRAPER_AND_IDB)

        self.assertEqual(
            d_1.case_name, "Tarrant Regional Water District v. Herrmann"
        )
        self.assertEqual(d_2.case_name, "State of Indiana v. Charles Barker")
        self.assertEqual(
            d_3.case_name, "Intl Fidlty Ins Co v. Ideal Elec Sec Co"
        )

    def test_opinion_dockets_source_assigment(self) -> None:
        """Test that the opinion dockets source gets properly assigned."""
        docket = DocketFactory.create(
            case_name="Lorem Ipsum",
            docket_number="11-8890",
            court=self.court,
            source=Docket.RECAP,
            pacer_case_id="01111",
        )
        non_columbia_sources_tests = generate_docket_target_sources(
            Docket.NON_COLUMBIA_SOURCES(), Docket.COLUMBIA
        )
        non_harvard_sources_tests = generate_docket_target_sources(
            Docket.NON_HARVARD_SOURCES(), Docket.HARVARD
        )
        non_scraper_sources_tests = generate_docket_target_sources(
            Docket.NON_SCRAPER_SOURCES(), Docket.SCRAPER
        )

        source_assigment_tests = [
            (
                non_columbia_sources_tests,
                Docket.NON_COLUMBIA_SOURCES(),
                Docket.COLUMBIA,
            ),
            (
                non_harvard_sources_tests,
                Docket.NON_HARVARD_SOURCES(),
                Docket.HARVARD,
            ),
            (
                non_scraper_sources_tests,
                Docket.NON_SCRAPER_SOURCES(),
                Docket.SCRAPER,
            ),
        ]

        for (
            expected_sources,
            non_sources,
            source_to_assign,
        ) in source_assigment_tests:
            with self.subTest(
                f"Testing {source_to_assign} source assigment.",
                expected_sources=expected_sources,
                non_sources=non_sources,
                source_to_assign=source_to_assign,
            ):
                self.assertEqual(
                    len(expected_sources),
                    len(non_sources),
                    msg="Was a new non-recap source added?",
                )
                for source, expected_source in expected_sources.items():
                    with self.subTest(
                        f"Testing source {source} assigment.",
                        source=source,
                        expected_source=expected_source,
                    ):
                        Docket.objects.filter(pk=docket.pk).update(
                            source=getattr(Docket, source)
                        )
                        docket.refresh_from_db()
                        docket.add_opinions_source(source_to_assign)
                        docket.save()
                        docket.refresh_from_db()
                        self.assertEqual(
                            docket.source,
                            getattr(Docket, expected_source),
                            msg="The source does not match.",
                        )

    @override_settings(PERCOLATOR_RECAP_SEARCH_ALERTS_ENABLED=True)
    def test_ingest_oral_arguments(self) -> None:
        """Can we successfully ingest oral arguments at a high level?"""

        d_1 = DocketFactory(
            case_name="Jeremy v. Julian",
            docket_number="23-232388",
            court=self.court,
            source=Docket.RECAP,
            pacer_case_id=None,
        )

        site = test_oral_arg_scraper.Site()
        site.method = "LOCAL"
        parsed_site = site.parse()
        with self.captureOnCommitCallbacks(execute=True):
            cl_scrape_oral_arguments.Command().scrape_court(
                parsed_site, full_crawl=True
            )

        # There should now be two items in the database.
        audio_files = Audio.objects.all()
        self.assertEqual(2, audio_files.count())

        dockets = Docket.objects.all()
        self.assertTrue(
            dockets.count() == 2,
            f"Should have 2 dockets, not {dockets.count()}",
        )
        d_1.refresh_from_db()
        self.assertEqual(d_1.source, Docket.RECAP_AND_SCRAPER)

        # Confirm that OA Search Alerts are properly triggered after an OA is
        # scraped and its MP3 file is processed.
        # Two webhook events should be sent, both of them to user_profile user
        webhook_events = WebhookEvent.objects.all()
        self.assertEqual(
            len(webhook_events), 2, msg="Wrong number of webhook events."
        )

        cases_names = ["Jeremy v. Julian", "Ander v. Leo"]
        for webhook_sent in webhook_events:
            self.assertEqual(
                webhook_sent.webhook.user,
                self.user_profile.user,
            )
            content = webhook_sent.content
            # Check if the webhook event payload is correct.
            self.assertEqual(
                content["webhook"]["event_type"],
                WebhookEventType.SEARCH_ALERT,
            )
            self.assertIn(
                content["payload"]["results"][0]["caseName"], cases_names
            )
            self.assertIsNotNone(content["payload"]["results"][0]["duration"])
            self.assertIsNotNone(
                content["payload"]["results"][0]["local_path"]
            )

    def test_parsing_xml_opinion_site_to_site_object(self) -> None:
        """Does a basic parse of a site reveal the right number of items?"""
        site = test_opinion_scraper.Site().parse()
        self.assertEqual(len(site.case_names), 6)

    def test_parsing_xml_oral_arg_site_to_site_object(self) -> None:
        """Does a basic parse of an oral arg site work?"""
        site = test_oral_arg_scraper.Site().parse()
        self.assertEqual(len(site.case_names), 2)


class IngestionTest(TestCase):
    fixtures = [
        "test_court.json",
        "judge_judy.json",
        "test_objects_search.json",
    ]

    def setUp(self) -> None:
        files = Opinion.objects.all()
        for opinion in files:
            opinion.file_with_date = datetime.today()
            with open(Path(MEDIA_ROOT, opinion.local_path.name), "rb") as f:
                content = f.read()
            opinion.local_path.save(
                opinion.local_path.name, ContentFile(content)
            )

    def test_doc_content_extraction(self) -> None:
        """Can we ingest a doc file?"""
        doc_opinion = Opinion.objects.get(pk=1)
        extract_opinion_content(doc_opinion.pk, ocr_available=False)
        doc_opinion.refresh_from_db()
        self.assertIn("indiana", doc_opinion.plain_text.lower())

    def test_image_based_pdf(self) -> None:
        """Can we ingest an image based pdf file?"""
        image_opinion = Opinion.objects.get(pk=2)
        extract_opinion_content(image_opinion.pk, ocr_available=True)
        image_opinion.refresh_from_db()
        self.assertIn("intelligence", image_opinion.plain_text.lower())

    def test_text_based_pdf(self) -> None:
        """Can we ingest a text based pdf file?"""
        txt_opinion = Opinion.objects.get(pk=3)
        extract_opinion_content(txt_opinion.pk, ocr_available=False)
        txt_opinion.refresh_from_db()
        self.assertIn("tarrant", txt_opinion.plain_text.lower())

    def test_html_content_extraction(self) -> None:
        """Can we ingest an html file?"""
        html_opinion = Opinion.objects.get(pk=4)
        extract_opinion_content(html_opinion.pk, ocr_available=False)
        html_opinion.refresh_from_db()
        self.assertIn("reagan", html_opinion.html.lower())

    def test_wpd_content_extraction(self) -> None:
        """Can we ingest a wpd file?"""
        wpd_opinion = Opinion.objects.get(pk=5)
        extract_opinion_content(wpd_opinion.pk, ocr_available=False)
        wpd_opinion.refresh_from_db()
        self.assertIn("greene", wpd_opinion.html.lower())

    def test_txt_content_extraction(self) -> None:
        """Can we ingest a txt file?"""
        txt_opinion = Opinion.objects.get(pk=6)
        extract_opinion_content(txt_opinion.pk, ocr_available=False)
        txt_opinion.refresh_from_db()
        self.assertIn("ideal", txt_opinion.plain_text.lower())

    def test_duplicate_ingestion_warnings(self) -> None:
        """Can we detect duplicate ingestion"""
        with mock.patch.object(logger, "error") as error_mock:
            check_duplicate_ingestion("pdf/2025/06/05/state_v._walsh_1.pdf")
            error_mock.assert_not_called()
            check_duplicate_ingestion(
                "html/2025/04/25/zelka_h.v.a.c._maintenance_solutions_inc._v._g.m._crisalli__assoc._inc._12.html"
            )
            error_mock.assert_called()


class ExtensionIdentificationTest(SimpleTestCase):
    def setUp(self) -> None:
        self.path = os.path.join(settings.MEDIA_ROOT, "test", "search")

    def test_wpd_extension(self) -> None:
        with open(os.path.join(self.path, "opinion_wpd.wpd"), "rb") as f:
            data = f.read()
        self.assertEqual(get_extension(data), ".wpd")

    def test_pdf_extension(self) -> None:
        with open(
            os.path.join(self.path, "opinion_pdf_text_based.pdf"), "rb"
        ) as f:
            data = f.read()
        self.assertEqual(get_extension(data), ".pdf")

    def test_doc_extension(self) -> None:
        with open(os.path.join(self.path, "opinion_doc.doc"), "rb") as f:
            data = f.read()
        self.assertEqual(get_extension(data), ".doc")

    def test_html_extension(self) -> None:
        with open(os.path.join(self.path, "opinion_html.html"), "rb") as f:
            data = f.read()
        self.assertEqual(get_extension(data), ".html")

        with open(os.path.join(self.path, "not_wpd.html"), "rb") as f:
            data = f.read()
        self.assertEqual(get_extension(data), ".html")


class DupcheckerTest(TestCase):
    fixtures = ["test_court.json"]

    def setUp(self) -> None:
        self.court = Court.objects.get(pk="test")
        self.dup_checkers = [
            DupChecker(self.court, full_crawl=True),
            DupChecker(self.court, full_crawl=False),
        ]

    def test_abort_when_new_court_website(self) -> None:
        """Tests what happens when a new website is discovered."""
        site = test_opinion_scraper.Site()
        site.hash = "this is a dummy hash code string"

        for dup_checker in self.dup_checkers:
            abort = dup_checker.abort_by_url_hash(site.url, site.hash)
            if dup_checker.full_crawl:
                self.assertFalse(
                    abort, "DupChecker says to abort during a full crawl."
                )
            else:
                self.assertFalse(
                    abort,
                    "DupChecker says to abort on a court that's never been "
                    "crawled before.",
                )

            # The checking function creates url2Hashes, that we must delete as
            # part of cleanup.
            dup_checker.url_hash.delete()

    def test_abort_on_unchanged_court_website(self) -> None:
        """Similar to the above, but we create a UrlHash object before
        checking if it exists."""
        site = test_opinion_scraper.Site()
        site.hash = "this is a dummy hash code string"
        for dup_checker in self.dup_checkers:
            UrlHash(id=site.url, sha1=site.hash).save()
            abort = dup_checker.abort_by_url_hash(site.url, site.hash)
            if dup_checker.full_crawl:
                self.assertFalse(
                    abort, "DupChecker says to abort during a full crawl."
                )
            else:
                self.assertTrue(
                    abort,
                    "DupChecker says not to abort on a court that's been "
                    "crawled before with the same hash",
                )

            dup_checker.url_hash.delete()

    def test_abort_on_changed_court_website(self) -> None:
        """Similar to the above, but we create a UrlHash with a different
        hash before checking if it exists.
        """
        site = test_opinion_scraper.Site()
        site.hash = "this is a dummy hash code string"
        for dup_checker in self.dup_checkers:
            UrlHash(pk=site.url, sha1=site.hash).save()
            abort = dup_checker.abort_by_url_hash(
                site.url, "this is a *different* hash!"
            )
            if dup_checker.full_crawl:
                self.assertFalse(
                    abort, "DupChecker says to abort during a full crawl."
                )
            else:
                self.assertFalse(
                    abort,
                    "DupChecker says to abort on a court where the hash has "
                    "changed.",
                )

            dup_checker.url_hash.delete()

    def test_press_on_with_an_empty_database(self) -> None:
        site = test_opinion_scraper.Site()
        site.hash = "this is a dummy hash code string"
        for dup_checker in self.dup_checkers:
            try:
                dup_checker.press_on(
                    Opinion,
                    now(),
                    now() - timedelta(days=1),
                    lookup_value="content",
                    lookup_by="sha1",
                )
            except (SingleDuplicateError, ConsecutiveDuplicatesError):
                if dup_checker.full_crawl:
                    failure = "DupChecker says to abort during a full crawl. This should never happen."
                else:
                    count = Opinion.objects.all().count()
                    failure = f"DupChecker says to abort on dups when the database has {count} Documents."
                self.fail(failure)


class DupcheckerPressOnTest(TestCase):
    def setUp(self) -> None:
        super().setUp()
        self.court = Court.objects.get(pk="test")

        self.dc_full_crawl = DupChecker(self.court, True, 2)
        self.dc_not_full_crawl = DupChecker(self.court, False, 2)
        self.dup_checkers = [self.dc_full_crawl, self.dc_not_full_crawl]
        self.dup_hash = "1" * 40
        self.press_on_args = [Opinion, now(), now(), self.dup_hash]

        docket = DocketFactory()
        cluster = OpinionClusterFactory(docket=docket)
        opinion = OpinionFactory(sha1=self.dup_hash, cluster=cluster)

    def test_press_on_no_dup(self) -> None:
        """Does the DupChecker raises no error when seeing a new hash?"""
        self.dc_full_crawl.press_on(*self.press_on_args[:-1], "not a dup")
        self.dc_not_full_crawl.press_on(*self.press_on_args[:-1], "not a dup")

    def test_press_on_with_a_dup_found(self) -> None:
        """Do we raise the appropiate exceptions when a dup is found?"""
        # First duplicate
        try:
            self.dc_full_crawl.press_on(*self.press_on_args)
            self.fail("Should raise SingleDuplicateError")
        except ConsecutiveDuplicatesError:
            self.fail("Full crawl raised a loop breaking exception")
        except SingleDuplicateError:
            pass  # we expect this to happen

        # Second duplicate, dup threshold = 2
        try:
            self.dc_full_crawl.press_on(*self.press_on_args)
            self.fail("Should raise SingleDuplicateError")
        except ConsecutiveDuplicatesError:
            self.fail("Full crawl raised a loop breaking exception")
        except SingleDuplicateError:
            pass

        # First duplicate
        try:
            self.dc_not_full_crawl.press_on(*self.press_on_args)
            self.fail("Should raise SingleDuplicateError")
        except SingleDuplicateError:
            pass
        except ConsecutiveDuplicatesError:
            self.fail(
                "Dup threshold is 1, should not raise ConsecutiveDuplicatesError"
            )

        # Second duplicate, dup threshold = 2
        try:
            self.dc_not_full_crawl.press_on(*self.press_on_args)
            self.fail("Should raise ConsecutiveDuplicatesError")
        except SingleDuplicateError:
            self.fail("Should raise ConsecutiveDuplicatesError")
        except ConsecutiveDuplicatesError:
            pass  # expected behavior

    def test_press_on_with_dup_found_and_older_date(self) -> None:
        """Do we raise the appropiate exception when a duplicate is found
        and we account for case dates?
        """
        self.dc_not_full_crawl.reset()
        self.dc_full_crawl.reset()

        # duplicated case occurs prior to the current one
        args = [*self.press_on_args]
        args[2] = now() - timedelta(days=1)

        try:
            self.dc_full_crawl.press_on(*args)
            self.fail("Expected SingleDuplicateError")
        except SingleDuplicateError:
            pass
        except ConsecutiveDuplicatesError:
            self.fail(
                "This a full crawl, ConsecutiveDuplicatesError should not be raised"
            )

        try:
            self.dc_not_full_crawl.press_on(*args)
            self.fail("Expected loop breaking ConsecutiveDuplicatesError")
        except SingleDuplicateError:
            self.fail("Expected loop breaking ConsecutiveDuplicatesError")
        except ConsecutiveDuplicatesError:
            pass


class AudioFileTaskTest(TestCase):
    @classmethod
    def setUpTestData(cls) -> None:
        docket = DocketFactory.create(
            date_argued=datetime(year=2022, month=5, day=4),
        )
        cls.audio1 = AudioWithParentsFactory.create(
            docket=docket,
            local_path_mp3__data=ONE_SECOND_MP3_BYTES,
            local_path_original_file__data=ONE_SECOND_MP3_BYTES,
        )
        cls.audio2 = AudioWithParentsFactory.create(
            docket=docket,
            local_path_mp3__data=SMALL_WAV_BYTES,
            local_path_original_file__data=SMALL_WAV_BYTES,
        )

    def test_process_audio_file(self) -> None:
        af = Audio.objects.get(pk=self.audio1.id)
        expected_duration = 1.0
        process_audio_file(pk=self.audio1.id)
        af.refresh_from_db()
        measured_duration: float = af.duration  # type: ignore
        # Use almost equal because measuring MP3's is wonky.
        self.assertAlmostEqual(
            measured_duration,
            expected_duration,
            delta=5,
            msg=f"We should end up with the proper duration of about {expected_duration}. "
            f"Instead we got {measured_duration}.",
        )

    def test_audio_conversion(self) -> None:
        """Can we convert wav to audio and update the metadata"""
        audio_obj = Audio.objects.get(pk=self.audio2.id)
        audio_data = {
            "court_full_name": audio_obj.docket.court.full_name,
            "court_short_name": audio_obj.docket.court.short_name,
            "court_pk": audio_obj.docket.court.pk,
            "court_url": audio_obj.docket.court.url,
            "docket_number": audio_obj.docket.docket_number,
            "date_argued": audio_obj.docket.date_argued.strftime("%Y-%m-%d"),
            "date_argued_year": audio_obj.docket.date_argued.year,
            "case_name": audio_obj.case_name,
            "case_name_full": audio_obj.case_name_full,
            "case_name_short": audio_obj.case_name_short,
            "download_url": audio_obj.download_url,
        }
        audio_response = async_to_sync(microservice)(
            service="convert-audio",
            item=audio_obj,
            params=audio_data,
        )

        self.assertEqual(
            audio_response.status_code,
            HTTPStatus.OK,
            msg="Unsuccessful audio conversion",
        )


class ScraperContentTypeTest(TestCase):
    def setUp(self):
        # Common mock setup for all tests
        self.mock_response = mock.MagicMock()
        self.mock_response.content = b"not empty"
        self.mock_response.headers = {"Content-Type": "application/pdf"}
        self.site = test_opinion_scraper.Site()
        self.site.method = "GET"
        self.logger = logger

    @mock.patch("requests.Session.get")
    def test_unexpected_content_type(self, mock_get):
        """Test when content type doesn't match scraper expectation."""
        mock_get.return_value = self.mock_response
        self.site.expected_content_types = ["text/html"]
        self.assertRaises(
            UnexpectedContentTypeError,
            get_binary_content,
            "/dummy/url/",
            self.site,
        )

    @mock.patch("requests.Session.get")
    def test_correct_content_type(self, mock_get):
        """Test when content type matches scraper expectation."""
        mock_get.return_value = self.mock_response
        self.site.expected_content_types = ["application/pdf"]

        with mock.patch.object(self.logger, "error") as error_mock:
            _ = get_binary_content("/dummy/url/", self.site)

            self.mock_response.headers = {
                "Content-Type": "application/pdf;charset=utf-8"
            }
            mock_get.return_value = self.mock_response
            _ = get_binary_content("/dummy/url/", self.site)
            error_mock.assert_not_called()

    @mock.patch("requests.Session.get")
    def test_no_content_type(self, mock_get):
        """Test for no content type expected (ie. Montana)"""
        mock_get.return_value = self.mock_response
        self.site.expected_content_types = None

        with mock.patch.object(self.logger, "error") as error_mock:
            _ = get_binary_content("/dummy/url/", self.site)
            error_mock.assert_not_called()


class ScrapeCitationsTest(TestCase):
    """This class only tests the update of existing clusters
    Since the ingestion of new clusters and their citations call
    super().scrape_court(), it should be tested in the superclass
    """

    def setUp(self):
        keys = [
            "download_urls",
            "case_names",
            "citations",
            "parallel_citations",
        ]
        self.mock_site = mock.MagicMock()
        self.mock_site.__iter__.return_value = [
            # update
            dict(zip(keys, ["", "something", "482 Md. 342", ""])),
            # exact duplicate
            dict(zip(keys, ["", "something", "", "482 Md. 342"])),
            # reporter duplicate
            dict(zip(keys, ["", "something", "485 Md. 111", ""])),
            # no citation, ignore
            dict(zip(keys, ["", "something", "", ""])),
        ]
        self.mock_site.court_id = "juriscraper.md"
        self.hash = "1234" * 10
        self.hashes = [self.hash, self.hash, self.hash, "111"]

        court = CourtFactory(id="md")
        docket = DocketFactory(
            case_name="Attorney Grievance v. Taniform",
            docket_number="40ag/21",
            court_id="md",
            source=Docket.SCRAPER,
            pacer_case_id=None,
        )
        self.cluster = OpinionClusterFactory(docket=docket)
        opinion = OpinionFactory(sha1=self.hash, cluster=self.cluster)

    def test_citation_scraper(self):
        """Test if citation scraper creates a citation or ignores duplicates"""
        cmd = "cl.scrapers.management.commands.cl_back_scrape_citations"
        with (
            mock.patch(f"{cmd}.sha1", side_effect=self.hashes),
            mock.patch(
                f"{cmd}.get_binary_content", return_value="placeholder"
            ),
        ):
            cl_back_scrape_citations.Command().scrape_court(self.mock_site)

        citations = Citation.objects.filter(cluster=self.cluster).count()
        self.assertEqual(citations, 1, "Exactly 1 citation was expected")


class ScraperDocketMatchingTest(TestCase):
    """Docket matching behaves differently depending on court jurisdiction
    - Federal courts use `docket_number_core`
    - State courts do not
    - There are also special cases such as ohioctapp

    Also, test if we can detect when a docket match has a
    case_name to different than the incoming case_name
    """

    def setUp(self):
        self.ariz = CourtFactory(id="ariz")
        DocketFactory(
            docket_number="1 CA-CR 23-0297",
            court=self.ariz,
            source=Docket.SCRAPER,
            pacer_case_id=None,
        )
        # To test query for multi docket dockets without
        # a semicolon
        DocketFactory(
            docket_number="23-1374 23-1880",
            court=self.ariz,
            source=Docket.SCRAPER,
            pacer_case_id=None,
        )

        # Need to disambiguate using `appeal_from_str`
        self.ohioctapp = CourtFactory(id="ohioctapp")
        self.ohioctapp_dn = "22CA15"
        DocketFactory(
            docket_number=self.ohioctapp_dn,
            appeal_from_str="Pickaway County",
            case_name="Dietrich v. Dietrich",
            court=self.ohioctapp,
            source=Docket.SCRAPER,
            pacer_case_id=None,
        )
        DocketFactory(
            docket_number=self.ohioctapp_dn,
            appeal_from_str="Athens County",
            case_name="State v. Myers",
            court=self.ohioctapp,
            source=Docket.SCRAPER,
            pacer_case_id=None,
        )

        self.ca2 = CourtFactory(id="ca2", jurisdiction=Court.FEDERAL_APPELLATE)
        self.ca2_docket = DocketFactory(
            court=self.ca2,
            docket_number="10-1039-pr",
            case_name="Garbutt v. Conway",
            docket_number_core="10001039",
        )

    def test_get_existing_docket(self):
        """Can we get an existing docket if it exists,
        or None if it doesn't?

        Can we handle special cases like ohioctapp and
        multi-docket docket numbers without semicolons?
        """
        # Return Docket
        docket = get_existing_docket(self.ariz.id, "1 CA-CR 23-0297")
        self.assertEqual(docket.docket_number, "1 CA-CR 23-0297")

        docket = get_existing_docket(
            self.ohioctapp.id, self.ohioctapp_dn, "Athens County"
        )
        self.assertEqual(
            docket.appeal_from_str,
            "Athens County",
            "Incorrect docket match for ohioctapp",
        )

        # Test for OR query with or without semicolons
        docket = get_existing_docket(self.ariz.id, "23-1374; 23-1880")
        self.assertEqual(
            get_existing_docket(self.ariz.id, "23-1374 23-1880").id,
            docket.id,
            "should match the same docket",
        )

        # Return None
        docket = get_existing_docket(self.ariz.id, "1 CA-CV 23-0297-FC")
        self.assertIsNone(docket, "Expected None")

        docket = get_existing_docket(
            self.ohioctapp.id, self.ohioctapp_dn, "Gallia County"
        )
        self.assertIsNone(docket, "Expected None, ohioctapp special case")

    def test_different_case_names_detection(self):
        """Can we detect case names that are too different?"""
        similar_names = [
            ("Miller v. Doe", "Miller v. Nelson"),
            (
                "IN RE: KIRKLAND LAKE GOLD LTD. SECURITIES LITIGATION",
                "In Re: Kirkland Lake Gold",
            ),
            # Docket 14734478
            (
                "State ex rel. AWMS Water Solutions, L.L.C. v. Zehringer",
                "State ex rel. AWMS Water Solutions, L.L.C. v. Mertz",
            ),
            # Docket 61614696
            (
                "Fortis Advisors LLC v. Johnson & Johnson, Ethicon, Inc., Alex Gorsky, Ashley McEvoy, Peter Shen and Susan Morano",
                "Fortis Advisors LLC v. Johnson & Johnson",
            ),
        ]
        different_names = [
            # Docket 68390253, ohioctapp error
            ("M.A.N.S.O. Holding, L.L.C. v. Marquette", "State v. Sweeney"),
            # Docket 68295573, az error
            ("Van Camp v. Van Camp", "State v. Snyder"),
        ]
        for first, second in similar_names:
            self.assertFalse(
                case_names_are_too_different(first, second),
                "Case names should not be marked as too different",
            )

        for first, second in different_names:
            self.assertTrue(
                case_names_are_too_different(first, second),
                "Case names should be marked as too different",
            )

    def test_federal_jurisdictions(self):
        """These courts should follow the flow that uses
        cl.recap.mergers.find_docket_object and relies on
        Docket.docket_number_core
        """
        docket = update_or_create_docket(
            "Garbutt v Conway", "", self.ca2, "10-1039", Docket.SCRAPER, False
        )
        self.assertEqual(
            docket, self.ca2_docket, "Should match using docket number core"
        )


class UpdateFromTextCommandTest(TestCase):
    """Test the input processing and DB querying for the command"""

    def setUp(self):
        self.vt = CourtFactory(id="vt")
        self.sc = CourtFactory(id="sc")
        self.docket_sc = DocketFactory(court=self.sc, docket_number="20")

        # Different dates, status and courts to test command behaviour
        self.opinion_2020 = OpinionFactory(
            cluster=OpinionClusterFactory(
                docket=DocketFactory(court=self.vt, docket_number="12"),
                date_filed=date(2020, 6, 1),
                precedential_status="Published",
                source=SOURCES.COURT_M_HARVARD,
            ),
            plain_text="""Docket Number: 2020-12
            Disposition: Affirmed
            2020 VT 11""",
        )
        self.opinion_2020_unpub = OpinionFactory(
            cluster=OpinionClusterFactory(
                docket=DocketFactory(court=self.vt, docket_number="13"),
                date_filed=date(2020, 7, 1),
                precedential_status="Unpublished",
                source=SOURCES.COURT_WEBSITE,
            ),
            plain_text="Docket Number: 2020-13\nDisposition: Affirmed",
        )

        self.opinion_sc = OpinionFactory(
            cluster=OpinionClusterFactory(
                docket=self.docket_sc,
                date_filed=date(2021, 6, 1),
                precedential_status="Published",
                source=SOURCES.COURT_WEBSITE,
            ),
            plain_text="Some text with no matches",
            id=101,
        )

        self.opinion_2022 = OpinionFactory(
            cluster=OpinionClusterFactory(
                docket=DocketFactory(court=self.vt, docket_number="13"),
                date_filed=date(2022, 6, 1),
                precedential_status="Unpublished",
                source=SOURCES.COURT_WEBSITE,
            ),
            id=100,
            plain_text="Docket Number: 2022-13\n2022 VT 11",
        )

    def test_inputs(self):
        """Do all command inputs work properly?"""

        # will target a single opinion, for which extract_from_text
        # extracts no metadata. No object should be updated
        cmd = update_from_text.Command()
        with mock.patch(
            "cl.scrapers.tasks.get_scraper_object_by_name",
            return_value=test_opinion_scraper.Site(),
        ):
            cmd.handle(court_id="somepath.sc", opinion_ids=[101])

        self.assertFalse(
            any(
                [
                    cmd.stats["Docket"],
                    cmd.stats["OpinionCluster"],
                    cmd.stats["Citation"],
                    cmd.stats["Opinion"],
                ]
            ),
            "No object should be modified",
        )

        # will target 1 opinion, there are 2 in the time period
        # and 3 for the court
        with mock.patch(
            "cl.scrapers.tasks.get_scraper_object_by_name",
            return_value=test_opinion_scraper.Site(),
        ):
            update_from_text.Command().handle(
                court_id="somepath.vt",
                opinion_ids=[],
                date_filed_gte=datetime(2020, 5, 1),
                date_filed_lte=datetime(2021, 6, 1),
                cluster_status="Published",
            )

        # Test that objects were actually updated / created
        self.assertEqual(
            Citation.objects.filter(cluster=self.opinion_2020.cluster).count(),
            1,
            "There should be a single citation for this cluster",
        )
        self.opinion_2020.refresh_from_db()
        self.opinion_2020.cluster.refresh_from_db()
        self.opinion_2020.cluster.docket.refresh_from_db()
        self.assertEqual(
            self.opinion_2020.cluster.disposition,
            "Affirmed",
            "OpinionCluster.disposition was not updated",
        )
        self.assertEqual(
            self.opinion_2020.cluster.docket.docket_number,
            "2020-12",
            "Docket.docket_number was not updated",
        )

        # Check that other objects in the time period and court
        # were not modified. Meaning, the filter worked
        self.assertEqual(
            self.opinion_2020_unpub.cluster.docket.docket_number,
            "13",
            "Unpublished docket should not be modified",
        )


class CommandInputTest(TestCase):
    def test_get_module_by_court_id(self):
        """Test if get_module_by_court_id helper is working properly"""
        try:
            get_module_by_court_id("lactapp", "opinions")
            self.fail("Court id matches more than 1 Site object, should fail")
        except ValueError:
            pass

        try:
            get_module_by_court_id("ca1", "something")
            self.fail("Invalid module type, should fail")
        except ValueError:
            pass

        # same court, different type
        self.assertEqual(
            "juriscraper.opinions.united_states.federal_appellate.ca1",
            get_module_by_court_id("ca1", "opinions"),
        )
        self.assertEqual(
            "juriscraper.oral_args.united_states.federal_appellate.ca1",
            get_module_by_court_id("ca1", "oral_args"),
        )


class OpinionVersionTest(ESIndexTestCase, TransactionTestCase):
    @classmethod
    def setUpClass(cls):
        super().setUpClass()
        cls.rebuild_index("search.OpinionCluster")
        cls.rebuild_index("search.Docket")

    def test_merge_versions_by_download_url(self):
        """Can we merge opinion versions and delete ES documents correctly?

        This a end to end test. It's testing
        - Docket deletion, metadata merging and related objects updating
        - Cluster deletion and metadata merging
        - Opinion.main_version population
        - ElasticSearch deletion
        """
        court_id = "nev"
        court = CourtFactory.create(id=court_id)
        docket_number = "2020-11111"
        appeal_from = "Some lower court"
        main_docket = DocketFactory.create(
            court=court, docket_number=docket_number, appeal_from_str=""
        )
        # Will help to see if we can match this docket and update its
        # related objects
        version_docket = DocketFactory.create(
            court=court,
            docket_number=docket_number,
            appeal_from_str=appeal_from,
        )

        # Create related objects to the version docket so we can update their
        # references on merging
        version_docket_another_cluster = OpinionClusterFactory.create(
            docket=version_docket
        )
        version_audio = AudioWithParentsFactory.create(docket=version_docket)

        # Opinions will have the same URL, but it has a different docket number
        not_comparable_docket = DocketFactory.create(
            court=court, docket_number="2021-11111"
        )

        other_dates = "Argued on March 10 2025"
        summary = "Something..."
        main_cluster = OpinionClusterFactory.create(
            docket=main_docket, other_dates="", summary=""
        )
        cluster2 = OpinionClusterFactory.create(
            docket=main_docket,
            # other_dates should overwrite the empty field in the main cluster
            other_dates=other_dates,
            summary="",
        )
        cluster3 = OpinionClusterFactory.create(
            docket=version_docket, other_dates="", summary=summary
        )
        cluster4 = OpinionClusterFactory.create(docket=DocketFactory.create())
        cluster5 = OpinionClusterFactory.create(docket=not_comparable_docket)

        main_citation = CitationWithParentsFactory.create(
            cluster=main_cluster, volume=10000, reporter="U.S.", page="1"
        )
        repeated_citation = CitationWithParentsFactory.create(
            cluster=cluster2, volume=10000, reporter="U.S.", page="1"
        )
        new_citation = CitationWithParentsFactory.create(
            cluster=cluster2,
            volume=20,
            reporter="Nev.",
            page="20",
            type=Citation.STATE,
        )

        plain_text = (
            """Lorem ipsum dolor sit amet, consectetur adipiscing
        elit, sed do eiusmod tempor incididunt ut labore et dolore magna
        aliqua. Ut enim ad minim veniam, quis nostrud exercitation ullamco
        laboris nisi ut aliquip ex ea commodo consequat.
        Duis aute irure dolor in reprehenderit in voluptate velit esse cillum
        dolore eu fugiat nulla pariatur...
        """
            * 3
        )
        # simulate an updated text
        # Note that similarity(text1, text2) is around 0.6 for this test
        # while similarity(text2, text1) is greater than 0.9
        updated_plain_text = f"100 Nev 2\n{plain_text}\n"
        download_url = "http://caseinfo.nvsupreme/111.pdf"
        author_str = "A Judge"

        # Creation order matters, since we can't override date_created
        # the opinion we intend to be the main version must be created last
        version = OpinionFactory.create(
            cluster=cluster2,
            # see if we can pick up opinions with different protocols
            download_url=download_url.replace("http", "https"),
            plain_text=plain_text,
            html="",
            # This field should be updated
            author_str=author_str,
            sha1="22222",
        )
        # the version cluster may have other opinions linked to it that are
        # not versions. Ensure we migrate them to the main cluster after this
        # version cluster is deleted
        not_a_version_in_version_cluster = OpinionFactory.create(
            cluster=cluster2,
            sha1="123456",
        )
        version2 = OpinionFactory.create(
            cluster=cluster3,
            download_url=download_url,
            plain_text=plain_text,
            html="",
            author_str="",
            sha1="33333",
        )
        unrelated_opinion = OpinionFactory.create(
            cluster=cluster4,
            download_url=download_url.replace("111", "222"),
            sha1="44444",
        )
        same_url_different_docket_number = OpinionFactory.create(
            cluster=cluster5,
            download_url=download_url,
            plain_text=plain_text,
            sha1="5555",
        )
        main_opinion = OpinionFactory.create(
            cluster=main_cluster,
            download_url=download_url,
            plain_text=updated_plain_text,
            html="",
            author_str="",
            sha1="11111",
        )

        # Check that elasticsearch docs exist before the merging
        self.assertTrue(
            OpinionClusterDocument.exists(id=cluster2.id),
            "OpinionClusterDocument does not exist",
        )
        self.assertTrue(
            OpinionDocument.exists(id=ES_CHILD_ID(version.id).OPINION),
            "OpinionDocument does not exist",
        )

        # Function to test
        merge_versions_by_download_url(download_url.rsplit("/", 1)[0])

        # Check elasticsearch deletions
        self.assertFalse(
            OpinionClusterDocument.exists(id=cluster2.id),
            "OpinionClusterDocument was not deleted",
        )
        self.assertFalse(
            OpinionDocument.exists(id=ES_CHILD_ID(version.id).OPINION),
            "OpinionDocument was not deleted",
        )
        self.assertFalse(
            DocketDocument.exists(id=version_docket.id),
            "Docket document was not deleted",
        )

        # Time to test
        version.refresh_from_db()
        main_opinion.refresh_from_db()
        main_cluster.refresh_from_db()
        new_citation.refresh_from_db()
        unrelated_opinion.refresh_from_db()
        version2.refresh_from_db()
        same_url_different_docket_number.refresh_from_db()
        version_docket_another_cluster.refresh_from_db()
        version_audio.refresh_from_db()
        not_a_version_in_version_cluster.refresh_from_db()

        # Opinions
        self.assertEqual(
            version.main_version,
            main_opinion,
            "Opinion.main_version was not updated",
        )
        self.assertEqual(
            version2.main_version,
            main_opinion,
            "version2 Opinion.main_version was not updated",
        )
        self.assertEqual(
            main_opinion.author_str,
            author_str,
            "Opinion.author_str was not updated in the main object",
        )
        self.assertEqual(
            unrelated_opinion.main_version_id,
            None,
            "`unrelated_opinion` should not be updated",
        )
        self.assertEqual(
            same_url_different_docket_number.main_version_id,
            None,
            "`same_url_different_docket_number` should not have it's version updated",
        )
        self.assertEqual(
            not_a_version_in_version_cluster.cluster_id,
            main_cluster.id,
            "non version opinion in the version cluster should be migrated to the main version cluster",
        )

        # Clusters
        try:
            cluster2.refresh_from_db()
            self.fail("`cluster2` should had been deleted")
            cluster3.refresh_from_db()
            self.fail("`cluster3` should had been deleted")
        except OpinionCluster.DoesNotExist:
            pass
        self.assertEqual(
            main_cluster.other_dates,
            other_dates,
            "main_cluster.other_dates was not updated on merge",
        )
        self.assertEqual(
            main_cluster.summary,
            summary,
            "main_cluster.summary was not updated on merge",
        )

        # Docket
        main_docket.refresh_from_db()
        self.assertEqual(
            main_docket.appeal_from_str,
            appeal_from,
            "Docket.appeal_from_str should be updated",
        )
        try:
            version_docket.refresh_from_db()
            self.fail("Version docket should be deleted")
        except Docket.DoesNotExist:
            pass
        self.assertEqual(
            version_docket_another_cluster.docket_id,
            main_docket.id,
            "The cluster assigned to `version_docket` should be assigned to `main_docket`",
        )
        self.assertEqual(
            version_audio.docket_id,
            main_docket.id,
            "The docket entry assigned to `version_docket` should be assigned to `main_docket`",
        )

        # Citations
        try:
            repeated_citation.refresh_from_db()
            self.fail("`repeated_citation` should had been deleted")
        except Citation.DoesNotExist:
            pass

        self.assertEqual(
            new_citation.cluster_id,
            main_cluster.id,
            "new_citation.cluster_id was not updated",
        )

        # Check that the new citation was indexed in the OpinionClusterDocument
        ocd = OpinionClusterDocument.get(id=main_cluster.id)
        self.assertTrue(
            str(new_citation) in ocd.citation,
            f"{str(new_citation)} not in {ocd.citation}",
        )

    def test_find_and_merge_versions_task(self):
        """Does the scraper versioning task work?"""
        download_url = "https://something.com/1"
        plain_text = "Something ..."
        docket = DocketFactory(docket_number="111")
        previous_main = OpinionFactory.create(
            cluster=OpinionClusterFactory.create(docket=docket),
            download_url=download_url,
            plain_text=plain_text,
            main_version=None,
        )
        a_version = OpinionFactory.create(
            cluster=OpinionClusterFactory.create(docket=docket),
            download_url=download_url,
            plain_text=plain_text,
            main_version=previous_main,
        )
        main = OpinionFactory.create(
            cluster=OpinionClusterFactory.create(docket=docket),
            download_url=download_url,
            plain_text=plain_text,
            main_version=None,
        )

        find_and_merge_versions(pk=main.id)
        a_version.refresh_from_db()
        previous_main.refresh_from_db()

        self.assertEqual(previous_main.main_version.id, main.id)
        # test transitive main_version update
        self.assertEqual(a_version.main_version.id, main.id)

    def test_source_merging(self):
        """Can we merge both Docket and Cluster sources?"""
        self.assertEqual(
            Docket.merge_sources(Docket.SCRAPER, Docket.SCRAPER_AND_HARVARD),
            Docket.SCRAPER_AND_HARVARD,
        )
        self.assertEqual(
            Docket.merge_sources(Docket.SCRAPER, Docket.DIRECT_INPUT),
            Docket.SCRAPER + Docket.DIRECT_INPUT,
        )

        self.assertEqual(
            SOURCES.merge_sources(
                SOURCES.COURT_WEBSITE, SOURCES.COURT_WEBSITE
            ),
            SOURCES.COURT_WEBSITE,
        )
        self.assertEqual(
            SOURCES.merge_sources(
                SOURCES.COURT_WEBSITE,
                SOURCES.COLUMBIA_M_LAWBOX_M_COURT_M_HARVARD,
            ),
            SOURCES.COLUMBIA_M_LAWBOX_M_COURT_M_HARVARD,
        )
        self.assertEqual(
            SOURCES.merge_sources(
                SOURCES.COURT_WEBSITE, SOURCES.PUBLIC_RESOURCE
            ),
            SOURCES.COURT_M_RESOURCE,
        )
        self.assertEqual(
            SOURCES.merge_sources(
                SOURCES.HARVARD_CASELAW, SOURCES.COLUMBIA_M_COURT
            ),
            SOURCES.COLUMBIA_M_COURT_M_HARVARD,
        )

    def test_string_merging(self):
        """Can we merge strings while reducing repetition?"""
        cases = [
            ("Bender", "Bender, P.J.E.", "Bender, P.J.E."),
            ("Mundy, Sallie", "Justice Sallie Mundy", "Justice Sallie Mundy"),
            (
                "Per Curiam",
                "Breckenridge, Stith, Draper, Russell, Wilson, Fischer",
                "Per Curiam Breckenridge, Stith, Draper, Russell, Wilson, Fischer",
            ),
            (
                "Ishee, Lee, Irving, Griffis, Barnes, Carlton, Maxwell, Fair, James, Wilson",
                "Irving, Ishee, Carlton, Lee, Griffis, Barnes, Roberts, Maxwell, Fair, James",
                "Ishee; Lee; Irving; Griffis; Barnes; Carlton; Maxwell; Fair; James; Wilson; Roberts",
            ),
            (
                "Ishee, Lee, Irving, Griffis, Barnes, Carlton, Maxwell, Fair, James, Wilson".replace(
                    ",", ";"
                ),
                "Irving, Ishee, Carlton, Lee, Griffis, Barnes, Roberts, Maxwell, Fair, James",
                "Ishee; Lee; Irving; Griffis; Barnes; Carlton; Maxwell; Fair; James; Wilson; Roberts",
            ),
            (
                "Simpson, Wojcik, Pellegrini",
                "Simpson, J.",
                "Simpson, Wojcik, Pellegrini",
            ),
        ]
        for str1, str2, expected_result in cases:
            self.assertEqual(merge_judge_names(str1, str2), expected_result)<|MERGE_RESOLUTION|>--- conflicted
+++ resolved
@@ -37,15 +37,7 @@
     merge_versions_by_download_url,
 )
 from cl.scrapers.models import UrlHash
-<<<<<<< HEAD
-from cl.scrapers.tasks import extract_opinion_content, process_audio_file
-=======
-from cl.scrapers.tasks import (
-    extract_doc_content,
-    find_and_merge_versions,
-    process_audio_file,
-)
->>>>>>> 50b3fe2a
+from cl.scrapers.tasks import extract_opinion_content, find_and_merge_versions, process_audio_file
 from cl.scrapers.test_assets import test_opinion_scraper, test_oral_arg_scraper
 from cl.scrapers.utils import (
     case_names_are_too_different,

--- conflicted
+++ resolved
@@ -1602,82 +1602,6 @@
         for str1, str2, expected_result in cases:
             self.assertEqual(merge_judge_names(str1, str2), expected_result)
 
-<<<<<<< HEAD
-
-class ScotusMatchingTest(TestCase):
-
-    def setUp(self):
-        # Create a SCOTUS court and a docket used by both clusters
-        self.court_scotus = CourtFactory(id="scotus")
-        self.docket = DocketFactory(docket_number="19-123", court=self.court_scotus)
-
-        # Two clusters that intentionally share the same identifying fields
-        # so the SCOTUS-specific filter will return more than one Opinion.
-        self.cluster1 = OpinionClusterFactory(
-            docket=self.docket,
-            case_name="Test Case",
-            date_filed=date(2020, 1, 1),
-            judges="Justice A",
-        )
-        self.cluster2 = OpinionClusterFactory(
-            docket=self.docket,
-            case_name="Test Case",
-            date_filed=date(2020, 1, 1),
-            judges="Justice A",
-        )
-
-        # Create one Opinion per cluster with distinct sha1s
-        self.opinion1 = OpinionFactory(sha1="sha1-for-cluster1", cluster=self.cluster1)
-        self.opinion2 = OpinionFactory(sha1="sha2-for-cluster2", cluster=self.cluster2)
-
-        # Prepare a mock site that yields one case matching the clusters'
-        # identifying metadata. The scraper will call get_binary_content and
-        # sha1(content) — we'll patch sha1 to return the sha of opinion1 so the
-        # code path for len(scotus_opinions) > 1 is exercised and the final
-        # cluster comes from the sha1 lookup.
-        keys = [
-            "download_urls",
-            "case_names",
-            "citations",
-            "parallel_citations",
-            "docket_numbers",
-            "case_dates",
-            "judges",
-        ]
-        case = dict(zip(keys, ["", "Test Case", "482 U.S. 1", "", self.docket.docket_number, date(2020, 1, 1), "Justice A"]))
-        self.mock_site = mock.MagicMock()
-        self.mock_site.__iter__.return_value = [case]
-        self.mock_site.court_id = "juriscraper.scotus"
-
-    def test_scotus_duplicate_opinion_choice(self):
-        """When multiple scotus opinions match, the sha1-based opinion is used."""
-        cmd = "cl.scrapers.management.commands.cl_back_scrape_citations"
-        # Patch sha1 to return the sha for opinion1 and avoid downloading real
-        # content by patching get_binary_content.
-        with (
-            mock.patch(f"{cmd}.sha1", return_value=self.opinion1.sha1),
-            mock.patch(f"{cmd}.get_binary_content", return_value=b"placeholder"),
-        ):
-            cl_back_scrape_citations.Command().scrape_court(self.mock_site)
-
-        # The citation should have been attached to cluster1 (the opinion
-        # whose sha1 we returned from the patched sha1 function).
-        from cl.search.models import Citation
-
-        citations_for_cluster1 = Citation.objects.filter(cluster=self.cluster1).count()
-        citations_for_cluster2 = Citation.objects.filter(cluster=self.cluster2).count()
-
-        self.assertEqual(
-            citations_for_cluster1,
-            1,
-            "Citation should have been saved for the cluster matching the sha1",
-        )
-        self.assertEqual(
-            citations_for_cluster2,
-            0,
-            "No citation should have been saved for the other duplicate cluster",
-        )
-=======
     def test_transitive_redirection(self):
         """Can we keep existing ClusterRedirections when its target cluster is
         versioned?"""
@@ -1890,5 +1814,4 @@
                 reason=ClusterRedirection.DUPLICATE,
             ).exists(),
             "ClusterRedirection with proper values was not created",
-        )
->>>>>>> 558ae756
+        )
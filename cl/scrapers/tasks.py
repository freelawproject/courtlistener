# -*- coding: utf-8 -*-
from cl.audio.models import Audio
from cl.celery import app
from cl.citations.tasks import update_document_by_id
from cl.custom_filters.templatetags.text_filters import best_case_name
from cl.lib.string_utils import anonymize, trunc
from cl.lib.mojibake import fix_mojibake
from cl.scrapers.models import ErrorLog
<<<<<<< HEAD
from cl.search.models import Opinion, Docket, RECAPDocument
from celery import task
from celery.task.sets import subtask
=======
from cl.search.models import Opinion
>>>>>>> ea0c0b00
from django.conf import settings
from django.core.files.base import ContentFile
from django.utils.encoding import smart_text, DjangoUnicodeDecodeError
from django.utils.timezone import now
from eyed3 import id3
from lxml.html.clean import Cleaner
from lxml.etree import XMLSyntaxError
from seal_rookery import seals_data, seals_root

import os
import eyed3
import glob
import subprocess
import time
import traceback


DEVNULL = open('/dev/null', 'w')


def get_clean_body_content(content):
    """Parse out the body from an html string, clean it up, and send it along.
    """
    cleaner = Cleaner(style=True,
                      remove_tags=['a', 'body', 'font', 'noscript', 'img'])
    try:
        return cleaner.clean_html(content)
    except XMLSyntaxError:
        return "Unable to extract the content from this file. Please try " \
               "reading the original."


def extract_from_doc(path, DEVNULL):
    """Extract text from docs.

    We use antiword to pull the text out of MS Doc files.
    """
    process = subprocess.Popen(['antiword', path, '-i', '1'], shell=False,
                               stdout=subprocess.PIPE, stderr=DEVNULL)
    content, err = process.communicate()
    return content, err


def extract_from_html(path):
    """Extract from html.

    A simple wrapper to go get content, and send it along.
    """
    try:
        content = open(path).read()
        content = get_clean_body_content(content)
        err = False
    except:
        content = ''
        err = True
    return content, err


def extract_from_pdf(doc, path, DEVNULL, callback=None):
    """ Extract text from pdfs.

    Here, we use pdftotext. If that fails, try to use tesseract under the
    assumption it's an image-based PDF. Once that is complete, we check for the
    letter e in our content. If it's not there, we try to fix the mojibake
    that ca9 sometimes creates.
    """
    process = subprocess.Popen(
        ["pdftotext", "-layout", "-enc", "UTF-8", path, "-"],
        shell=False,
        stdout=subprocess.PIPE,
        stderr=DEVNULL
    )
    content, err = process.communicate()
    if content.strip() == '' and callback:
        # probably an image PDF. Send it to OCR. N.B.: Do NOT use a subtask here
        # unless you are very careful. In the worst case, doing so can cause a
        # total celery deadlock, since this task will create another task, but
        # there might not be a worker to consume it, guaranteeing that this
        # task never finishes!
        success, content = callback(path)
        if success:
            doc.extracted_by_ocr = True
        elif content == '' or not success:
            content = 'Unable to extract document content.'
    elif 'e' not in content:
        # It's a corrupt PDF from ca9. Fix it.
        content = fix_mojibake(unicode(content, 'utf-8', errors='ignore'))

    return doc, content, err


def extract_from_txt(path):
    """Extract text from plain text files: A fool's errand.

    Unfortunately, plain text files lack encoding information, so we have to
    guess. We could guess ascii, but we may as well use a superset of ascii,
    cp1252, and failing that try utf-8, ignoring errors. Most txt files we
    encounter were produced by converting wpd or doc files to txt on a
    Microsoft box, so assuming cp1252 as our first guess makes sense.

    May we hope for a better world.
    """
    try:
        err = False
        data = open(path).read()
        try:
            # Alas, cp1252 is probably still more popular than utf-8.
            content = smart_text(data, encoding='cp1252')
        except DjangoUnicodeDecodeError:
            content = smart_text(data, encoding='utf-8', errors='ignore')
    except:
        err = True
        content = ''
    return content, err


def extract_from_wpd(opinion, path, DEVNULL):
    """Extract text from a Word Perfect file

    Yes, courts still use these, so we extract their text using wpd2html. Once
    that's done, we pull out the body of the HTML, and do some minor cleanup
    on it.
    """
    process = subprocess.Popen(['wpd2html', path], shell=False,
                               stdout=subprocess.PIPE, stderr=DEVNULL)
    content, err = process.communicate()

    content = get_clean_body_content(content)

    if 'not for publication' in content.lower():
        opinion.precedential_status = "Unpublished"

    return opinion, content, err


@app.task
def extract_doc_content(pk, callback=None, citation_countdown=0):
    """
    Given a document, we extract it, sniffing its extension, then store its
    contents in the database.  Finally, we asynchronously find citations in
    the document content and match them to other documents.

    TODO: this implementation cannot be distributed due to using local paths.
    """
    opinion = Opinion.objects.get(pk=pk)

    path = opinion.local_path.path

    extension = path.split('.')[-1]
    if extension == 'doc':
        content, err = extract_from_doc(path, DEVNULL)
    elif extension == 'html':
        content, err = extract_from_html(path)
    elif extension == 'pdf':
        opinion, content, err = extract_from_pdf(opinion, path, DEVNULL, callback)
    elif extension == 'txt':
        content, err = extract_from_txt(path)
    elif extension == 'wpd':
        opinion, content, err = extract_from_wpd(opinion, path, DEVNULL)
    else:
        print ('*****Unable to extract content due to unknown extension: %s '
               'on opinion: %s****' % (extension, opinion))
        return 2

    if extension in ['html', 'wpd']:
        opinion.html, blocked = anonymize(content)
    else:
        opinion.plain_text, blocked = anonymize(content)

    if blocked:
        opinion.cluster.blocked = True
        opinion.cluster.date_blocked = now()

    if err:
        print ("****Error extracting text from %s: %s****" %
               (extension, opinion))
        return opinion

    try:
        if citation_countdown == 0:
            # No waiting around. Save to the database now, but don't bother
            # with the index yet because citations are being done imminently.
            opinion.cluster.save(index=False)
            opinion.save(index=False)
        else:
            # Save to the index now, citations come later, commit comes
            # according to schedule
            opinion.cluster.save(index=False)
            opinion.save(index=True)
    except Exception, e:
        print "****Error saving text to the db for: %s****" % opinion
        print traceback.format_exc()
        return opinion

    # Identify and link citations within the document content
    update_document_by_id.apply_async(
        (opinion.pk,),
        countdown=citation_countdown
    )

    return opinion

#
# @task
# def extract_fdsys_doc_content(recap_document_pk, callback=None, citation_countdown=0):
#     """
#     Given a document, we extract it, sniffing its extension, then store its
#     contents in the database.  Finally, we asynchronously find citations in
#     the document content and match them to other documents.
#
#     TODO: this implementation cannot be distributed due to using local paths.
#     :param citation_countdown:
#     :param callback:
#     :param recap_document_pk:
#     """
#     document = RECAPDocument.objects.get(pk=recap_document_pk)
#
#     path = document.filepath_local.path
#
#     extension = path.split('.')[-1]
#     if extension == 'doc':
#         content, err = extract_from_doc(path, DEVNULL)
#     elif extension == 'html':
#         content, err = extract_from_html(path)
#     elif extension == 'pdf':
#         opinion, content, err = extract_from_pdf(document, path, DEVNULL, callback)
#     elif extension == 'txt':
#         content, err = extract_from_txt(path)
#     elif extension == 'wpd':
#         opinion, content, err = extract_from_wpd(document, path, DEVNULL)
#     else:
#         print ('*****Unable to extract content due to unknown extension: %s '
#                'on opinion: %s****' % (extension, document))
#         return 2
#
#     if extension in ['html', 'wpd']:
#         document.html, blocked = anonymize(content)
#     else:
#         document.plain_text, blocked = anonymize(content)
#
#     if err:
#         print ("****Error extracting text from %s: %s****" %
#                (extension, document))
#         return document
#
#     try:
#         if citation_countdown == 0:
#             # No waiting around. Save to the database now, but don't bother
#             # with the index yet because citations are being done imminently.
#             document.save(index=False)
#         else:
#             # Save to the index now, citations come later, commit comes
#             # according to schedule
#             document.save(index=True)
#     except Exception, e:
#         print "****Error saving text to the db for: %s****" % document
#         print traceback.format_exc()
#         return document
#
#     # Identify and link citations within the document content
#     update_document_by_id.apply_async(
#         (document.pk,),
#         countdown=citation_countdown
#     )
#
#     return document


def convert_to_pngs(path, tmp_file_prefix):
    image_magick_command = ['convert', '-depth', '4', '-density', '300',
                            '-background', 'white', '+matte', path,
                            '%s.png' % tmp_file_prefix]
    magick_out = subprocess.check_output(image_magick_command,
                                         stderr=subprocess.STDOUT)
    return magick_out


def convert_to_txt(tmp_file_prefix):
    tess_out = ''
    for png in sorted(glob.glob('%s*' % tmp_file_prefix)):
        tesseract_command = ['tesseract', png, png[:-4], '-l', 'eng']
        tess_out = subprocess.check_output(
            tesseract_command,
            stderr=subprocess.STDOUT
        )
    return tess_out


@app.task
def extract_by_ocr(path):
    """Extract the contents of a PDF using OCR

    Convert the PDF to a collection of png's, then perform OCR using Tesseract.
    Take the contents and the exit code and return them to the caller.
    """
    content = ''
    success = False
    try:
        tmp_file_prefix = os.path.join('/tmp', str(time.time()))
        fail_msg = ("Unable to extract the content from this file. Please try "
                    "reading the original.")
        try:
            convert_to_pngs(path, tmp_file_prefix)
        except subprocess.CalledProcessError:
            content = fail_msg
            success = False

        try:
            convert_to_txt(tmp_file_prefix)
        except subprocess.CalledProcessError:
            # All is lost.
            content = fail_msg
            success = False

        try:
            for txt_file in sorted(glob.glob('%s*' % tmp_file_prefix)):
                if 'txt' in txt_file:
                    content += open(txt_file).read()
            success = True
        except IOError:
            print ("OCR was unable to finish due to not having a txt file "
                   "created. This usually happens when Tesseract cannot "
                   "ingest the file created for the pdf at: %s" % path)
            content = fail_msg
            success = False

    finally:
        # Remove tmp_file and the text file
        for f in glob.glob('%s*' % tmp_file_prefix):
            try:
                os.remove(f)
            except OSError:
                pass

    return success, content


def set_mp3_meta_data(audio_obj, mp3_path):
    """Sets the meta data on the mp3 file to good values.

    :param audio_obj: an Audio object to clean up.
    :param mp3_path: the path to the mp3 to be converted.
    """
    court = audio_obj.docket.court

    # Load the file, delete the old tags and create a new one.
    audio_file = eyed3.load(mp3_path)

    # Undocumented API from eyed3.plugins.classic.ClassicPlugin#handleRemoves
    id3.Tag.remove(
        audio_file.tag.file_info.name,
        id3.ID3_ANY_VERSION,
        preserve_file_time=False,
    )
    audio_file.initTag()
    audio_file.tag.title = best_case_name(audio_obj)
    audio_file.tag.album = u'{court}, {year}'.format(
        court=court.full_name,
        year=audio_obj.docket.date_argued.year
    )
    audio_file.tag.artist = court.full_name
    audio_file.tag.artist_url = court.url
    audio_file.tag.audio_source_url = audio_obj.download_url
    audio_file.tag.comments.set(
        u'Argued: {date_argued}. Docket number: {docket_number}'.format(
            date_argued=audio_obj.docket.date_argued.strftime('%Y-%m-%d'),
            docket_number=audio_obj.docket.docket_number,
        ))
    audio_file.tag.genre = u'Speech'
    audio_file.tag.publisher = u'Free Law Project'
    audio_file.tag.publisher_url = u'https://free.law'
    audio_file.tag.recording_date = audio_obj.docket.date_argued.strftime('%Y-%m-%d')

    # Add images to the mp3. If it has a seal, use that for the Front Cover
    # and use the FLP logo for the Publisher Logo. If it lacks a seal, use the
    # Publisher logo for both the front cover and the Publisher logo.
    try:
        has_seal = seals_data[court.pk]['has_seal']
    except AttributeError:
        # Unknown court in Seal Rookery.
        has_seal = False
    except KeyError:
        # Unknown court altogether (perhaps a test?)
        has_seal = False

    flp_image_frames = [
        3,   # "Front Cover". Complete list at eyed3/id3/frames.py
        14,  # "Publisher logo".
    ]
    if has_seal:
        with open(os.path.join(seals_root,
                               '512', '%s.png' % court.pk), 'r') as f:
            audio_file.tag.images.set(
                3,
                f.read(),
                'image/png',
                u'Seal for %s' % court.short_name,
            )
        flp_image_frames.remove(3)

    for frame in flp_image_frames:
        with open(os.path.join(settings.INSTALL_ROOT,
                               'cl', 'audio', 'static', 'png',
                               'producer.png'), 'r') as f:
            audio_file.tag.images.set(
                frame,
                f.read(),
                'image/png',
                u'Created for the public domain by Free Law Project',
            )

    audio_file.tag.save()


@app.task
def process_audio_file(pk):
    """Given the key to an audio file, extract its content and add the related
    meta data to the database.
    """
    af = Audio.objects.get(pk=pk)
    path_to_original = af.local_path_original_file.path

    path_to_tmp_location = os.path.join('/tmp', str(time.time()) + '.mp3')

    # Convert original file to:
    #  - mono (-ac 1)
    #  - sample rate (audio samples / s) of 22050Hz (-ar 22050)
    #  - constant bit rate (sample resolution) of 48kbps (-ab 48k)
    avconv_command = ['avconv', '-i', path_to_original,
                      '-ac', '1',
                      '-ar', '22050',
                      '-ab', '48k',
                      path_to_tmp_location]
    try:
        _ = subprocess.check_output(
            avconv_command,
            stderr=subprocess.STDOUT
        )
    except subprocess.CalledProcessError, e:
        print 'avconv failed command: %s\nerror code: %s\noutput: %s\n' % \
              (avconv_command, e.returncode, e.output)
        print traceback.format_exc()
        raise

    # Have to do this last because otherwise the mp3 hasn't yet been generated.
    set_mp3_meta_data(af, path_to_tmp_location)

    af.duration = eyed3.load(path_to_tmp_location).info.time_secs

    with open(path_to_tmp_location, 'r') as mp3:
        try:
            cf = ContentFile(mp3.read())
            file_name = trunc(best_case_name(af).lower(), 72) + '_cl.mp3'
            af.file_with_date = af.docket.date_argued
            af.local_path_mp3.save(file_name, cf, save=False)
        except:
            msg = "Unable to save mp3 to audio_file in scraper.tasks.process_" \
                  "audio_file for item: %s\nTraceback:\n%s" % \
                  (af.pk, traceback.format_exc())
            print msg
            ErrorLog(log_level='CRITICAL', court=af.docket.court,
                     message=msg).save()

    af.processing_complete = True
    af.save()
    os.remove(path_to_tmp_location)<|MERGE_RESOLUTION|>--- conflicted
+++ resolved
@@ -6,13 +6,9 @@
 from cl.lib.string_utils import anonymize, trunc
 from cl.lib.mojibake import fix_mojibake
 from cl.scrapers.models import ErrorLog
-<<<<<<< HEAD
-from cl.search.models import Opinion, Docket, RECAPDocument
+from cl.search.models import Opinion
 from celery import task
 from celery.task.sets import subtask
-=======
-from cl.search.models import Opinion
->>>>>>> ea0c0b00
 from django.conf import settings
 from django.core.files.base import ContentFile
 from django.utils.encoding import smart_text, DjangoUnicodeDecodeError

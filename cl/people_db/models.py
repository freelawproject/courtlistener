--- conflicted
+++ resolved
@@ -208,10 +208,6 @@
         "the judge pics project.",
         default=False,
     )
-<<<<<<< HEAD
-    es_p_field_tracker = FieldTracker(fields=["name_full_reverse"])
-    es_rd_field_tracker = FieldTracker(fields=["name_full"])
-=======
     es_p_field_tracker = FieldTracker(
         fields=[
             "name_full",
@@ -223,7 +219,7 @@
             "fjc_id",
         ]
     )
->>>>>>> 5fe47fd4
+    es_rd_field_tracker = FieldTracker(fields=["name_full"])
 
     def __str__(self) -> str:
         return f"{self.pk}: {self.name_full}"

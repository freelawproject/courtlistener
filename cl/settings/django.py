--- conflicted
+++ resolved
@@ -145,12 +145,9 @@
     "storages",
     "waffle",
     "admin_cursor_paginator",
-<<<<<<< HEAD
     "django_elasticsearch_dsl",
-=======
     "pghistory",
     "pgtrigger",
->>>>>>> f759b260
     # CourtListener Apps
     "cl.alerts",
     "cl.audio",

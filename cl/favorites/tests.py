--- conflicted
+++ resolved
@@ -659,12 +659,8 @@
         self.assertEqual(response.json()["count"], 1)
 
 
-<<<<<<< HEAD
+@patch("cl.favorites.signals.check_prayer_pacer.delay", new=MagicMock)
 class RECAPPrayAndPay(SimpleUserDataMixin, PrayAndPayMixin, TestCase):
-=======
-@patch("cl.favorites.signals.check_prayer_pacer.delay", new=MagicMock)
-class RECAPPrayAndPay(SimpleUserDataMixin, PrayAndPayTestCase):
->>>>>>> 6b5528f0
     @override_settings(ALLOWED_PRAYER_COUNT=2)
     async def test_prayer_eligible(self) -> None:
         """Does the prayer_eligible method work properly?"""
@@ -1703,12 +1699,8 @@
         mock_check_prayer_pacer.delay.assert_called_once()
 
 
-<<<<<<< HEAD
+@patch("cl.favorites.signals.check_prayer_pacer.delay", new=MagicMock)
 class PrayerAPITests(PrayAndPayMixin, TestCase):
-=======
-@patch("cl.favorites.signals.check_prayer_pacer.delay", new=MagicMock)
-class PrayerAPITests(PrayAndPayTestCase):
->>>>>>> 6b5528f0
     """Check that Prayer API operations work as expected."""
 
     def setUp(self) -> None:

--- conflicted
+++ resolved
@@ -148,42 +148,8 @@
     )
 
     @property
-<<<<<<< HEAD
     def is_member(self) -> bool:
         """Does the user have an active membership?
-=======
-    def total_donated_last_year(self) -> Decimal:
-        one_year_ago = now() - timedelta(days=365)
-        total = (
-            self.user.donations.filter(date_created__gte=one_year_ago)
-            .exclude(status__in=donation_exclusion_codes)
-            .aggregate(Sum("amount"))["amount__sum"]
-        )
-        if total is None:
-            total = Decimal(0.0)
-        return total
-
-    @property
-    def total_donated(self) -> Decimal:
-        total = self.user.donations.exclude(
-            status__in=donation_exclusion_codes
-        ).aggregate(Sum("amount"))["amount__sum"]
-        if total is None:
-            total = Decimal(0.0)
-        return total
-
-    @property
-    async def atotal_donated(self) -> Decimal:
-        return await sync_to_async(lambda: self.total_donated)()
-
-    @property
-    async def atotal_donated_last_year(self) -> Decimal:
-        return await sync_to_async(lambda: self.total_donated_last_year)()
-
-    @property
-    def is_monthly_donor(self) -> bool:
-        """Does the profile have any monthly donations set up and running?
->>>>>>> 822fbf63
 
         :return bool: True if so, False if not.
         """

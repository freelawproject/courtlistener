--- conflicted
+++ resolved
@@ -134,25 +134,14 @@
       <button
         {...getToggleButtonProps({
           onClick: (event) => {
-<<<<<<< HEAD
-            if (!isAuthenticated) {
-              // Anonymous user
-              event.nativeEvent.preventDownshiftDefault = true;
-=======
             // Anonymous user
             if (!isAuthenticated) {
               disableDownshiftMenuToggle(event);
->>>>>>> faa62f36
-              // event.preventDefault();
             }
           },
           onKeyDown: (event) => {
             if (!isAuthenticated) {
-<<<<<<< HEAD
-              event.nativeEvent.preventDownShiftDefault = true;
-=======
               disableDownshiftMenuToggle(event);
->>>>>>> faa62f36
             }
           },
         })}

--- conflicted
+++ resolved
@@ -61,16 +61,14 @@
   .btn-outline {
     @apply btn text-greyscale-700 hover:bg-greyscale-100 outline outline-1 outline-greyscale-300 focus:ring-4 focus:ring-greyscale-200 disabled:outline-greyscale-200 disabled:text-greyscale-400;
   }
-<<<<<<< HEAD
-  .textbox {
-    @apply text-md font-normal py-3 px-4 rounded-[10px] border border-greyscale-300;
-=======
   .btn-dark {
     @apply btn text-white bg-greyscale-900 hover:bg-greyscale-800 outline-none focus:ring-4 focus:ring-greyscale-400 disabled:bg-greyscale-400 disabled:text-greyscale-200;
   }
   .banner {
     @apply flex flex-col gap-4 rounded-2xl bg-greyscale-100 border-2 border-greyscale-200 justify-between;
->>>>>>> 3ac95a1b
+  }
+  .textbox {
+    @apply text-md font-normal py-3 px-4 rounded-[10px] border border-greyscale-300;
   }
 }
 

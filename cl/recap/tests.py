--- conflicted
+++ resolved
@@ -1073,7 +1073,6 @@
             msg="Didn't get the expected docket ID.",
         )
 
-<<<<<<< HEAD
     @mock.patch("cl.recap.tasks.extract_recap_pdf_base")
     def test_processing_subdocket_case_pdf_upload(self, mock_extract):
         """Can we duplicate a PDF document upload from a subdocket case to the
@@ -1304,7 +1303,7 @@
                 )
 
                 transaction.set_rollback(True)
-=======
+
     def test_match_recap_document_with_wrong_pacer_doc_id(self, mock_upload):
         """Confirm that when an existing RECAPDocument has an invalid
         pacer_doc_id, we can still match it after excluding the pacer_doc_id
@@ -1400,7 +1399,6 @@
             de_data["docket_entries"][0]["pacer_doc_id"],
             msg="The pacer_doc_id doesn't match.",
         )
->>>>>>> 738f6f91
 
 
 @mock.patch("cl.recap.tasks.DocketReport", new=fakes.FakeDocketReport)

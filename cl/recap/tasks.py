--- conflicted
+++ resolved
@@ -1899,17 +1899,12 @@
 
 
 def fetch_pacer_doc_by_rd_base(
-<<<<<<< HEAD
     self,
     rd_pk: int,
     fq_pk: int,
-    magic_number: Optional[str] = None,
+    magic_number: str | None = None,
     omit_page_count: bool = False,
-) -> Optional[int]:
-=======
-    self, rd_pk: int, fq_pk: int, magic_number: str | None = None
 ) -> int | None:
->>>>>>> f55d37e1
     """Fetch a PACER PDF by rd_pk
 
     This is very similar to get_pacer_doc_by_rd, except that it manages

"""
Base class(es) for functional testing CourtListener using Selenium and PhantomJS
"""
import os
import socket
from contextlib import contextmanager

import scorched
from django.conf import settings
from django.contrib.staticfiles.testing import StaticLiveServerTestCase
from django.test.utils import override_settings
from selenium import webdriver
from selenium.webdriver.common.by import By
from selenium.webdriver.support import expected_conditions as EC
from selenium.webdriver.support.ui import WebDriverWait
from selenium.webdriver.support.expected_conditions import staleness_of

from cl.audio.models import Audio
from cl.search.models import Opinion
from cl.search.tasks import add_items_to_solr

SELENIUM_TIMEOUT = 120
if 'SELENIUM_TIMEOUT' in os.environ:
    try:
        SELENIUM_TIMEOUT = int(os.environ['SELENIUM_TIMEOUT'])
    except ValueError:
        pass

@override_settings(
    SOLR_OPINION_URL=settings.SOLR_OPINION_TEST_URL,
    SOLR_AUDIO_URL=settings.SOLR_AUDIO_TEST_URL,
    SOLR_URLS=settings.SOLR_TEST_URLS,
)
class BaseSeleniumTest(StaticLiveServerTestCase):
    """Base class for Selenium Tests. Sets up a few attributes:
      * browser - instance of Selenium WebDriver
      * screenshot - boolean for if the test should save a final screenshot
      * Also sets window size to default of 1024x768.
      * Binds the host to 0.0.0.0 to allow external access.

    See this URL for notes: https://marcgibbons.com/post/selenium-in-docker/
    """
    host = '0.0.0.0'

    @staticmethod
    def _create_browser():
        options = webdriver.ChromeOptions()
        if settings.SELENIUM_HEADLESS is True:
            options.add_argument('headless')
        options.add_argument("silent")
        options.add_experimental_option('w3c', False)

        if settings.DOCKER_SELENIUM_HOST:
            capabilities = options.to_capabilities()
            return webdriver.Remote(settings.DOCKER_SELENIUM_HOST,
                                    desired_capabilities=capabilities)
        return webdriver.Chrome(chrome_options=options)

    @classmethod
    def setUpClass(cls):
        super(BaseSeleniumTest, cls).setUpClass()

        if 'SELENIUM_DEBUG' in os.environ:
            cls.screenshot = True
        else:
            cls.screenshot = False

        # Set host to externally accessible web server address
        cls.host = socket.gethostbyname(socket.gethostname())

    def setUp(self):
        self.reset_browser()
        self._update_index()

    def reset_browser(self):
        try:
            self.browser.quit()
        except AttributeError:
            # it's ok we forgive you http://stackoverflow.com/a/610923
            pass
        finally:
            self.browser = self._create_browser()

        self.browser.implicitly_wait(5)

    def tearDown(self):
        if self.screenshot:
            filename = type(self).__name__ + '.png'
            print('\nSaving screenshot: %s' % (filename,))
            self.browser.save_screenshot('/tmp/' + filename)
        self.browser.quit()
        self._teardown_test_solr()

    def assert_text_in_body(self, text):
        self.assertIn(text, self.browser.find_element_by_tag_name('body').text)

    def assert_text_not_in_body(self, text):
        self.assertNotIn(
            text,
            self.browser.find_element_by_tag_name('body').text
        )

    # See http://www.obeythetestinggoat.com/how-to-get-selenium-to-wait-for-page-load-after-a-click.html
    @contextmanager
    def wait_for_page_load(self, timeout=30):
        old_page = self.browser.find_element_by_tag_name('html')
        yield
        WebDriverWait(self.browser, timeout).until(staleness_of(old_page))

    def click_link_for_new_page(self, link_text, timeout=30):
        with self.wait_for_page_load(timeout=timeout):
            self.browser.find_element_by_link_text(link_text).click()

    def attempt_sign_in(self, username, password):
        self.click_link_for_new_page('Sign in / Register')
        self.assertIn('Sign In', self.browser.title)
        self.browser.find_element_by_id('username').send_keys(username)
        self.browser.find_element_by_id('password').send_keys(password + '\n')

    def get_url_and_wait(self, url, timeout=30):
        self.browser.get(url)
        wait = WebDriverWait(self.browser, timeout)
        wait.until(EC.presence_of_element_located((By.TAG_NAME, 'html')))

    def extract_result_count_from_serp(self):
        results = self.browser.find_element_by_id('result-count').text.strip()
        try:
            count = long(results.split(' ')[0].replace(',', ''))
        except (IndexError, ValueError):
            self.fail('Cannot extract result count from SERP.')
        return count

    @staticmethod
<<<<<<< HEAD
    def _initialize_test_solr():
        """ Try to initialize a pair of Solr cores for testing purposes """
        root = settings.INSTALL_ROOT
        create_temp_solr_core(
            settings.SOLR_OPINION_TEST_CORE_NAME,
            settings.SOLR_EXAMPLE_CORE_PATH_OPINION,
            os.path.join(settings.SOLR_EXAMPLE_CORE_PATH_OPINION, 'conf', 'schema.xml'),
        )
        create_temp_solr_core(
            settings.SOLR_AUDIO_TEST_CORE_NAME,
            settings.SOLR_EXAMPLE_CORE_PATH_AUDIO,
            os.path.join(settings.SOLR_EXAMPLE_CORE_PATH_AUDIO, 'conf', 'schema.xml'),
        )

    @staticmethod
=======
>>>>>>> 42dde806
    def _update_index():
        # For now, until some model/api issues are worked out for Audio
        # objects, we'll avoid using the cl_update_index command and do
        # this the hard way using tasks
        opinion_keys = Opinion.objects.values_list('pk', flat=True)
        add_items_to_solr(opinion_keys, 'search.Opinion', force_commit=True)
        audio_keys = Audio.objects.values_list('pk', flat=True)
        add_items_to_solr(audio_keys, 'audio.Audio', force_commit=True)

    @staticmethod
    def _teardown_test_solr():
        """Empty out the test cores that we use"""
        conns = [settings.SOLR_OPINION_TEST_URL,
                 settings.SOLR_AUDIO_TEST_URL]
        for conn in conns:
            si = scorched.SolrInterface(conn, mode='rw')
            si.delete_all()
            si.commit()<|MERGE_RESOLUTION|>--- conflicted
+++ resolved
@@ -131,24 +131,6 @@
         return count
 
     @staticmethod
-<<<<<<< HEAD
-    def _initialize_test_solr():
-        """ Try to initialize a pair of Solr cores for testing purposes """
-        root = settings.INSTALL_ROOT
-        create_temp_solr_core(
-            settings.SOLR_OPINION_TEST_CORE_NAME,
-            settings.SOLR_EXAMPLE_CORE_PATH_OPINION,
-            os.path.join(settings.SOLR_EXAMPLE_CORE_PATH_OPINION, 'conf', 'schema.xml'),
-        )
-        create_temp_solr_core(
-            settings.SOLR_AUDIO_TEST_CORE_NAME,
-            settings.SOLR_EXAMPLE_CORE_PATH_AUDIO,
-            os.path.join(settings.SOLR_EXAMPLE_CORE_PATH_AUDIO, 'conf', 'schema.xml'),
-        )
-
-    @staticmethod
-=======
->>>>>>> 42dde806
     def _update_index():
         # For now, until some model/api issues are worked out for Audio
         # objects, we'll avoid using the cl_update_index command and do

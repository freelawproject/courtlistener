--- conflicted
+++ resolved
@@ -1,37 +1,20 @@
-<<<<<<< HEAD
-                        Free Law Project
-=======
                          Free Law Project
->>>>>>> f93ecd29
      Individual Contributor License Agreement ("Agreement") V1.0
                  http://www.freelawproject.org
 
 Thank you for your interest in Free Law Project (the "Project"), a project
 co-founded by Brian Carver and Michael Lissner. In order to clarify the
-<<<<<<< HEAD
-copyright, patent, and trademark permissions granted with Contributions from
-any person or entity, the Project must have a Contributor License Agreement
-("CLA") on file that has been signed by each Contributor, indicating agreement
-to the terms below. This Agreement is for your protection as well as the
-protection of the Project and its users; it does not change your rights
-to use your own Contributions for any other purpose.
-=======
 intellectual property license granted with Contributions from any person or
 entity, Free Law Project must have a Contributor License Agreement ("CLA") on
 file that has been signed by each Contributor, indicating agreement to the
 license terms below. This license is for your protection as a Contributor as
 well as the protection of Free Law Project and our users; it does not change
 your rights to use your own Contributions for any other purpose.
->>>>>>> f93ecd29
 
 If you have not already done so, please complete and sign, then scan and email
 a pdf file of this Agreement to bcarver@courtlistener.com. Alternatively, you
 may send it by facsimile to Free Law Project at +1-510-642-5814 or may send an
-<<<<<<< HEAD
-original signed agreement to Brian W. Carver, UC Berkeley School of Information,
-=======
 original signed Agreement to Brian W. Carver, UC Berkeley School of Information,
->>>>>>> f93ecd29
 102 South Hall #4600 Berkeley, CA 94720-4600, U.S.A. Please read this document
 carefully before signing and keep a copy for your records.
 
@@ -50,22 +33,11 @@
   E-Mail:    ______________________________________________________
 
 You accept and agree to the following terms and conditions for Your present and
-<<<<<<< HEAD
-future Contributions submitted to the Project. In return, the Project promises 
-that the Work in which your Contribution is accepted, or any work "based on the
-Work" will, if distributed by the Project, be distributed under the terms of a
-license recognized by the Free Software Foundation as a Free Software license
-or a subsequent version of such a license. Notwithstanding the foregoing, the
-Project may, in addition, distribute the Work, or any work "based on the Work"
-under other terms as well, so long as the very same Work is made available
-under the terms of a Free Software license as well.
-=======
 future Contributions submitted to the Project. In return, the Project shall not
 use Your Contributions in a way that is contrary to the public benefit or
 inconsistent with universal access to public court documents. For details, see
 the ByLaws of the Project at:
  - http://freelawproject.org/non-profit-documents/
->>>>>>> f93ecd29
 
 Except for the license granted herein to the Project and recipients of software
 distributed by the Project, You reserve all right, title, and interest in and
@@ -118,21 +90,12 @@
    Contribution or Work shall terminate as of the date such litigation is
    filed.
 
-<<<<<<< HEAD
-4. You represent that you are legally entitled to grant the above licenses. If
-   your employer(s) has rights to works that you create that includes your
-   Contributions, you represent that you have received permission to make
-   Contributions on behalf of that employer, that your employer has waived
-   such rights for your Contributions to the Project, or that your employer
-   has executed a separate CLA with the Project.
-=======
 4. You represent that you are legally entitled to grant the above license. If
    your employer(s) has rights to intellectual property that you create that
    includes your Contributions, you represent that you have received permission
    to make Contributions on behalf of that employer, that your employer has
    waived such rights for your Contributions to the Project, or that your
    employer has executed a separate Corporate CLA with the Project.
->>>>>>> f93ecd29
 
 5. You represent that each of Your Contributions is Your original creation
    (see section 7 for submissions on behalf of others).  You represent that
@@ -161,9 +124,5 @@
    respect.
 
 Please sign: __________________________________ Date: ________________
-<<<<<<< HEAD
-                                                        YYYY/MM/DD
-=======
                                                         YYYY/MM/DD
 
->>>>>>> f93ecd29

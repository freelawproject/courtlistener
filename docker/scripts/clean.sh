--- conflicted
+++ resolved
@@ -1,19 +1,17 @@
 #!/bin/bash
-<<<<<<< HEAD
 # Run this shell script to rm existing CL Docker images and pull the latest, freshest ones. 
 # Use when:
 ## 1) Merging `main` into a working branch;
 ## 2) Forking off of `main` to start a new working branch 
-=======
-# Run this shell script to purge/refresh CL-related Docker images when:
-# 1) Merging `main` into a working branch;
-# 2) Forking off of `main` to start a new working branch
->>>>>>> dc5ae2cb
 # Run it before using the build script. Usage of both of these shell scripts is optional.
 
-# https://stackoverflow.com/a/39127792/3256077
+# Mostly from here: https://stackoverflow.com/a/39127792/3256077
 
+# stop all running CL containers
 docker-compose -f ../courtlistener/docker-compose.yml stop
+# rm said containers
 docker-compose -f ../courtlistener/docker-compose.yml rm --force
+# rm the locally-stored CL images themselves  
 docker rmi $(docker-compose -f ../courtlistener/docker-compose.yml config | awk '/freelawproject/{if ($1 == "image:") print $2;}')
+# pull the latest images
 docker-compose -f ../courtlistener/docker-compose.yml pull   
--- conflicted
+++ resolved
@@ -109,13 +109,10 @@
 httpx = {extras = ["http2"], version = "^0.26.0"}
 django-model-utils = "^4.3.1"
 django-permissions-policy = "^4.19.0"
-<<<<<<< HEAD
-django-ordered-model = "^3.7.4"
-=======
 juriscraper = "^2.6.0"
 tiktoken = "^0.6.0"
 hyperscan = "^0.7.7"
->>>>>>> 3c99cef3
+django-ordered-model = "^3.7.4"
 
 
 [tool.poetry.group.dev.dependencies]

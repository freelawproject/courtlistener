--- conflicted
+++ resolved
@@ -115,11 +115,8 @@
 drf-dynamic-fields = "^0.4.0"
 django-ses = {extras = ["events"], version = "^4.4.0"}
 juriscraper = "^2.6.26"
-<<<<<<< HEAD
+django-cotton = "^2.0.1"
 django-cursor-pagination = "^0.3.0"
-=======
-django-cotton = "^2.0.1"
->>>>>>> 4013b021
 
 
 [tool.poetry.group.dev.dependencies]

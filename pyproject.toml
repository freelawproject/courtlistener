[project]
name = "cl"
version = "1"
description = "A free and powerful system for awareness and research of the American judicial system."
requires-python = ">=3.13,<3.14"
readme = "README.md"
authors = [
  { name = "Mike Lissner", email = "mike@free.law" },
]
keywords = ["legal", "courts", "databases", "judiciary", "laws"]
classifiers = [
  "Development Status :: 5 - Production/Stable",
  "Natural Language :: English",
  "Operating System :: OS Independent",
  "License :: OSI Approved :: GNU Affero General Public License v3",
  "Programming Language :: Python :: 3",
  "Programming Language :: Python :: 3.13",
  "Intended Audience :: Developers",
  "Intended Audience :: Legal Industry",
]
urls.Home = "https://www.courtlistener.com/"
urls.Repository = "https://github.com/freelawproject/courtlistener"
urls.Documentation = "https://github.com/freelawproject/courtlistener/wiki"
license = " AGPL-3.0-only"
license-files = [ "LICENSE.txt" ]

dependencies = [
  "ada-url>=1.21.0",
  "beautifulsoup4>=4.13.0",
  "celery>=5.4.0",
  "certifi>=2025.1.31",
  "courts-db",
  "disposable-email-domains",
  "Django>=5.1, <5.2",
  "django-cache-memoize",
  "django-cors-headers>=4.7.0",
  "django-csp>=3.8",
  "django-extensions>=3.2.3",
  "django-filter>=25.1",
  "django-localflavor>=4.0",
  "django-markdown-deux>=1.0.6",
  "django-mathfilters",
  "django-pghistory>=3.5.4",
  "django-ratelimit>=4.1.0",
  "django-storages>=1.14.5",
  "djangorestframework @ git+https://github.com/encode/django-rest-framework.git@cc3c89a11c7ee9cf7cfd732e0a329c318ace71b2",
  "djangorestframework-xml>=2.0.0",
  "feedparser>=6.0.10",
  "httplib2>=0.22.0",
  "internetarchive>=5.3.1",
  "ipaddress>=1.0.16",
  "itypes>=1.1.0",
  "kombu>=5.5.1",
  "lxml>=5.3.1",
  "markdown2>=2.5.0",
  "natsort>=8.4.0",
  "ndg-httpsclient>=0.5.1",
  "networkx>=3.4.2",
  "nose",
  "pandas>=2.2.3",
  "pillow",
  "pycparser>=2.22",
  "pyopenssl",
  "pyparsing>=3.2.3",
  "python-dateutil>=2.9.0",
  "python-magic>=0.4.27",
  "pytz",
  "pyyaml>=6.0.2",
  "redis>=5.2.1",
  "requests>=2.32.3",
  "simplejson>=3.20.1",
  "timeout-decorator",
  "unidecode",
  "usaddress>=0.5.13",
  "djangorestframework-filters==1.0.0.dev2",
  "gunicorn>=23.0.0",
  "django-hCaptcha>=0.2.0",
  "reporters-db",
  "django-waffle>=4.2.0",
  "nameparser>=1.1.3",
  "eyecite",
  "scipy>=1.15.2",
  "scikit-learn>=1.6.1",
  "numpy>=2.2.4",
  "datasketch>=1.6.5",
  "PyStemmer>=2.2.0.3",
  "factory-boy>=3.3.3",
  "django-override-storage>=0.3.2",
  "django-environ>=0.12.0",
  "judge-pics>=2.0.5",
  "django-admin-cursor-paginator>=0.1.6",
  "sentry-sdk[celery,django]>=2.25.0",
  "selenium>=4.30.0",
  "ipython>=9.0.2",
  "time-machine>=2.16.0",
  "dateparser==1.2.1",
  "types-dateparser>=1.2.0.20250208",
  "uvicorn[standard]>=0.34.0",
  "daphne>=4.1.2",
  "httpx[http2]>=0.28.1",
  "django-model-utils>=5.0.0",
  "django-permissions-policy>=4.25.0",
  "tiktoken>=0.9.0",
  "hyperscan>=0.7.8",
  "openai>=1.70.0",
  "seal-rookery>=2.3.1",
  "types-pytz>=2025.2.0.20250326",
  "psycopg[binary,pool]>=3.2.6",
  "boto3>=1.37.20",
  "django-tailwind>=3.8.0",
  "django-ses[events]>=0.44.0",
  "django-cotton>=2.0.1",
  "django-cursor-pagination>=0.3.0",
  "django-elasticsearch-dsl>=8.0",
  "juriscraper>=2.6.68",
<<<<<<< HEAD
  "django-s3-express-cache>=0.1.0",
=======
  "instructor>=1.11.3",
>>>>>>> 94cccf64
]

[dependency-groups]
dev = [
  "pre-commit>=4.2.0",
  "types-redis>=4.6.0.20241004",
  "pytest>=8.3.5",
  "pytest-django>=4.10.0",
  "exrex>=0.12.0",
  "tblib>=3.0.0",
  "mypy>=1.15.0",
  "types-python-dateutil>=2.9.0.20241206",
  "types-requests>=2.32.0.20250306",
  "django-stubs>=5.1.3",
  "djangorestframework-stubs>=3.15.3",
  "types-simplejson>=3.20.0.20250318",
  "lxml-stubs>=0.5.1",
  "django-debug-toolbar>=5.1.0",
  "django-tailwind[reload]>=3.8.0",
]

[tool.uv.sources]
djangorestframework = { git = "https://github.com/encode/django-rest-framework.git", rev = "cc3c89a11c7ee9cf7cfd732e0a329c318ace71b2" }

[tool.ruff]
line-length = 79
lint.extend-safe-fixes = [
  # non-pep585-annotation
  "UP006",
]
lint.select = [
  # pycodestyle
  "E",
  # Pyflakes errors
  "F",
  # isort
  "I",
  # pyupgrade
  "UP",
  # Pyflakes warnings
  "W",
]
lint.ignore = [
  # flake8-bugbear opinionated rules
  "B9",
  # line-too-long
  "E501",
  # suppressible-exception
  "SIM105",
  # if-else-block-instead-of-if-exp
  "SIM108",
  # To fix:
  "E722",
  "E731",
  "F403",
  "F811",
  "F821",
  "F841",
  "UP008",
]<|MERGE_RESOLUTION|>--- conflicted
+++ resolved
@@ -113,11 +113,8 @@
   "django-cursor-pagination>=0.3.0",
   "django-elasticsearch-dsl>=8.0",
   "juriscraper>=2.6.68",
-<<<<<<< HEAD
+  "instructor>=1.11.3",
   "django-s3-express-cache>=0.1.0",
-=======
-  "instructor>=1.11.3",
->>>>>>> 94cccf64
 ]
 
 [dependency-groups]

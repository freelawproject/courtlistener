[tool.poetry]
authors = ["Mike Lissner <mike@free.law>"]
classifiers = [
  "Development Status :: 5 - Production/Stable",
  "Natural Language :: English",
  "Operating System :: OS Independent",
  "License :: OSI Approved :: GNU Affero General Public License v3",
  "Programming Language :: Python :: 3",
  "Programming Language :: Python :: 3.13",
  "Intended Audience :: Developers",
  "Intended Audience :: Legal Industry",
]
description = "A free and powerful system for awareness and research of the American judicial system."
documentation = "https://github.com/freelawproject/courtlistener/wiki"
homepage = "https://www.courtlistener.com/"
include = ["manage.py"]
keywords = ["legal", "courts", "databases", "judiciary", "laws"] # Max: 5
license = "AGPL-3.0" # Should be spdx ID: https://spdx.org/licenses/
maintainers = ["Mike Lissner <mike@free.law>"]
name = "cl"
readme = "README.md"
repository = "https://github.com/freelawproject/courtlistener"
version = "0.14.24"

[tool.poetry.scripts]
cl-manage = "manage:main"

[tool.poetry.dependencies]
ada-url = "^1.21.0"
argparse = "*"
beautifulsoup4 = "==4.13.*"
celery = "^5.4.0"
certifi = "^2025.1.31"
courts-db = "*"
disposable-email-domains = "*"
Django = "^5.1.8"
django-cache-memoize = "==0.*"
django-cors-headers = "^4.7.0"
django-csp = "^3.8"
django-extensions = "^3.2.3"
django-filter = "^25.1"
django-localflavor = "^4.0"
django-markdown-deux = "^1.0.6"
django-mathfilters = "*"
django-pghistory = "^3.5.4"
django-ratelimit = "^4.1.0"
django-storages = "^1.14.5"
djangorestframework = {git = "https://github.com/encode/django-rest-framework.git", rev = "cc3c89a11c7ee9cf7cfd732e0a329c318ace71b2"}
djangorestframework-xml = "^2.0.0"
feedparser = "^6.0.10"
httplib2 = "^0.22.0"
internetarchive = "^5.3.1"
ipaddress = "^1.0.16"
itypes = "^1.1.0"
kombu = "^5.5.1"
lxml = "^5.3.1"
markdown2 = "==2.5.*"
natsort = "^8.4.0"
ndg-httpsclient = "^0.5.1"
networkx = "^3.4.2"
nose = "*"
pandas = "^2.2.3"
pillow = "*"
pycparser = "^2.22"
pyopenssl = "*"
pyparsing = "^3.2.3"
python = ">=3.13, <3.14"
python-dateutil = "^2.9.0"
python-magic = "^0.4.27"
pytz = "*"
pyyaml = "^6.0.2"
redis = "^5.2.1"
requests = "^2.32.3"
simplejson = "^3.20.1"
timeout-decorator = "*"
unidecode = "*"
usaddress = "^0.5.13"
djangorestframework-filters = "1.0.0.dev2"
gunicorn = "^23.0.0"
django-hCaptcha = "^0.2.0"
reporters-db = "*"
django-waffle = "^4.2.0"
nameparser = "^1.1.3"
eyecite = "*"
scipy = "^1.15.2"
scikit-learn = "^1.6.1"
numpy = "^2.2.4"
datasketch = "^1.6.5"
PyStemmer = "^2.2.0.3"
factory-boy = "^3.3.3"
django-override-storage = "^0.3.2"
django-environ = "^0.12.0"
judge-pics = "^2.0.5"
django-admin-cursor-paginator = "^0.1.6"
sentry-sdk = {extras = ["celery", "django"], version = "^2.24.1"}
selenium = "^4.30.0"
ipython = "^9.0.2"
time-machine = "^2.16.0"
dateparser = "1.2.1"
types-dateparser = "^1.2.0.20250208"
uvicorn = {extras = ["standard"], version = "^0.34.0"}
daphne = "^4.1.2"
httpx = {extras = ["http2"], version = "^0.28.1"}
django-model-utils = "^5.0.0"
django-permissions-policy = "^4.25.0"
tiktoken = "^0.9.0"
hyperscan = "^0.7.8"
openai = "^1.68.2"
seal-rookery = "^2.3.1"
types-pytz = "^2025.1.0.20250318"
psycopg = {version = "3.2.6", extras = ["binary", "pool"]}
boto3 = "^1.37.20"
django-tailwind = "^3.8.0"
drf-dynamic-fields = "^0.4.0"
django-ses = {extras = ["events"], version = "^4.4.0"}
juriscraper = "^2.6.26"
django-cotton = "^2.0.1"
<<<<<<< HEAD
django-cursor-pagination = "^0.3.0"
=======
django-elasticsearch-dsl = "^8.0"
>>>>>>> 698ff685


[tool.poetry.group.dev.dependencies]
pre-commit = "^4.2.0"
types-redis = "^4.6.0.20241004"
pytest = "^8.3.5"
pytest-django = "^4.10.0"
exrex = "^0.12.0"
tblib = "^3.0.0"
mypy = "^1.15.0"
types-python-dateutil = "^2.9.0.20241206"
types-requests = "^2.32.0.20250306"
django-stubs = "^5.1.3"
djangorestframework-stubs = "^3.15.3"
types-simplejson = "^3.20.0.20250318"
lxml-stubs = "^0.5.1"
django-debug-toolbar = "^5.1.0"
django-tailwind = {extras = ["reload"], version = "^3.8.0"}

[tool.ruff]
line-length = 79
lint.extend-safe-fixes = [
  # non-pep585-annotation
  "UP006",
]
lint.select = [
  # pycodestyle
  "E",
  # Pyflakes errors
  "F",
  # flake8-logging-format
  "G",
  # isort
  "I",
  # pyupgrade
  "UP",
  # Pyflakes warnings
  "W",
]
lint.ignore = [
  # flake8-bugbear opinionated rules
  "B9",
  # line-too-long
  "E501",
  # suppressible-exception
  "SIM105",
  # if-else-block-instead-of-if-exp
  "SIM108",
  # printf-string-formatting
  "UP031",
  # unnecessary-collection-call
  "C408",
  # To fix:
  "E402",
  "E721",
  "E722",
  "E731",
  "F403",
  "F811",
  "F821",
  "F841",
  "UP008",
]

[build-system]
build-backend = "poetry.masonry.api"
requires = ["poetry>=0.12"]<|MERGE_RESOLUTION|>--- conflicted
+++ resolved
@@ -115,11 +115,8 @@
 django-ses = {extras = ["events"], version = "^4.4.0"}
 juriscraper = "^2.6.26"
 django-cotton = "^2.0.1"
-<<<<<<< HEAD
+django-elasticsearch-dsl = "^8.0"
 django-cursor-pagination = "^0.3.0"
-=======
-django-elasticsearch-dsl = "^8.0"
->>>>>>> 698ff685
 
 
 [tool.poetry.group.dev.dependencies]

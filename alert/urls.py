# This software and any associated files are copyright 2010 Brian Carver and
# Michael Lissner.
#
# This program is free software: you can redistribute it and/or modify
# it under the terms of the GNU Affero General Public License as published by
# the Free Software Foundation, either version 3 of the License, or
# (at your option) any later version.
#
# This program is distributed in the hope that it will be useful,
# but WITHOUT ANY WARRANTY; without even the implied warranty of
# MERCHANTABILITY or FITNESS FOR A PARTICULAR PURPOSE.  See the
# GNU General Public License for more details.
#
# You should have received a copy of the GNU Affero General Public License
# along with this program.  If not, see <http://www.gnu.org/licenses/>.

# imports of local settings and views
from alert import settings
from alert.alertSystem.models import PACER_CODES
from alert.alertSystem.views import *
from alert.contact.views import *
from alert.feeds.views import *
from alert.pinger.views import *
from alert.search.views import *
from alert.userHandling.views import *
# this imports a variable that can be handed to the sitemap index generator function.
from alert.alertSystem.sitemap import all_sitemaps as sitemaps
from alert.alertSystem.sitemap import sitemap
from django.conf.urls.defaults import *

# for the flatfiles in the sitemap
from django.contrib.auth.views import login as signIn, logout as signOut,\
    password_reset, password_reset_done, password_reset_confirm,\
    password_reset_complete

# enables the admin:
from django.contrib import admin
admin.autodiscover()

# creates a list of the first element of the choices variable for the courts field
pacer_codes = []
for code in PACER_CODES:
    pacer_codes.append(code[0])

urlpatterns = patterns('',
    # Admin docs and site
    (r'^admin/doc/', include('django.contrib.admindocs.urls')),
    (r'^admin/', include(admin.site.urls)),

    # Court listing pages
    (r'^opinions/(' + "|".join(pacer_codes) + '|all)/$', viewDocumentListByCourt),

    # Display a case, a named URL because the get_absolute_url uses it.
    url(r'^(' + "|".join(pacer_codes) + ')/(.*)/$', viewCases, name="viewCases"),

    # Contact us pages
    (r'^contact/$', contact),
    (r'^contact/thanks/$', thanks),
    
    # Various sign in/out etc. functions as provided by django
    url(r'^sign-in-register/$', combined_signin_register, name="sign-in-register"),
    url(r'^sign-in/$', signIn, name="sign-in"),
    (r'^sign-out/$', signOut),

    # Homepage and favicon
    (r'^$', home),
    (r'^favicon\.ico$', 'django.views.generic.simple.redirect_to', {'url': '/media/images/ico/favicon.ico'}),

    # Settings pages
    (r'^profile/settings/$', viewSettings),
    (r'^profile/alerts/$', viewAlerts),
    (r'^profile/password/change/$', password_change),
    (r'^profile/delete/$', deleteProfile),
    (r'^profile/delete/done/$', deleteProfileDone),
    url(r'^register/$', register, name="register"),
<<<<<<< HEAD

=======
    (r'^register/success/$', registerSuccess),
    
    # Registration pages
    (r'^email/confirm/([0-9a-f]{40})/$', confirmEmail),
    (r'^request-email-confirmation/$', requestEmailConfirmation),
    
>>>>>>> 5f577457
    #Reset password pages
    (r'^reset-password/$', password_reset),
    (r'^reset-password/instructions-sent/$', password_reset_done),
    (r'^confirm-password/(?P<uidb36>.*)/(?P<token>.*)/$', password_reset_confirm, {'post_reset_redirect': '/reset-password/complete/'}),
    (r'^reset-password/complete/$', signIn, {'template_name': 'registration/password_reset_complete.html'}),

    # Alert/search pages
    # These URLs support either GET requests or things like /alert/preview/searchterm.
    #url(r'^(alert/preview)/$', showResults, name="alertResults"),
    url(r'^search/results/$', showResults, name="searchResults"),
    (r'^search/$', showResults), #for the URL hackers in the crowd
    (r'^alert/edit/(\d{1,6})/$', editAlert),
    (r'^alert/delete/(\d{1,6})/$', deleteAlert),
    (r'^alert/delete/confirm/(\d{1,6})/$', deleteAlertConfirm),
    (r'^tools/$', toolsPage),

    # Feeds
    (r'^feed/(search)/$', searchFeed()), #lacks URL capturing b/c it will use GET queries.
    (r'^feed/court/all/$', allCourtsFeed()),
    (r'^feed/court/(?P<court>' + '|'.join(pacer_codes) + ')/$', courtFeed()),

    # SEO-related stuff
    (r'^y_key_6de7ece99e1672f2.html$', validateForYahoo),
    (r'^LiveSearchSiteAuth.xml$', validateForBing),
    (r'^googleef3d845637ccb353.html$', validateForGoogle),
    # Sitemap index generator
    (r'^sitemap\.xml$', 'django.contrib.sitemaps.views.index',
        {'sitemaps': sitemaps}),
    # this uses a custom sitemap generator that has a file-based cache.    
    (r'^sitemap-(?P<section>.+)\.xml$', 'django.contrib.sitemaps.views.sitemap', {'sitemaps': sitemaps}),
    #(r'^robots.txt$', robots), # removed for lack of need.
)

# redirects
urlpatterns += patterns('django.views.generic.simple',
    ('^privacy/$', 'redirect_to', {'url': '/terms/#privacy'}),
    ('^removal/$', 'redirect_to', {'url': '/terms/#removal'}),
    ('^opinions/$', 'redirect_to', {'url': '/opinions/all/'}),
    ('^report/$', 'redirect_to', {'url': 'http://www.ischool.berkeley.edu/files/student_projects/Final_Report_Michael_Lissner_2010-05-07_2.pdf'}),
)


# if it's not the production site, serve the static files this way.
if settings.DEVELOPMENT:
    urlpatterns += patterns('',
    (r'^media/(?P<path>.*)$', 'django.views.static.serve',
        {'document_root': settings.INSTALL_ROOT + 'alert/assets/media',
        'show_indexes': True}),
    (r'^500/$', 'django.views.generic.simple.direct_to_template',
        {'template': '500.html'}),
    (r'^404/$', 'django.views.generic.simple.direct_to_template',
        {'template': '404.html'}),
)<|MERGE_RESOLUTION|>--- conflicted
+++ resolved
@@ -73,16 +73,11 @@
     (r'^profile/delete/$', deleteProfile),
     (r'^profile/delete/done/$', deleteProfileDone),
     url(r'^register/$', register, name="register"),
-<<<<<<< HEAD
-
-=======
-    (r'^register/success/$', registerSuccess),
     
     # Registration pages
     (r'^email/confirm/([0-9a-f]{40})/$', confirmEmail),
     (r'^request-email-confirmation/$', requestEmailConfirmation),
     
->>>>>>> 5f577457
     #Reset password pages
     (r'^reset-password/$', password_reset),
     (r'^reset-password/instructions-sent/$', password_reset_done),

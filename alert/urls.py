# imports of local settings and views
from alert import settings
<<<<<<< HEAD
from alert.AuthenticationBackend import ConfirmedEmailAuthenticationForm
=======
from alert.api.views import court_index
>>>>>>> f93ecd29
from alert.casepage.sitemap import sitemap_maker, flat_sitemap_maker
from alert.casepage.views import view_case, view_case_citations, \
                                 serve_static_file
from alert.contact.views import contact, thanks
from alert.coverage.views import coverage_graph
from alert.data_dumper.views import dump_index, serve_or_gen_dump
from alert.donate.sitemap import donate_sitemap_maker
from alert.donate.views import view_donations, donate
from alert.donate.dwolla import process_dwolla_callback, donate_dwolla_complete, process_dwolla_transaction_status_callback
from alert.donate.paypal import process_paypal_callback
from alert.favorites.views import delete_favorite, edit_favorite, \
                                  save_or_update_favorite
from alert.feeds.views import all_courts_feed, cited_by_feed, court_feed, \
                              search_feed
from alert.maintenance_warning.views import show_maintenance_warning
from alert.pinger.views import validate_for_bing, validate_for_bing2, \
                               validate_for_google, validate_for_google2
from alert.robots.views import robots
from alert.alerts.views import delete_alert, delete_alert_confirm, edit_alert
from alert.search.models import Court
from alert.search.views import browser_warning, show_results, tools_page
from alert.userHandling.views import confirmEmail, deleteProfile, deleteProfileDone, emailConfirmSuccess, \
    password_change, redirect_to_settings, register, register_success, request_email_confirmation, view_favorites, \
    view_alerts, view_settings

from django.conf.urls.defaults import *
from django.views.generic import RedirectView

# for the flatfiles in the sitemap
from django.contrib.auth.views import login as signIn, logout as signOut, \
                                      password_reset, password_reset_done, \
                                      password_reset_confirm

# enables the admin:
from django.contrib import admin
admin.autodiscover()

# creates a list of the first element of the choices variable for the courts field
pacer_codes = Court.objects.filter(in_use=True).values_list('courtUUID', flat=True)
mime_types = ('pdf', 'wpd', 'txt', 'doc', 'html')

urlpatterns = patterns('',
    # Admin docs and site
    (r'^admin/doc/', include('django.contrib.admindocs.urls')),
    (r'^admin/', include(admin.site.urls)),

    # favicon and apple touch icons (needed in urls.py because they have to be at the root)
    (r'^favicon\.ico$', 'django.views.generic.simple.redirect_to',
        {'url': '/static/ico/favicon.ico'}),
    (r'^apple-touch-icon\.png$', 'django.views.generic.simple.redirect_to',
        {'url': '/static/png/apple-touch-icon.png'}),
    (r'^apple-touch-icon-57x57-precomposed\.png$', 'django.views.generic.simple.redirect_to',
        {'url': '/static/png/apple-touch-icon-57x57-precomposed.png'}),
    (r'^apple-touch-icon-72x72-precomposed\.png$', 'django.views.generic.simple.redirect_to',
        {'url': '/static/png/apple-touch-icon-72x72-precomposed.png'}),
    (r'^apple-touch-icon-114x114-precomposed\.png$', 'django.views.generic.simple.redirect_to',
        {'url': '/static/png/apple-touch-icon-114x114-precomposed.png'}),
    (r'^apple-touch-icon-precomposed\.png$', 'django.views.generic.simple.redirect_to',
        {'url': '/static/png/apple-touch-icon-precomposed.png'}),
    (r'^bad-browser/$', browser_warning),

    # Maintenance and protest mode!
    #(r'/*', show_maintenance_warning),

    # Display a case's citations page
    url(r'^(?:.*)/(.*)/(.*)/cited-by/$',
        view_case_citations,
        name="view_case_citations"),

    # Display a case; a named URL because the get_absolute_url uses it.
    url(r'^(' + "|".join(pacer_codes) + ')/(.*)/(.*)/$', view_case,
        name="view_case"),

    # Serve a static file
    (r'^(?P<file_path>(?:' + "|".join(mime_types) + ')/.*)$',
        serve_static_file),

    # Contact us pages
    (r'^contact/$', contact),
    (r'^contact/thanks/$', thanks),

    # Various sign in/out etc. functions as provided by django
    url(
        r'^sign-in/$',
        signIn,
        {'authentication_form': ConfirmedEmailAuthenticationForm, 'extra_context': {'private': False}},
        name="sign-in"
    ),
    (r'^sign-out/$', signOut, {'extra_context': {'private': False}}),

    # Settings pages
    (r'^profile/$', redirect_to_settings),
    url(r'^profile/settings/$', view_settings, name='view_settings'),
    (r'^profile/favorites/$', view_favorites),
    (r'^profile/alerts/$', view_alerts),
    (r'^profile/donations/$', view_donations),
    (r'^profile/password/change/$', password_change),
    (r'^profile/delete/$', deleteProfile),
    (r'^profile/delete/done/$', deleteProfileDone),
    url(r'^register/$', register, name="register"),
    (r'^register/success/$', register_success),

    # Favorites pages
    (r'^favorite/create-or-update/$', save_or_update_favorite),
    (r'^favorite/delete/$', delete_favorite),
    (r'^favorite/edit/(\d{1,6})/$', edit_favorite),

    # Registration pages
    (r'^email/confirm/([0-9a-f]{40})/$', confirmEmail),
    (r'^email-confirmation/request/$', request_email_confirmation),
    (r'^email-confirmation/success/$', emailConfirmSuccess),

    # Reset password pages
    (r'^reset-password/$', password_reset, {'extra_context': {'private': False}}),
    (r'^reset-password/instructions-sent/$', password_reset_done, {'extra_context': {'private': False}}),
    (r'^confirm-password/(?P<uidb36>.*)/(?P<token>.*)/$', password_reset_confirm,
     {'post_reset_redirect': '/reset-password/complete/', 'extra_context': {'private': False}}),
    (r'^reset-password/complete/$', signIn, {'template_name': 'registration/password_reset_complete.html',
                                             'extra_context': {'private': False}}),

    # Search pages
    (r'^$', show_results),  # the home page!

    # Alert pages
    (r'^alert/edit/(\d{1,6})/$', edit_alert),
    (r'^alert/delete/(\d{1,6})/$', delete_alert),
    (r'^alert/delete/confirm/(\d{1,6})/$', delete_alert_confirm),
    (r'^tools/$', tools_page),

    # The API
    (r'^api/jurisdictions/$', court_index),

    # Dump index and generation pages
    (r'^dump-info/$', dump_index),
    (r'^dump-api/(?P<court>' + "|".join(pacer_codes) + '|all)\.xml.gz$', serve_or_gen_dump),
    (r'^dump-api/(?P<year>\d{4})/(?P<court>' + "|".join(pacer_codes) + '|all)\.xml.gz$', serve_or_gen_dump),
    (r'^dump-api/(?P<year>\d{4})/(?P<month>\d{2})/(?P<court>' + "|".join(pacer_codes) + '|all)\.xml.gz$', serve_or_gen_dump),
    (r'^dump-api/(?P<year>\d{4})/(?P<month>\d{2})/(?P<day>\d{2})/(?P<court>' + "|".join(pacer_codes) + '|all)\.xml.gz$', serve_or_gen_dump),

    # Feeds
    (r'^feed/(search)/$', search_feed()), #lacks URL capturing b/c it will use GET queries.
    (r'^feed/court/all/$', all_courts_feed()),
    (r'^feed/court/(?P<court>' + '|'.join(pacer_codes) + ')/$', court_feed()),
    (r'^feed/(?P<doc_id>.*)/cited-by/$', cited_by_feed()),

    # SEO-related stuff
    (r'^LiveSearchSiteAuth.xml$', validate_for_bing),
    (r'^BingSiteAuth.xml$', validate_for_bing2),
    (r'^googleef3d845637ccb353.html$', validate_for_google),
    (r'^google646349975c2495b6.html$', validate_for_google2),

    # Sitemaps & robots
    (r'^sitemap\.xml$', sitemap_maker),
    (r'^sitemap-flat\.xml$', flat_sitemap_maker),
    (r'^sitemap-donate\.xml$', donate_sitemap_maker),
    (r'^robots.txt$', robots),

    # Coverage
    (r'^coverage/$', coverage_graph),

    # Donations
    (r'^donate/$', donate),
    (r'^donate/dwolla/complete/$', donate_dwolla_complete),
    (r'^donate/callbacks/dwolla/$', process_dwolla_callback),
    (r'^donate/callbacks/dwolla/transaction-status/$', process_dwolla_transaction_status_callback),
    (r'^donate/callbacks/paypal/$', process_paypal_callback),
)

# redirects
urlpatterns += patterns(
    ('^privacy/$', RedirectView.as_view(url='/terms/#privacy')),
    ('^removal/$', RedirectView.as_view(url='/terms/#removal')),
    ('^browse/$', RedirectView.as_view(url='/')),
    ('^report/2010/$', RedirectView.as_view(url='https://www.ischool.berkeley.edu/files/student_projects/Final_Report_Michael_Lissner_2010-05-07_2.pdf')),
    ('^report/2012/$', RedirectView.as_view(url='https://www.ischool.berkeley.edu/files/student_projects/mcdonald_rustad_report.pdf')),
)<|MERGE_RESOLUTION|>--- conflicted
+++ resolved
@@ -1,10 +1,7 @@
 # imports of local settings and views
 from alert import settings
-<<<<<<< HEAD
+from alert.api.views import court_index
 from alert.AuthenticationBackend import ConfirmedEmailAuthenticationForm
-=======
-from alert.api.views import court_index
->>>>>>> f93ecd29
 from alert.casepage.sitemap import sitemap_maker, flat_sitemap_maker
 from alert.casepage.views import view_case, view_case_citations, \
                                  serve_static_file
@@ -145,7 +142,7 @@
     (r'^dump-api/(?P<year>\d{4})/(?P<month>\d{2})/(?P<day>\d{2})/(?P<court>' + "|".join(pacer_codes) + '|all)\.xml.gz$', serve_or_gen_dump),
 
     # Feeds
-    (r'^feed/(search)/$', search_feed()), #lacks URL capturing b/c it will use GET queries.
+    (r'^feed/(search)/$', search_feed()),  #lacks URL capturing b/c it will use GET queries.
     (r'^feed/court/all/$', all_courts_feed()),
     (r'^feed/court/(?P<court>' + '|'.join(pacer_codes) + ')/$', court_feed()),
     (r'^feed/(?P<doc_id>.*)/cited-by/$', cited_by_feed()),

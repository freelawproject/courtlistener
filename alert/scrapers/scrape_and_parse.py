# This software and any associated files are copyright 2010 Brian Carver and
# Michael Lissner.
#
# This program is free software: you can redistribute it and/or modify
# it under the terms of the GNU Affero General Public License as published by
# the Free Software Foundation, either version 3 of the License, or
# (at your option) any later version.
#
# This program is distributed in the hope that it will be useful,
# but WITHOUT ANY WARRANTY; without even the implied warranty of
# MERCHANTABILITY or FITNESS FOR A PARTICULAR PURPOSE.  See the
# GNU General Public License for more details.
#
# You should have received a copy of the GNU Affero General Public License
# along with this program.  If not, see <http://www.gnu.org/licenses/>.

#TODO: Use of the time.strptime function would improve this code here and there.
#   info here: http://docs.python.org/library/time.html#time.strptime
import sys
sys.path.append('/var/www/court-listener/alert')

import settings
from django.core.management import setup_environ
setup_environ(settings)

from alertSystem.models import *
from lib.string_utils import *
from lib.scrape_tools import *

from django.core.exceptions import MultipleObjectsReturned

import datetime
import re
import signal
import traceback
import urllib

from BeautifulSoup import BeautifulSoup
from lxml.html import fromstring
from lxml.html import tostring
from lxml import etree
from optparse import OptionParser
from time import mktime
from urlparse import urljoin

DAEMONMODE = False
VERBOSITY = 0

# for use in catching the SIGINT (Ctrl+C)
dieNow = False


def signal_handler(signal, frame):
    print 'Exiting safely...this will finish the current court, then exit...'
    global dieNow
    dieNow = True


def scrapeCourt(courtID, DAEMONMODE, VERBOSITY):
    if VERBOSITY >= 1: print "NOW SCRAPING COURT: " + str(courtID)

    if (courtID == 1):
        '''
        PDFs are available from the first circuit if you go to their RSS feed.
        So go to their RSS feed we shall.
        '''
        urls = ("http://www.ca1.uscourts.gov/opinions/opinionrss.php",)
        ct = Court.objects.get(courtUUID='ca1')

        for url in urls:
            try: html = readURL(url, courtID)
            except: continue

            if DAEMONMODE:
                # if it's DAEMONMODE, see if the court has changed
                changed = courtChanged(url, html)
                if not changed:
                    # if not, bail. If so, continue to the scraping.
                    return

            # this code gets rid of errant ampersands - they throw big errors
            # when parsing. We replace them later.
            if '&' in html:
                punctuationRegex = re.compile(" & ")
                html = re.sub(punctuationRegex, " &amp; ", html)
                tree = etree.fromstring(html)
            else:
                tree = etree.fromstring(html)

            caseLinks = tree.xpath("//item/link")
            descriptions = tree.xpath("//item/description")
            docTypes = tree.xpath("//item/category")
            caseNamesAndNumbers = tree.xpath("//item/title")

            caseDateRegex = re.compile("(\d{2}/\d{2}/\d{4})",
                re.VERBOSE | re.DOTALL)
            caseNumberRegex = re.compile("(\d{2}-.*?\W)(.*)$")

            # incredibly, this RSS feed is in cron order, so new stuff is at the
            # end. Mind blowing.
            i = len(caseLinks)-1

            dupCount = 0
            while i > 0:
                # First: docType, since we don't support them all...
                docType = docTypes[i].text.strip()
                if "unpublished" in docType.lower():
                    documentType = "Unpublished"
                elif "published" in docType.lower():
                    documentType = "Published"
                elif "errata" in docType.lower():
                    documentType = "Errata"
                else:
                    # something weird we don't know about, punt
                    i -= 1
                    continue

                # next, we begin with the caseLink field
                caseLink = caseLinks[i].text
                caseLink = urljoin(url, caseLink)

                # then we download the PDF, make the hash and document
                try: myFile, doc, created = makeDocFromURL(caseLink, ct)
                except makeDocError:
                    i -= 1
                    continue

                if not created:
                    # it's an oldie, punt!
                    dupCount += 1
                    if dupCount == 8:
                        # eighth dup in a a row. BREAK!
                        # this is 8 here b/c this court has tech problems.
                        break
                    i -= 1
                    continue
                else:
                    dupCount = 0

                # otherwise, we continue
                doc.documentType = documentType

                # next: caseDate
                caseDate = caseDateRegex.search(descriptions[i].text).group(1)
                splitDate = caseDate.split('/')
                caseDate = datetime.date(int(splitDate[2]), int(splitDate[0]),
                    int(splitDate[1]))
                doc.dateFiled = caseDate

                # next: caseNumber
                caseNumber = caseNumberRegex.search(caseNamesAndNumbers[i].text)\
                    .group(1)

                # next: caseNameShort
                caseNameShort = caseNumberRegex.search(caseNamesAndNumbers[i].text)\
                    .group(2)

                # check for dups, make the object if necessary, otherwise, get it
                cite, created = hasDuplicate(caseNumber, caseNameShort)

                # last, save evrything (pdf, citation and document)
                doc.citation = cite
                doc.local_path.save(trunc(clean_string(cite.caseNameShort), 80).strip('.') + ".pdf", myFile)
                printAndLogNewDoc(VERBOSITY, ct, cite)
                doc.save()

                i -= 1
        return

    elif (courtID == 2):
        """
        URL hacking FTW.
        """

        # Note that for some reason, setting the IW_DATABASE to Both makes the
        # display fail. Oh well.
        urls = (
            "http://www.ca2.uscourts.gov/decisions?IW_DATABASE=OPN&IW_FIELD_TEXT=*&IW_SORT=-Date&IW_BATCHSIZE=100",
            "http://www.ca2.uscourts.gov/decisions?IW_DATABASE=SUM&IW_FIELD_TEXT=*&IW_SORT=-Date&IW_BATCHSIZE=100",
        )
        ct = Court.objects.get(courtUUID='ca2')

        for url in urls:
            try: html = readURL(url, courtID)
            except: continue

            soup = BeautifulSoup(html)

            aTagsRegex = re.compile('(.*?.pdf).*?', re.IGNORECASE)
            caseNumRegex = re.compile('.*/(\d{1,2}-\d{1,4})(.*).pdf')
            aTags = soup.findAll(attrs={'href' : aTagsRegex})

            if DAEMONMODE:
                # this mess is necessary because the court puts random
                # (literally) numbers throughout their links. No idea why,
                # but the solution is to figure out the caselinks here, and to hand
                # those to the sha1 generator.
                aTagsEncoded = []
                for i in aTags:
                    caseLink = i.get('href')
                    caseLink = aTagsRegex.search(caseLink).group(1)
                    try:
                        caseNumbers = caseNumRegex.search(caseLink).group(1)
                    except:
                        caseNumbers = ""
                    aTagsEncoded.append(caseNumbers)

                # if it's DAEMONMODE, see if the court has changed
                changed = courtChanged(url, str(aTagsEncoded))
                if not changed:
                    # if not, bail. If so, continue to the scraping.
                    return

            i = 0
            dupCount = 0
            while i < len(aTags):
                # we begin with the caseLink field
                caseLink = aTags[i].get('href')
                caseLink = aTagsRegex.search(caseLink).group(1)
                caseLink = urljoin(url, caseLink)

                try: myFile, doc, created = makeDocFromURL(caseLink, ct)
                except makeDocError:
                    i += 1
                    continue

                if not created:
                    # it's an oldie, punt!
                    dupCount += 1
                    if dupCount == 5:
                        # fifth dup in a a row. BREAK!
                        break
                    i += 1
                    continue
                else:
                    dupCount = 0

                # using caseLink, we can get the caseNumber and documentType
                caseNum = caseNumRegex.search(caseLink).group(1)

                # and the docType
                documentType = caseNumRegex.search(caseLink).group(2)
                if 'opn' in documentType:
                    # it's unpublished
                    doc.documentType = "Published"
                elif 'so' in documentType:
                    doc.documentType = "Unpublished"

                # next, the caseNameShort (there's probably a better way to do this).
                caseNameShort = aTags[i].parent.parent.nextSibling.nextSibling\
                    .nextSibling.nextSibling.contents[0]

                # next, we can do the caseDate
                caseDate = aTags[i].parent.parent.nextSibling.nextSibling\
                    .nextSibling.nextSibling.nextSibling.nextSibling.contents[0]\
                    .replace('&nbsp;', ' ').strip()

                # some caseDate cleanup
                splitDate = caseDate.split('-')
                caseDate = datetime.date(int(splitDate[2]),int(splitDate[0]),
                    int(splitDate[1]))
                doc.dateFiled = caseDate

                # check for duplicates, make the object in their absence
                cite, created = hasDuplicate(caseNum, caseNameShort)

                # last, save evrything (pdf, citation and document)
                doc.citation = cite
                doc.local_path.save(trunc(clean_string(cite.caseNameShort), 80).strip('.') + ".pdf", myFile)
                printAndLogNewDoc(VERBOSITY, ct, cite)
                doc.save()

                i += 1
        return

    elif (courtID == 3):
        '''
        This URL provides the latest 25 cases, so I need to pick out the new
        ones and only get those. I can do this efficiently by trying to do each,
        and then giving up once I hit one that I've done before. This will work
        because they are in reverse chronological order.
        '''

        # if these URLs change, the docType identification (below) will need
        # to be updated. It's lazy, but effective.
        urls = (
            "http://www.ca3.uscourts.gov/recentop/week/recprec.htm",
            "http://www.ca3.uscourts.gov/recentop/week/recnonprec.htm",
            )
        ct = Court.objects.get(courtUUID='ca3')

        for url in urls:
            try: html = readURL(url, courtID)
            except: continue

            if DAEMONMODE:
                # if it's DAEMONMODE, see if the court has changed
                changed = courtChanged(url, html)
                if not changed:
                    # if not, bail. If so, continue to the scraping.
                    return

            soup = BeautifulSoup(html)

            # all links ending in pdf, case insensitive
            regex = re.compile("pdf$", re.IGNORECASE)
            aTags = soup.findAll(attrs={"href": regex})

            # we will use these vars in our while loop, better not to compile them
            # each time
            regexII = re.compile('\d{2}/\d{2}/\d{2}')
            regexIII = re.compile('\d{2}-\d{4}')

            i = 0
            dupCount = 0
            while i < len(aTags) :
                # caseLink and caseNameShort
                caseLink = aTags[i].get('href')

                try: myFile, doc, created = makeDocFromURL(caseLink, ct)
                except makeDocError:
                    i += 1
                    continue

                if not created:
                    # it's an oldie, punt!
                    dupCount += 1
                    if dupCount == 5:
                        # fifth dup in a a row. BREAK!
                        break
                    i += 1
                    continue
                else:
                    dupCount = 0

                caseNameShort = aTags[i].contents[0]

                # caseDate and caseNumber
                junk = aTags[i].previous.previous.previous
                try:
                    # this error seems to happen upon dups...not sure why yet
                    caseDate = regexII.search(junk).group(0)
                    caseNumber = regexIII.search(junk).group(0)
                except:
                    i += 1
                    continue

                # next up is the caseDate
                splitDate = caseDate.split('/')
                caseDate = datetime.date(int("20" + splitDate[2]),int(splitDate[0]),
                    int(splitDate[1])) # ack y2k1c bug!
                doc.dateFiled = caseDate

                # Make a decision about the docType.
                if "recprec.htm" in str(url):
                    doc.documentType = "Published"
                elif "recnonprec.htm" in str(url):
                    doc.documentType = "Unpublished"

                cite, created = hasDuplicate(caseNumber, caseNameShort)

                # last, save evrything (pdf, citation and document)
                doc.citation = cite
                doc.local_path.save(trunc(clean_string(cite.caseNameShort), 80).strip('.') + ".pdf", myFile)
                printAndLogNewDoc(VERBOSITY, ct, cite)
                doc.save()

                i += 1
        return

    elif (courtID == 4):
        '''
        The fourth circuit is THE worst form of HTML I've ever seen. It's
        going to break a lot, but I've done my best to clean it up, and make it
        reliable.
        '''
        urls = ("http://pacer.ca4.uscourts.gov/opinions_today.htm",)
        ct = Court.objects.get(courtUUID='ca4')

        for url in urls:
            try: html = readURL(url, courtID)
            except: continue

            if DAEMONMODE:
                # if it's DAEMONMODE, see if the court has changed
                changed = courtChanged(url, html)
                if not changed:
                    # if not, bail. If so, continue to the scraping.
                    return

<<<<<<< HEAD
            # sadly, beautifulsoup chokes on the lines lines of this file because
            # the HTML is so bad. To make this work, we must pull out the target
=======
            # sadly, beautifulsoup chokes on the lines of this file because
            # the HTML is so bad. To make it work, we must pull out the target
>>>>>>> 8c1248ec
            # attributes. And so we do.
            regex = re.compile("target.*>", re.IGNORECASE)
            html = re.sub(regex, ">", html)

            soup = BeautifulSoup(html)

            # all links ending in pdf, case insensitive
            regex = re.compile("pdf$", re.IGNORECASE)
            aTags = soup.findAll(attrs={"href": regex})
            if VERBOSITY >= 3: print aTags

            i = 0
            dupCount = 0
            regexII = re.compile('\d{2}/\d{2}/\d{4}')
            # finds the case name in a string of the following format:
            # USA v Holder (per curium DATE)
            regexIII = re.compile('(.*)\(', re.MULTILINE)
            while i < len(aTags):
                # caseLink field, and save it
                caseLink = aTags[i].get('href')
                caseLink = urljoin(url, caseLink)

                try: myFile, doc, created = makeDocFromURL(caseLink, ct)
                except makeDocError:
                    i += 1
                    continue

                if not created:
                    # it's an oldie, punt!
                    dupCount += 1
                    if dupCount == 5:
                        # fifth dup in a a row. BREAK!
                        break
                    i += 1
                    continue
                else:
                    dupCount = 0

                # using caselink, we can get the caseNumber and documentType
                fileName = caseLink.split('/')[-1]
                caseNumber, documentType = fileName.split('.')[0:2]
                # the caseNumber needs a hyphen inserted after the second digit
                caseNumber = caseNumber[0:2] + "-" + caseNumber[2:]
                if VERBOSITY >= 2: print "Case number: %s" % caseNumber

                if documentType == 'U':
                    doc.documentType = 'Unpublished'
                elif documentType == 'P':
                    doc.documentType = 'Published'
                else:
                    doc.documentType = ""
                if VERBOSITY >= 2: print "Precedential status: %s" % doc.documentType

                # next, we do the caseDate and caseNameShort, so we can quit before
                # we get too far along.
                junk = aTags[i].contents[0].replace('&nbsp;', ' ').strip()
                if VERBOSITY >= 3: print "junk: " + str(junk)
                try:
                    # this error seems to happen upon dups...not sure why yet
                    caseDate = clean_string(regexII.search(junk).group(0))
                    caseNameShort = regexIII.search(junk).group(1)
                except AttributeError:
                    print "****Unable to get casename at ca4****"
                    i += 1
                    continue
                if VERBOSITY >= 2: print "Case name: %s" % caseNameShort

                # some caseDate cleanup
                splitDate = caseDate.split('/')
                caseDate = datetime.date(int(splitDate[2]),int(splitDate[0]),
                    int(splitDate[1]))
                doc.dateFiled = caseDate
                if VERBOSITY >= 2: print "Date filed: %s" % doc.dateFiled

                # let's check for duplicates before we proceed
                cite, created = hasDuplicate(caseNumber, caseNameShort)

                # last, save evrything (pdf, citation and document)
                doc.citation = cite
                doc.local_path.save(trunc(clean_string(cite.caseNameShort), 80).strip('.') + ".pdf", myFile)
                printAndLogNewDoc(VERBOSITY, ct, cite)
                doc.save()

                i += 1
        return

    elif (courtID == 5):
        '''
        New fifth circuit scraper, which can get back versions all the way to
        1992!

        This is exciting, but be warned, the search is not reliable on recent
        dates. It has been known not to bring back results that are definitely
        within the set. Watch closely.
        '''
        urls = ("http://www.ca5.uscourts.gov/Opinions.aspx",)
        ct = Court.objects.get(courtUUID = 'ca5')

        for url in urls:
            # Use just one date, it seems to work better this way.
            todayObject = datetime.date.today()
            startDate = time.strftime('%m/%d/%Y', todayObject.timetuple())

            # these are a mess because the court has a security check.
            postValues = {
                '__EVENTTARGET'     : '',
                '__EVENTARGUMENT'   : '',
                '__VIEWSTATE'       : '/wEPDwULLTEwOTU2NTA2NDMPZBYCAgEPZBYKAgEPDxYIHgtDZWxsUGFkZGluZ2YeC0NlbGxTcGFjaW5nZh4JQmFja0NvbG9yCRcQJ/8eBF8hU0ICiIAYZGQCAw8PFggfAGYfAWYfAgmZzP//HwMCiIAYZGQCGQ9kFgYCAg8PFgQfAgqHAR8DAghkZAIEDw8WBB8CCocBHwMCCGRkAgYPDxYEHwIKhwEfAwIIZGQCGw9kFooBAgIPDxYEHwIKhwEfAwIIZGQCBA8PFgQfAgqHAR8DAghkZAIGDw8WBB8CCocBHwMCCGRkAggPDxYEHwIKhwEfAwIIZGQCCg8PFgQfAgqHAR8DAghkZAIMDw8WBB8CCocBHwMCCGRkAg4PDxYEHwIKhwEfAwIIZGQCEA8PFgQfAgqHAR8DAghkZAISDw8WBB8CCocBHwMCCGRkAhQPDxYEHwIKhwEfAwIIZGQCFg8PFgQfAgqHAR8DAghkZAIYDw8WBB8CCocBHwMCCGRkAhoPDxYEHwIKhwEfAwIIZGQCHA8PFgQfAgqHAR8DAghkZAIeDw8WBB8CCocBHwMCCGRkAiAPDxYEHwIKhwEfAwIIZGQCIg8PFgQfAgqHAR8DAghkZAIkDw8WBB8CCocBHwMCCGRkAiYPDxYEHwIKhwEfAwIIZGQCKA8PFgQfAgqHAR8DAghkZAIqDw8WBB8CCocBHwMCCGRkAiwPDxYEHwIKhwEfAwIIZGQCLg8PFgQfAgqHAR8DAghkZAIwDw8WBB8CCocBHwMCCGRkAjIPDxYEHwIKhwEfAwIIZGQCNA8PFgQfAgqHAR8DAghkZAI2Dw8WBB8CCocBHwMCCGRkAjgPDxYEHwIKhwEfAwIIZGQCOg8PFgQfAgqHAR8DAghkZAI8Dw8WBB8CCocBHwMCCGRkAj4PDxYEHwIKhwEfAwIIZGQCQA8PFgQfAgqHAR8DAghkZAJCDw8WBB8CCocBHwMCCGRkAkQPDxYEHwIKhwEfAwIIZGQCRg8PFgQfAgqHAR8DAghkZAJIDw8WBB8CCocBHwMCCGRkAkoPDxYEHwIKhwEfAwIIZGQCTA8PFgQfAgqHAR8DAghkZAJODw8WBB8CCocBHwMCCGRkAlAPDxYEHwIKhwEfAwIIZGQCUg8PFgQfAgqHAR8DAghkZAJUDw8WBB8CCocBHwMCCGRkAlYPDxYEHwIKhwEfAwIIZGQCWA8PFgQfAgqHAR8DAghkZAJaDw8WBB8CCocBHwMCCGRkAlwPDxYEHwIKhwEfAwIIZGQCXg8PFgQfAgqHAR8DAghkZAJgDw8WBB8CCocBHwMCCGRkAmIPDxYEHwIKhwEfAwIIZGQCZA8PFgQfAgqHAR8DAghkZAJmDw8WBB8CCocBHwMCCGRkAmgPDxYEHwIKhwEfAwIIZGQCag8PFgQfAgqHAR8DAghkZAJsDw8WBB8CCocBHwMCCGRkAm4PDxYEHwIKhwEfAwIIZGQCcA8PFgQfAgqHAR8DAghkZAJyDw8WBB8CCocBHwMCCGRkAnQPDxYEHwIKhwEfAwIIZGQCdg8PFgQfAgqHAR8DAghkZAJ4Dw8WBB8CCocBHwMCCGRkAnoPDxYEHwIKhwEfAwIIZGQCfA8PFgQfAgqHAR8DAghkZAJ+Dw8WBB8CCocBHwMCCGRkAoABDw8WBB8CCocBHwMCCGRkAoIBDw8WBB8CCocBHwMCCGRkAoQBDw8WBB8CCocBHwMCCGRkAoYBDw8WBB8CCocBHwMCCGRkAogBDw8WBB8CCocBHwMCCGRkAooBDw8WBB8CCocBHwMCCGRkAh0PEGRkFgECAmRkcx2JRvTiy039dck7+vdOCUS6J5s=',
                'txtBeginDate'      : startDate,
                'txtEndDate'        : '',
                'txtDocketNumber'   : '',
                'txtTitle='         : '',
                'btnSearch'         : 'Search',
                '__EVENTVALIDATION' : '/wEWCALd2o3pAgLH8d2nDwKAzfnNDgLChrRGAr2b+P4BAvnknLMEAqWf8+4KAqC3sP0KVcw25xdB1YPfbcUwUCqEYjQqaqM=',
            }

            data = urllib.urlencode(postValues)
            req = urllib2.Request(url, data)
            try: html = readURL(req, courtID)
            except: continue

            if DAEMONMODE:
                # if it's DAEMONMODE, see if the court has changed
                changed = courtChanged(url, html)
                if not changed:
                    # if not, bail. If so, continue to the scraping.
                    return

            soup = BeautifulSoup(html)

            #all links ending in pdf, case insensitive
            aTagRegex = re.compile("pdf$", re.IGNORECASE)
            aTags = soup.findAll(attrs={"href": aTagRegex})

            unpubRegex = re.compile(r"pinions.*unpub")

            i = 0
            dupCount = 0
            numP = 0
            numQ = 0
            while i < len(aTags):
                # this page has PDFs that aren't cases, we must filter them out
                if 'pinion' not in str(aTags[i]):
                    i += 1
                    continue

                # we begin with the caseLink field
                caseLink = aTags[i].get('href')
                caseLink = urljoin(url, caseLink)

                try: myFile, doc, created = makeDocFromURL(caseLink, ct)
                except makeDocError:
                    i += 1
                    continue

                # next, we do the docStatus field, b/c we need to include it in
                # the dup check. This is because we need to abort after we have
                # three non-precedential and three precedential from this court.
                if unpubRegex.search(str(aTags[i])) == None:
                    # it's published, else it's unpublished
                    documentType = "Published"
                    numP += 1
                else:
                    documentType = "Unpublished"
                    numQ += 1
                doc.documentType = documentType

                if not created:
                    # it's an oldie, punt!
                    dupCount += 1
                    if dupCount >= 3 and numP >= 3 and numQ >= 3:
                        # third dup in a a row for both U and P.
                        break
                    i += 1
                    continue
                else:
                    dupCount = 0

                # using caseLink, we can get the caseNumber and documentType
                caseNumber = aTags[i].contents[0]

                # next, we do the caseDate
                caseDate = aTags[i].next.next.contents[0].contents[0]

                # some caseDate cleanup
                splitDate = caseDate.split('/')
                caseDate = datetime.date(int(splitDate[2]),int(splitDate[0]),
                    int(splitDate[1]))
                doc.dateFiled = caseDate

                # next, we do the caseNameShort
                caseNameShort = aTags[i].next.next.next.next.next.contents[0]\
                    .contents[0]

                # now that we have the caseNumber and caseNameShort, we can dup check
                cite, created = hasDuplicate(caseNumber, caseNameShort)

                # last, save evrything (pdf, citation and document)
                doc.citation = cite
                doc.local_path.save(trunc(clean_string(cite.caseNameShort), 80).strip('.') + ".pdf", myFile)
                printAndLogNewDoc(VERBOSITY, ct, cite)
                doc.save()

                i += 1
        return

    elif (courtID == 6):
        """Results are available without an HTML POST, but those results lack a
        date field. Hence, we must do an HTML POST.

        Missing a day == OK. Just need to monkey with the date POSTed.
        """
        urls = ("http://www.ca6.uscourts.gov/cgi-bin/opinions.pl",)
        ct = Court.objects.get(courtUUID = 'ca6')

        for url in urls:
            today = datetime.date.today()
            formattedToday = str(today.month) + '/' + str(today.day) + '/' +\
                str(today.year)

            postValues = {
                'CASENUM' : '',
                'TITLE' : '',
                'FROMDATE' : formattedToday,
                'TODATE' : formattedToday,
                'OPINNUM' : ''
                }

            data = urllib.urlencode(postValues)
            req = urllib2.Request(url, data)
            try: html = readURL(req, courtID)
            except: continue

            if DAEMONMODE:
                # if it's DAEMONMODE, see if the court has changed
                changed = courtChanged(url, html)
                if not changed:
                    # if not, bail. If so, continue to the scraping.
                    return

            soup = BeautifulSoup(html)

            aTagsRegex = re.compile('pdf$', re.IGNORECASE)
            aTags = soup.findAll(attrs={'href' : aTagsRegex})

            i = 0
            dupCount = 0
            while i < len(aTags):
                # we begin with the caseLink field
                caseLink = aTags[i].get('href')
                caseLink = urljoin(url, caseLink)

                try: myFile, doc, created = makeDocFromURL(caseLink, ct)
                except makeDocError:
                    i += 1
                    continue

                if not created:
                    # it's an oldie, punt!
                    dupCount += 1
                    if dupCount == 5:
                        # fifth dup in a a row. BREAK!
                        break
                    i += 1
                    continue
                else:
                    dupCount = 0

                # using caseLink, we can get the caseNumber and documentType
                caseNumber = aTags[i].next.next.next.next.next.contents[0]

                # using the filename, we can determine the documentType...
                fileName = aTags[i].contents[0]
                if 'n' in fileName:
                    # it's unpublished
                    doc.documentType = "Unpublished"
                elif 'p' in fileName:
                    doc.documentType = "Published"

                # next, we can do the caseDate
                caseDate = aTags[i].next.next.next.next.next.next.next.next\
                    .contents[0]
                caseDate = clean_string(caseDate)

                # some caseDate cleanup
                splitDate = caseDate.split('/')
                caseDate = datetime.date(int(splitDate[0]),int(splitDate[1]),
                    int(splitDate[2]))
                doc.dateFiled = caseDate

                # next, the caseNameShort (there's probably a better way to do this.
                caseNameShort = aTags[i].next.next.next.next.next.next.next.next\
                    .next.next.next

                # now that we have the caseNumber and caseNameShort, we can dup check
                cite, created = hasDuplicate(caseNumber, caseNameShort)

                # last, save evrything (pdf, citation and document)
                doc.citation = cite
                doc.local_path.save(trunc(clean_string(cite.caseNameShort), 80).strip('.') + ".pdf", myFile)
                printAndLogNewDoc(VERBOSITY, ct, cite)
                doc.save()

                i += 1
        return

    elif (courtID == 7):
        '''
        another court where we need to do a post. This will be a good
        starting place for getting the judge field, when we're ready for that.

        Missing a day == OK. Queries return cases for the past week.
        '''

        urls = ("http://www.ca7.uscourts.gov/fdocs/docs.fwx",)
        ct = Court.objects.get(courtUUID = 'ca7')

        for url in urls:
            # if these strings change, check that documentType still gets set correctly.
            dataStrings = ("yr=&num=&Submit=Past+Week&dtype=Opinion&scrid=Select+a+Case",
                "yr=&num=&Submit=Past+Week&dtype=Nonprecedential+Disposition&scrid=Select+a+Case",)

            for dataString in dataStrings:
                req = urllib2.Request(url, dataString)
                try: html = readURL(req, courtID)
                except: continue

                if DAEMONMODE:
                    # if it's DAEMONMODE, see if the court has changed
                    changed = courtChanged(url+dataString, html)
                    if not changed:
                        # if not, bail. If so, continue to the scraping.
                        return

                soup = BeautifulSoup(html)

                aTagsRegex = re.compile('pdf$', re.IGNORECASE)
                aTags = soup.findAll(attrs={'href' : aTagsRegex})

                i = 0
                dupCount = 0
                while i < len(aTags):
                    # we begin with the caseLink field
                    caseLink = aTags[i].get("href")
                    caseLink = urljoin(url, caseLink)

                    try: myFile, doc, created = makeDocFromURL(caseLink, ct)
                    except makeDocError:
                        i += 1
                        continue

                    if not created:
                        # it's an oldie, punt!
                        dupCount += 1
                        if dupCount == 5:
                            # fifth dup in a a row. BREAK!
                            break
                        i += 1
                        continue
                    else:
                        dupCount = 0

                    # using caseLink, we can get the caseNumber and documentType
                    caseNumber = aTags[i].previous.previous.previous.previous.previous\
                        .previous.previous.previous.previous.previous

                    # next up: caseDate
                    caseDate = aTags[i].previous.previous.previous.contents[0]
                    caseDate = clean_string(caseDate)
                    splitDate = caseDate.split('/')
                    caseDate = datetime.date(int(splitDate[2]), int(splitDate[0]),
                        int(splitDate[1]))
                    doc.dateFiled = caseDate

                    # next up: caseNameShort
                    caseNameShort = aTags[i].previous.previous.previous.previous\
                        .previous.previous.previous

                    # next up: docStatus
                    if "type=Opinion" in dataString:
                        doc.documentType = "Published"
                    elif "type=Nonprecedential+Disposition" in dataString:
                        doc.documentType = "Unpublished"

                    # now that we have the caseNumber and caseNameShort, we can dup check
                    cite, created = hasDuplicate(caseNumber, caseNameShort)

                    # last, save evrything (pdf, citation and document)
                    doc.citation = cite
                    doc.local_path.save(trunc(clean_string(cite.caseNameShort), 80).strip('.') + ".pdf", myFile)
                    printAndLogNewDoc(VERBOSITY, ct, cite)
                    doc.save()

                    i += 1
        return

    elif (courtID == 8):
        '''
        Has a search interface that can be hacked with POST data, but the
        HTML returned from it is an utter wasteland consisting of nothing but
        <br>, <b> and text. So we can't really use it.

        Instead, we would turn to the RSS feed, but it's the same sad story.

        So we go to the one page that has any semantic markup.

        Missing a day == bad.
        '''
        urls = ("http://www.ca8.uscourts.gov/cgi-bin/new/today2.pl",)
        ct = Court.objects.get(courtUUID = 'ca8')

        for url in urls:
            try: html = readURL(url, courtID)
            except: continue

            if DAEMONMODE:
                # if it's DAEMONMODE, see if the court has changed
                changed = courtChanged(url, html)
                if not changed:
                    # if not, bail. If so, continue to the scraping.
                    return

            soup = BeautifulSoup(html)

            aTagsRegex = re.compile('pdf$', re.IGNORECASE)
            aTags = soup.findAll(attrs={'href' : aTagsRegex})

            caseNumRegex = re.compile('(\d{2})(\d{4})(u|p)', re.IGNORECASE)
            caseDateRegex = re.compile('(\d{2}/\d{2}/\d{4})(.*)(</b>)')

            i = 0
            dupCount = 0
            while i < len(aTags):
                # we begin with the caseLink field
                caseLink = aTags[i].get('href')
                caseLink = urljoin(url, caseLink)

                try: myFile, doc, created = makeDocFromURL(caseLink, ct)
                except makeDocError:
                    i += 1
                    continue

                if not created:
                    # it's an oldie, punt!
                    dupCount += 1
                    if dupCount == 5:
                        # fifth dup in a a row. BREAK!
                        break
                    i += 1
                    continue
                else:
                    dupCount = 0

                # using caseLink, we can get the caseNumber and documentType
                junk = aTags[i].contents[0]
                caseNumber = caseNumRegex.search(junk).group(1) + "-" +\
                    caseNumRegex.search(junk).group(2)

                documentType = caseNumRegex.search(junk).group(3).upper()
                if documentType == 'U':
                    doc.documentType = 'Unpublished'
                elif documentType == 'P':
                    doc.documentType = 'Published'

                # caseDate is next on the block
                junk = str(aTags[i].next.next.next)
                caseDate = caseDateRegex.search(junk).group(1)
                caseDate = clean_string(caseDate)
                caseNameShort = caseDateRegex.search(junk).group(2)

                # some caseDate cleanup
                splitDate = caseDate.split('/')
                caseDate = datetime.date(int(splitDate[2]),int(splitDate[0]),
                    int(splitDate[1]))
                doc.dateFiled = caseDate

                # now that we have the caseNumber and caseNameShort, we can dup check
                cite, created = hasDuplicate(caseNumber, caseNameShort)

                # last, save evrything (pdf, citation and document)
                doc.citation = cite
                doc.local_path.save(trunc(clean_string(cite.caseNameShort), 80).strip('.') + ".pdf", myFile)
                printAndLogNewDoc(VERBOSITY, ct, cite)
                doc.save()

                i += 1
        return

    elif (courtID == 9):
        '''
        This court, by virtue of having a javascript laden website, was very
        hard to parse properly. BeautifulSoup couldn't handle it at all, so lxml
        has to be used.
        '''

        # these URLs redirect now. So much for hacking them. A new approach can probably be done using POST data.
        # If these URLs are changed, code below must be changed for the doc type and dateFiled fields
        urls = (
            "http://www.ca9.uscourts.gov/opinions/?o_mode=view&amp;o_sort_field=19&amp;o_sort_type=DESC&o_page_size=100",
            "http://www.ca9.uscourts.gov/memoranda/?o_mode=view&amp;o_sort_field=21&amp;o_sort_type=DESC&o_page_size=100",
            )

        ct = Court.objects.get(courtUUID = 'ca9')

        for url in urls:
            if VERBOSITY >= 1: print "Scraping URL: " + url
            try: html = readURL(url, courtID)
            except: continue

            parser = etree.HTMLParser()
            tree = etree.parse(StringIO.StringIO(html), parser)

            if DAEMONMODE:
                # if it's DAEMONMODE, see if the links in the court have changed.
                # This is necessary because the 9th circuit puts random numbers
                # in their HTML. This gets rid of those, so SHA1 can be generated.
                caseLinks = tree.xpath('//table[3]/tbody/tr/td/a')
                listofLinks = []
                for i in caseLinks:
                    listofLinks.append(i.get('href'))
                changed = courtChanged(url, str(listofLinks))
                if not changed:
                    # if not, bail. If so, continue to the scraping.
                    return

            # Get all the rows in the main table so that this is row centric.
            # This fixes off-by-one problems if cells are empty.
            rows = tree.xpath('//table[3]/tbody/tr')

            # for each row in the table, skipping the first, parse the cells
            dupCount = 0
            for row in rows[1:]:
                # Find all the table cells in this row.
                tableCells = row.findall('.//td')

                # Next: caseLink
                caseLink = tableCells[0].find('./a').get('href')
                caseLink = urljoin(url, caseLink)

                #next up: caseNameShort
                caseNameShort = titlecase(tableCells[0].find('./a').text)

                # special cases
                noMemos = 'no memos filed' in caseLink.lower()
                noOpinions = 'no opinions filed' in caseLink.lower()
                if noMemos or noOpinions:
                    continue

                try: myFile, doc, created = makeDocFromURL(caseLink, ct)
                except makeDocError:
                    continue

                if not created:
                    # it's an oldie, punt!
                    dupCount += 1
                    if dupCount == 5:
                        # fifth dup in a a row. BREAK!
                        break
                    continue
                else:
                    dupCount = 0

                # Next: Casenumber
                caseNumber = tableCells[1].find('./label').text

                # Next: document type (static for now)
                if 'opinions' in url:
                    doc.documentType = "Published"
                elif 'memoranda' in url:
                    doc.documentType = "Unpublished"

                # Next: caseDate
                try:
                    if 'opinions' in url:
                        caseDate = tableCells[5].find('./label').text
                    elif 'memoranda' in url:
                        caseDate   = tableCells[6].find('./label').text
                    splitDate = caseDate.split('/')
                    caseDate = datetime.date(int(splitDate[2]), int(splitDate[0]),
                        int(splitDate[1]))
                except AttributeError:
                    caseDate = None
                doc.dateFiled = caseDate

                # now that we have the caseNumber and caseNameShort, we can dup check
                cite, created = hasDuplicate(caseNumber, caseNameShort)

                # last, save evrything (pdf, citation and document)
                doc.citation = cite
                doc.local_path.save(trunc(clean_string(cite.caseNameShort), 80).strip('.') + ".pdf", myFile)
                printAndLogNewDoc(VERBOSITY, ct, cite)
                doc.save()

        return

    elif (courtID == 10):
        # a daily feed of all the items posted THAT day. Missing a day == bad.
        urls = ("http://www.ca10.uscourts.gov/opinions/new/daily_decisions.rss",)
        ct = Court.objects.get(courtUUID = 'ca10')

        for url in urls:
            try: html = readURL(url, courtID)
            except: continue

            if DAEMONMODE:
                # if it's DAEMONMODE, see if the court has changed
                changed = courtChanged(url, html)
                if not changed:
                    # if not, bail. If so, continue to the scraping.
                    return

            # this code gets rid of errant ampersands - they throw big errors
            # when parsing. We replace them later.
            if '&' in html:
                punctuationRegex = re.compile(" & ")
                html = re.sub(punctuationRegex, " &amp; ", html)
                tree = etree.fromstring(html)
            else:
                tree = etree.fromstring(html)

            caseLinks = tree.xpath("//item/link")
            descriptions = tree.xpath("//item/description")
            docTypes = tree.xpath("//item/category")
            caseNames = tree.xpath("//item/title")

            caseDateRegex = re.compile("(\d{2}/\d{2}/\d{4})",
                re.VERBOSE | re.DOTALL)
            caseNumberRegex = re.compile("(\d{2}-\d{4})(.*)$")

            i = 0
            dupCount = 0
            while i < len(caseLinks):
                # we begin with the caseLink field
                caseLink = caseLinks[i].text
                caseLink = urljoin(url, caseLink)

                try: myFile, doc, created = makeDocFromURL(caseLink, ct)
                except makeDocError:
                    i += 1
                    continue

                if not created:
                    # it's an oldie, punt!
                    dupCount += 1

                    '''this section is commented out because ca10 doesn't publish
                    their cases in any order resembling sanity. Thus, this bit
                    of code is moot. Ugh.
                    if dupCount == 5:
                        # fifth dup in a a row. BREAK!
                        break'''
                    i += 1
                    continue
                else:
                    dupCount = 0

                # next: docType (this order of if statements IS correct)
                docType = docTypes[i].text.strip()
                if "unpublished" in docType.lower():
                    doc.documentType = "Unpublished"
                elif "published" in docType.lower():
                    doc.documentType = "Published"
                else:
                    # it's an errata, or something else we don't care about
                    i += 1
                    continue

                # next: caseDate
                caseDate = caseDateRegex.search(descriptions[i].text).group(1)
                splitDate = caseDate.split('/')
                caseDate = datetime.date(int(splitDate[2]), int(splitDate[0]),
                    int(splitDate[1]))
                doc.dateFiled = caseDate

                # next: caseNumber
                caseNumber = caseNumberRegex.search(descriptions[i].text)\
                    .group(1)

                # next: caseNameShort
                caseNameShort = caseNames[i].text

                # check for dups, make the object if necessary, otherwise, get it
                cite, created = hasDuplicate(caseNumber, caseNameShort)

                # last, save evrything (pdf, citation and document)
                doc.citation = cite
                doc.local_path.save(trunc(clean_string(cite.caseNameShort), 80).strip('.') + ".pdf", myFile)
                printAndLogNewDoc(VERBOSITY, ct, cite)
                doc.save()

                i += 1
        return

    elif (courtID == 11):
        '''
        Prior to rev 313 (2010-04-27), this got published documents only,
        using the court's RSS feed.

        Currently, it uses lxml to parse the HTML on the published and
        unpublished feeds. It can be set to do any date range desired, however
        such modifications should likely go in back_scrape.py.
        '''

        # Missing a day == OK.
        urls = (
            "http://www.ca11.uscourts.gov/unpub/searchdate.php",
            "http://www.ca11.uscourts.gov/opinions/searchdate.php",
        )
        ct = Court.objects.get(courtUUID = 'ca11')

        for url in urls:
            date = time.strftime('%Y-%m', datetime.date.today().timetuple())

            postValues = {
                'date'  : date,
            }

            data = urllib.urlencode(postValues)
            req = urllib2.Request(url, data)
            try: html = readURL(req, courtID)
            except: continue

            if DAEMONMODE:
                # if it's DAEMONMODE, see if the court has changed
                changed = courtChanged(url, html)
                if not changed:
                    # if not, bail. If so, continue to the scraping.
                    return

            tree = fromstring(html)

            if 'unpub' in url:
                caseNumbers = tree.xpath('//table[3]//table//table/tr[1]/td[2]')
                caseLinks   = tree.xpath('//table[3]//table//table/tr[3]/td[2]/a')
                caseDates   = tree.xpath('//table[3]//table//table/tr[4]/td[2]')
                caseNames   = tree.xpath('//table[3]//table//table/tr[6]/td[2]')
            elif 'opinion' in url:
                caseNumbers = tree.xpath('//table[3]//td[3]//table/tr[1]/td[2]')
                caseLinks   = tree.xpath('//table[3]//td[3]//table/tr[3]/td[2]/a')
                caseDates   = tree.xpath('//table[3]//td[3]//table/tr[4]/td[2]')
                caseNames   = tree.xpath('//table[3]//td[3]//table/tr[6]/td[2]')

            '''
            # for debugging
            print "length: " + str(len(caseNames))
            for foo in caseNames:
                print str(foo.text)

            return'''

            i = 0
            dupCount = 0
            while i < len(caseNumbers):
                caseLink = caseLinks[i].get('href')
                caseLink = urljoin(url, caseLink)

                try: myFile, doc, created = makeDocFromURL(caseLink, ct)
                except makeDocError:
                    i += 1
                    continue

                if not created:
                    # it's an oldie, punt!
                    dupCount += 1
                    if dupCount == 5:
                        # fifth dup in a a row. BREAK!
                        break
                    i += 1
                    continue
                else:
                    dupCount = 0

                if 'unpub' in url:
                    doc.documentType = "Unpublished"
                elif 'opinion' in url:
                    doc.documentType = "Published"

                cleanDate = clean_string(caseDates[i].text)
                doc.dateFiled = datetime.datetime(*time.strptime(cleanDate, "%m-%d-%Y")[0:5])

                caseNameShort = caseNames[i].text
                caseNumber = caseNumbers[i].text

                cite, created = hasDuplicate(caseNumber, caseNameShort)

                doc.citation = cite
                doc.local_path.save(trunc(clean_string(cite.caseNameShort), 80).strip('.') + ".pdf", myFile)
                printAndLogNewDoc(VERBOSITY, ct, cite)
                doc.save()

                i += 1
        return

    elif (courtID == 12):
        # A decent RSS feed, created 2011-02-01
        urls = ("http://www.cadc.uscourts.gov/internet/opinions.nsf/uscadcopinions.xml",)
        ct = Court.objects.get(courtUUID = 'cadc')

        for url in urls:
            try: html = readURL(url, courtID)
            except: continue

            if DAEMONMODE:
                # if it's DAEMONMODE, see if the court has changed
                changed = courtChanged(url, html)
                if not changed:
                    # if not, bail. If so, continue to the scraping.
                    return

            # this code gets rid of errant ampersands - they throw big errors
            # when parsing. We replace them later.
            if '&' in html:
                punctuationRegex = re.compile(" & ")
                html = re.sub(punctuationRegex, " &amp; ", html)
                tree = etree.fromstring(html)
            else:
                tree = etree.fromstring(html)

            caseLinks = tree.xpath("//item/link")
            caseNames = tree.xpath("//item/description")
            caseNums = tree.xpath("//item/title")
            caseDates = tree.xpath("//item/pubDate")

            i = 0
            dupCount = 0
            while i < len(caseLinks):
                # we begin with the caseLink field
                caseLink = caseLinks[i].text
                caseLink = urljoin(url, caseLink)

                try: myFile, doc, created = makeDocFromURL(caseLink, ct)
                except makeDocError:
                    i += 1
                    continue

                if not created:
                    # it's an oldie, punt!
                    dupCount += 1

                    if dupCount == 5:
                        # fifth dup in a a row. BREAK!
                        break
                    i += 1
                    continue
                else:
                    dupCount = 0

                # next: docType (this order of if statements IS correct)
                doc.documentType = "Published"

                # next: caseDate
                caseDateTime = time.strptime(caseDates[i].text[0:-6], "%a, %d %b %Y %H:%M:%S")
                doc.dateFiled = datetime.datetime.fromtimestamp(mktime(caseDateTime))

                # next: caseNumber
                caseNumber = caseNums[i].text.split('|')[0].strip()

                # next: caseNameShort
                caseNameShort = caseNames[i].text

                # check for dups, make the object if necessary, otherwise, get it
                cite, created = hasDuplicate(caseNumber, caseNameShort)

                # last, save evrything (pdf, citation and document)
                doc.citation = cite
                doc.local_path.save(trunc(clean_string(cite.caseNameShort), 80).strip('.') + ".pdf", myFile)
                printAndLogNewDoc(VERBOSITY, ct, cite)
                doc.save()

                i += 1
        return

    elif (courtID == 13):
        # for last seven days use:
        urls = ("http://www.cafc.uscourts.gov/index.php?searchword=&ordering=&date=7&type=&origin=&searchphrase=all&Itemid=12&option=com_reports",)
        ct = Court.objects.get(courtUUID = "cafc")

        for url in urls:
            try: html = readURL(url, courtID)
            except: continue

            if DAEMONMODE:
                # if it's DAEMONMODE, see if the court has changed
                changed = courtChanged(url, html)
                if not changed:
                    # if not, bail. If so, continue to the scraping.
                    return

            soup = BeautifulSoup(html)

            aTagsRegex = re.compile('pdf$', re.IGNORECASE)
            trTags = soup.findAll('tr')

            # start on the seventh row, since the prior trTags are junk.
            i = 6
            dupCount = 0
            while i <= 50: #stop at 50, if not three dupes first.
                try:
                    caseLink = trTags[i].td.nextSibling.nextSibling.nextSibling\
                        .nextSibling.nextSibling.nextSibling.a.get('href')
                    caseLink = urljoin(url, caseLink)
                    if 'opinion' not in caseLink:
                        # we have a non-case PDF. punt
                        i += 1
                        continue
                except:
                    # the above fails when things get funky, in that case, we punt
                    i += 1
                    continue

                try: myFile, doc, created = makeDocFromURL(caseLink, ct)
                except makeDocError:
                    i += 1
                    continue

                if not created:
                    # it's an oldie, punt!
                    dupCount += 1
                    if dupCount == 5:
                        # fifth duplicate in a a row. BREAK!
                        break
                    i += 1
                    continue
                else:
                    dupCount = 0

                # next: caseNumber
                caseNumber = trTags[i].td.nextSibling.nextSibling.contents[0]

                # next: dateFiled
                dateFiled = trTags[i].td.contents[0].strip()
                splitDate = dateFiled.split("-")
                dateFiled = datetime.date(int(splitDate[0]), int(splitDate[1]),
                    int(splitDate[2]))
                doc.dateFiled = dateFiled

                # next: caseNameShort
                caseNameShort = trTags[i].td.nextSibling.nextSibling.nextSibling\
                    .nextSibling.nextSibling.nextSibling.a.contents[0]\
                    .replace('[MOTION]', '').replace('[ORDER]', '').replace('(RULE 36)', '')\
                    .replace('[ERRATA]', '').replace('[CORRECTED]','').replace('[ORDER 2]', '')\
                    .replace('[ORDER}', '').replace('[ERRATA 2]', '')
                caseNameShort = titlecase(caseNameShort)

                # next: documentType
                documentType = trTags[i].td.nextSibling.nextSibling.nextSibling\
                    .nextSibling.nextSibling.nextSibling.nextSibling.nextSibling\
                    .contents[0].strip()
                # normalize the result for our internal purposes...
                if documentType == "Nonprecedential":
                    documentType = "Unpublished"
                elif documentType == "Precedential":
                    documentType = "Published"
                doc.documentType = documentType

                # now that we have the caseNumber and caseNameShort, we can dup check
                cite, created = hasDuplicate(caseNumber, caseNameShort)

                # last, save evrything (pdf, citation and document)
                doc.citation = cite
                doc.local_path.save(trunc(clean_string(cite.caseNameShort), 80).strip('.') + ".pdf", myFile)
                printAndLogNewDoc(VERBOSITY, ct, cite)
                doc.save()

                i += 1
        return

    if (courtID == 14):
        # we do SCOTUS
        urls = ("http://www.supremecourt.gov/opinions/slipopinions.aspx",
                "http://www.supremecourt.gov/opinions/in-chambers.aspx",
                "http://www.supremecourt.gov/opinions/relatingtoorders.aspx",)
        ct = Court.objects.get(courtUUID = 'scotus')

        for url in urls:
            if VERBOSITY >= 1: print "Scraping URL: " + url
            try: html = readURL(url, courtID)
            except: continue
            tree = fromstring(html)

            if 'slipopinion' in url:
                caseLinks = tree.xpath('//table/tr/td[4]/a')
                caseNumbers = tree.xpath('//table/tr/td[3]')
                caseDates = tree.xpath('//table/tr/td[2]')
            elif 'in-chambers' in url:
                caseLinks = tree.xpath('//table/tr/td[3]/a')
                caseNumbers = tree.xpath('//table/tr/td[2]')
                caseDates = tree.xpath('//table/tr/td[1]')
            elif 'relatingtoorders' in url:
                caseLinks = tree.xpath('//table/tr/td[3]/a')
                caseNumbers = tree.xpath('//table/tr/td[2]')
                caseDates = tree.xpath('//table/tr/td[1]')

            if DAEMONMODE:
                # if it's DAEMONMODE, see if the court has changed
                # this is necessary because the SCOTUS puts random numbers
                # in their HTML. This gets rid of those, so SHA1 can be generated.
                listofLinks = []
                for i in caseLinks:
                    listofLinks.append(i.get('href'))
                changed = courtChanged(url, str(listofLinks))
                if not changed:
                    # if not, bail. If so, continue to the scraping.
                    return

            i = 0
            dupCount = 0
            while i < len(caseLinks):
                # we begin with the caseLink field
                caseLink = caseLinks[i].get('href')
                caseLink = urljoin(url, caseLink)

                try: myFile, doc, created = makeDocFromURL(caseLink, ct)
                except makeDocError:
                    i += 1
                    continue

                if not created:
                    # it's an oldie, punt!
                    dupCount += 1
                    if dupCount == 5:
                        # fifth dup in a a row. BREAK!
                        break
                    i += 1
                    continue
                else:
                    dupCount = 0

                caseNumber = caseNumbers[i].text

                caseNameShort = caseLinks[i].text

                if 'slipopinion' in url:
                    doc.documentType = "Published"
                elif 'in-chambers' in url:
                    doc.documentType = "In-chambers"
                elif 'relatingtoorders' in url:
                    doc.documentType = "Relating-to"

                try:
                    if '/' in caseDates[i].text:
                        splitDate = caseDates[i].text.split('/')
                    elif '-' in caseDates[i].text:
                        splitDate = caseDates[i].text.split('-')
                    year = int("20" + splitDate[2])
                    caseDate = datetime.date(year, int(splitDate[0]),
                        int(splitDate[1]))
                    doc.dateFiled = caseDate
                except:
                    print "Error obtaining date field for " + caseLink

                # now that we have the caseNumber and caseNameShort, we can dup check
                cite, created = hasDuplicate(caseNumber, caseNameShort)

                # last, save evrything (pdf, citation and document)
                doc.citation = cite
                doc.local_path.save(trunc(clean_string(cite.caseNameShort), 80).strip('.') + ".pdf", myFile)
                printAndLogNewDoc(VERBOSITY, ct, cite)
                doc.save()

                i += 1
        return


def main():
    """
    The master function. This will receive arguments from the user, determine
    the actions to take, then hand it off to other functions that will handle the
    nitty-gritty crud.

    If the courtID is 0, then we scrape/parse all courts, one after the next.

    returns a list containing the result
    """
    global dieNow

    # this line is used for handling SIGINT, so things can die safely.
    signal.signal(signal.SIGINT, signal_handler)

    usage = "usage: %prog -d | (-c COURTID (-s | -p) [-v {1,2}])"
    parser = OptionParser(usage)
    parser.add_option('-s', '--scrape', action="store_true", dest='scrape',
        default=False, help="Whether to scrape")
    parser.add_option('-p', '--parse', action="store_true", dest='parse',
        default=False, help="Whether to parse")
    parser.add_option('-d', '--daemon', action="store_true", dest='daemonmode',
        default=False, help="Use this flag to turn on daemon mode at a rate of 20 minutes between each scrape")
    parser.add_option('-c', '--court', dest='courtID', metavar="COURTID",
        help="The court to scrape, parse or both")
    parser.add_option('-v', '--verbosity', dest='verbosity', metavar="VERBOSITY",
        help="Display status messages after execution. Higher values print more verbosity.")
    (options, args) = parser.parse_args()
    if options.daemonmode == False and (not options.courtID or (not options.scrape and not options.parse)):
        parser.error("You must specify either daemon mode or a court and whether to scrape and/or parse it.")

    try:
        VERBOSITY = int(options.verbosity)
    except:
        # no verbosity supplied, assume 0
        VERBOSITY = 0


    DAEMONMODE = options.daemonmode

    if not DAEMONMODE:
        # some data validation, for good measure
        try:
            courtID = int(options.courtID)
        except:
            print "Error: court not found"
            raise django.core.exceptions.ObjectDoesNotExist

        if courtID == 0:
            # we use a while loop to do all courts.
            courtID = 1
            from alertSystem.models import PACER_CODES
            while courtID <= len(PACER_CODES):
                # This catches all exceptions regardless of their trigger, so
                # if one court dies, the next isn't affected.
                try:
                    if options.scrape: scrapeCourt(courtID, DAEMONMODE, VERBOSITY)
                    if options.parse:  parseCourt(courtID, VERBOSITY)
                except Exception:
                    print '*****Uncaught error parsing court*****\n"' + traceback.format_exc() + "\n\n"
                    pass
                # this catches SIGINT, so the code can be killed safely.
                if dieNow == True:
                    sys.exit(0)
                courtID += 1
        else:
            # we're only doing one court
            if options.scrape: scrapeCourt(courtID, DAEMONMODE, VERBOSITY)
            if options.parse:  parseCourt(courtID, VERBOSITY)
            # this catches SIGINT, so the code can be killed safely.
            if dieNow == True:
                sys.exit(0)

    elif DAEMONMODE:
        # daemon mode is ON. Iterate over all the courts, with a pause between
        # them that is long enough such that all of them are hit over the course
        # of thirty minutes. When checking a court, see if its HTML has changed.
        # If so, run the scrapers. If not, check the next one.
        VERBOSITY = 0

        from alertSystem.models import PACER_CODES
        wait = (30*60)/len(PACER_CODES)
        courtID = 1
        while courtID <= len(PACER_CODES):
            scrapeCourt(courtID, DAEMONMODE, VERBOSITY)
            parseCourt(courtID, VERBOSITY)
            # this catches SIGINT, so the code can be killed safely.
            if dieNow == True:
                sys.exit(0)

            time.sleep(wait)
            if courtID == len(PACER_CODES):
                # reset courtID
                courtID = 1
            else:
                # increment it
                courtID += 1

    return 0


if __name__ == '__main__':
    main()<|MERGE_RESOLUTION|>--- conflicted
+++ resolved
@@ -388,13 +388,8 @@
                     # if not, bail. If so, continue to the scraping.
                     return
 
-<<<<<<< HEAD
-            # sadly, beautifulsoup chokes on the lines lines of this file because
-            # the HTML is so bad. To make this work, we must pull out the target
-=======
             # sadly, beautifulsoup chokes on the lines of this file because
             # the HTML is so bad. To make it work, we must pull out the target
->>>>>>> 8c1248ec
             # attributes. And so we do.
             regex = re.compile("target.*>", re.IGNORECASE)
             html = re.sub(regex, ">", html)
@@ -404,14 +399,11 @@
             # all links ending in pdf, case insensitive
             regex = re.compile("pdf$", re.IGNORECASE)
             aTags = soup.findAll(attrs={"href": regex})
-            if VERBOSITY >= 3: print aTags
 
             i = 0
             dupCount = 0
             regexII = re.compile('\d{2}/\d{2}/\d{4}')
-            # finds the case name in a string of the following format:
-            # USA v Holder (per curium DATE)
-            regexIII = re.compile('(.*)\(', re.MULTILINE)
+            regexIII = re.compile('\d{4}(.*)')
             while i < len(aTags):
                 # caseLink field, and save it
                 caseLink = aTags[i].get('href')
@@ -438,7 +430,6 @@
                 caseNumber, documentType = fileName.split('.')[0:2]
                 # the caseNumber needs a hyphen inserted after the second digit
                 caseNumber = caseNumber[0:2] + "-" + caseNumber[2:]
-                if VERBOSITY >= 2: print "Case number: %s" % caseNumber
 
                 if documentType == 'U':
                     doc.documentType = 'Unpublished'
@@ -446,28 +437,23 @@
                     doc.documentType = 'Published'
                 else:
                     doc.documentType = ""
-                if VERBOSITY >= 2: print "Precedential status: %s" % doc.documentType
 
                 # next, we do the caseDate and caseNameShort, so we can quit before
                 # we get too far along.
                 junk = aTags[i].contents[0].replace('&nbsp;', ' ').strip()
-                if VERBOSITY >= 3: print "junk: " + str(junk)
                 try:
                     # this error seems to happen upon dups...not sure why yet
                     caseDate = clean_string(regexII.search(junk).group(0))
                     caseNameShort = regexIII.search(junk).group(1)
-                except AttributeError:
-                    print "****Unable to get casename at ca4****"
-                    i += 1
-                    continue
-                if VERBOSITY >= 2: print "Case name: %s" % caseNameShort
+                except:
+                    i += 1
+                    continue
 
                 # some caseDate cleanup
                 splitDate = caseDate.split('/')
                 caseDate = datetime.date(int(splitDate[2]),int(splitDate[0]),
                     int(splitDate[1]))
                 doc.dateFiled = caseDate
-                if VERBOSITY >= 2: print "Date filed: %s" % doc.dateFiled
 
                 # let's check for duplicates before we proceed
                 cite, created = hasDuplicate(caseNumber, caseNameShort)

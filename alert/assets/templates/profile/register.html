{% extends "base.html" %}
{% load honeypot %}

{% block title %}CourtListener.com / Register{% endblock %}

{% block headers %}
    <script type="text/javascript" src="http://ajax.googleapis.com/ajax/libs/jquery/1.4.2/jquery.min.js"></script>
    <script type="text/javascript">
	    $(document).ready(function() {
		    $('.auto-focus:first').focus();
	    });
     </script>
{% endblock %}

{% block search-form %}{% endblock %}
{% block sidebar %}{% endblock %}

{% block content %}
    <div class="span-24 last" id="content">
        <hr class="space">
        <hr class="space">
        <div class="prepend-8 span-8 last">
            <div class="box round">
                <h2>Register a new account</h2>
                {% if form.errors %}
                    <div class="span-6 error">
                        <p class="bottom">There were errors with your submission.</p>
                    </div>
                {% endif %}

<<<<<<< HEAD
        <form action="" method="post">{% csrf_token %}
            {% render_honeypot_field "skip_me_if_alive" %}
            <p>
                <label for="id_username">Username*</label>
                {% if form.username.errors %}
                    <br><span class="errortext">
                        {% for error in form.username.errors %}
                            {{ error|escape }}
                        {% endfor %}
                    </span>
                {% endif %}<br>
                <input id="id_username" type="text" name="username" maxlength="30" class="auto-focus">
            </p>
            <p>
                <label for="id_email">Email address*</label>
                {% if form.email.errors %}
                    <br><span class="errortext">
                        {% for error in form.email.errors %}
                            {{ error|escape }}
                        {% endfor %}
                    </span>
                {% endif %}<br>
                {{ form.email }}
            </p>
            <p>
                <label for="id_password1">Enter password*</label>
                {% if form.password1.errors %}
                    <br><span class="errortext">
                        {% for error in form.password1.errors %}
                            {{ error|escape }}
                        {% endfor %}
                    </span>
                {% endif %}<br>
                {{ form.password1 }}
            </p>
            <p>
                <label for="id_password2">Re-enter password*</label>
                {% if form.password2.errors %}
                    <br><span class="errortext">
                        {% for error in form.password2.errors %}
                            {{ error|escape }}
                        {% endfor %}
                    </span>
                {% endif %}<br>
                {{ form.password2 }}
            </p>
            <p>
                <label for="id_first_name">First name</label>
                {% if form.first_name.errors %}
                    <br><span class="errortext">
                        {% for error in form.first_name.errors %}
                            {{ error|escape }}
                        {% endfor %}
                    </span>
                {% endif %}<br>
                {{ form.first_name }}
            </p>
            <p>
                <label for="id_last_name">Last name</label>
                {% if form.last_name.errors %}
                    <br><span class="errortext">
                        {% for error in form.last_name.errors %}
                            {{ error|escape }}
                        {% endfor %}
                    </span>
                {% endif %}<br>
                {{ form.last_name }}
            </p>
            <button type="submit" class="button" name="register">Register</button>
            <p><a href="/reset-password/">Forgot username/password?</a></p>
        </form>
=======
                <form action="" method="post">{% csrf_token %}
                    <p>
                        <label for="id_username">Username*</label>
                        {% if form.username.errors %}
                            <br><span class="errortext">
                                {% for error in form.username.errors %}
                                    {{ error|escape }}
                                {% endfor %}
                            </span>
                        {% endif %}<br>
                        <input id="id_username" type="text" name="username" maxlength="30" class="auto-focus span-7">
                    </p>
                    <p>
                        <label for="id_email">Email address*</label>
                        {% if form.email.errors %}
                            <br><span class="errortext">
                                {% for error in form.email.errors %}
                                    {{ error|escape }}
                                {% endfor %}
                            </span>
                        {% endif %}<br>
                        <input type="text" maxlength="75" name="email" id="id_email" class="span-7">
                    </p>
                    <p>
                        <label for="id_password1">Enter password*</label>
                        {% if form.password1.errors %}
                            <br><span class="errortext">
                                {% for error in form.password1.errors %}
                                    {{ error|escape }}
                                {% endfor %}
                            </span>
                        {% endif %}<br>
                        <input type="password" id="id_password1" name="password1" class="span-7">
                    </p>
                    <p>
                        <label for="id_password2">Re-enter password*</label>
                        {% if form.password2.errors %}
                            <br><span class="errortext">
                                {% for error in form.password2.errors %}
                                    {{ error|escape }}
                                {% endfor %}
                            </span>
                        {% endif %}<br>
                        <input type="password" id="id_password2" name="password2" class="span-7">
                    </p>
                    <p>
                        <label for="id_first_name">First name</label>
                        {% if form.first_name.errors %}
                            <br><span class="errortext">
                                {% for error in form.first_name.errors %}
                                    {{ error|escape }}
                                {% endfor %}
                            </span>
                        {% endif %}<br>
                        <input type="text" maxlength="30" name="first_name" id="id_first_name" class="span-7">
                    </p>
                    <p>
                        <label for="id_last_name">Last name</label>
                        {% if form.last_name.errors %}
                            <br><span class="errortext">
                                {% for error in form.last_name.errors %}
                                    {{ error|escape }}
                                {% endfor %}
                            </span>
                        {% endif %}<br>
                        <input type="text" maxlength="30" name="last_name" id="id_last_name" class="span-7">
                    </p>
                    <button type="submit" class="button" name="register">Register</button>
                    <p><a href="/reset-password/">Forgot username/password?</a></p>
                </form>
            </div>
        </div>
>>>>>>> 8c1248ec
    </div>
    <hr class="space">
    <hr class="space">
{% endblock %}<|MERGE_RESOLUTION|>--- conflicted
+++ resolved
@@ -1,9 +1,8 @@
 {% extends "base.html" %}
-{% load honeypot %}
 
 {% block title %}CourtListener.com / Register{% endblock %}
 
-{% block headers %}
+{% block head %}
     <script type="text/javascript" src="http://ajax.googleapis.com/ajax/libs/jquery/1.4.2/jquery.min.js"></script>
     <script type="text/javascript">
 	    $(document).ready(function() {
@@ -28,79 +27,6 @@
                     </div>
                 {% endif %}
 
-<<<<<<< HEAD
-        <form action="" method="post">{% csrf_token %}
-            {% render_honeypot_field "skip_me_if_alive" %}
-            <p>
-                <label for="id_username">Username*</label>
-                {% if form.username.errors %}
-                    <br><span class="errortext">
-                        {% for error in form.username.errors %}
-                            {{ error|escape }}
-                        {% endfor %}
-                    </span>
-                {% endif %}<br>
-                <input id="id_username" type="text" name="username" maxlength="30" class="auto-focus">
-            </p>
-            <p>
-                <label for="id_email">Email address*</label>
-                {% if form.email.errors %}
-                    <br><span class="errortext">
-                        {% for error in form.email.errors %}
-                            {{ error|escape }}
-                        {% endfor %}
-                    </span>
-                {% endif %}<br>
-                {{ form.email }}
-            </p>
-            <p>
-                <label for="id_password1">Enter password*</label>
-                {% if form.password1.errors %}
-                    <br><span class="errortext">
-                        {% for error in form.password1.errors %}
-                            {{ error|escape }}
-                        {% endfor %}
-                    </span>
-                {% endif %}<br>
-                {{ form.password1 }}
-            </p>
-            <p>
-                <label for="id_password2">Re-enter password*</label>
-                {% if form.password2.errors %}
-                    <br><span class="errortext">
-                        {% for error in form.password2.errors %}
-                            {{ error|escape }}
-                        {% endfor %}
-                    </span>
-                {% endif %}<br>
-                {{ form.password2 }}
-            </p>
-            <p>
-                <label for="id_first_name">First name</label>
-                {% if form.first_name.errors %}
-                    <br><span class="errortext">
-                        {% for error in form.first_name.errors %}
-                            {{ error|escape }}
-                        {% endfor %}
-                    </span>
-                {% endif %}<br>
-                {{ form.first_name }}
-            </p>
-            <p>
-                <label for="id_last_name">Last name</label>
-                {% if form.last_name.errors %}
-                    <br><span class="errortext">
-                        {% for error in form.last_name.errors %}
-                            {{ error|escape }}
-                        {% endfor %}
-                    </span>
-                {% endif %}<br>
-                {{ form.last_name }}
-            </p>
-            <button type="submit" class="button" name="register">Register</button>
-            <p><a href="/reset-password/">Forgot username/password?</a></p>
-        </form>
-=======
                 <form action="" method="post">{% csrf_token %}
                     <p>
                         <label for="id_username">Username*</label>
@@ -173,7 +99,6 @@
                 </form>
             </div>
         </div>
->>>>>>> 8c1248ec
     </div>
     <hr class="space">
     <hr class="space">

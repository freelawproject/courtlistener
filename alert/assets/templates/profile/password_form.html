--- conflicted
+++ resolved
@@ -1,18 +1,16 @@
-{% extends "base.html" %} 
+{% extends "base.html" %}
 
 {% block title %} CourtListener.com / Settings / Password Update{% endblock %}
 
 {% block content %}
     <div class="span-24 last">
-<<<<<<< HEAD
-        <h2>Settings / Password</h2>
-        <div class="span-6 box round header">
-=======
         <h2>Profile / Update Your Password</h2>
         <div class="span-8 box round header">
->>>>>>> 8c1248ec
             <h3 class="bottom">
-                <a href="/profile/settings/">Account</a>&nbsp;&nbsp;&nbsp;<a href="/profile/alerts/">Alerts</a>&nbsp;&nbsp;&nbsp;<a href="/profile/password/change"><strong>Password</strong></a>
+                <a href="/profile/settings/">Account</a>&nbsp;&nbsp;&nbsp;
+                <a href="/profile/alerts/">Alerts</a>&nbsp;&nbsp;&nbsp;
+                <a href="/profile/favorites/">Favorites</a>&nbsp;&nbsp;&nbsp;
+                <a href="/profile/password/change"><strong>Password</strong></a>
             </h3>
         </div>
 
@@ -23,7 +21,7 @@
                     </div>
                     <div class="span-14 last">&nbsp;</div>
             {% endif %}
-            {% if messages %}    
+            {% if messages %}
                 <div class="span-10">
                     {% for message in messages %}
                         <p class="bottom {{message.tags}}">{{message}}</p>
@@ -40,14 +38,14 @@
                 {% if form.old_password.errors %}
                     <span class="errortext">
                         <br>{% for error in form.old_password.errors %}
-                            {{ error|escape }}  
+                            {{ error|escape }}
                         {% endfor %}
                     </span>
                 {% endif %}<br>
                 {{ form.old_password }}
             </p>
-            
-            
+
+
             <p>
                 <label for="id_new_password1">New password</label>
                 {% if form.new_password1.errors %}
@@ -59,8 +57,8 @@
                 {% endif %}<br>
                 {{ form.new_password1 }}
             </p>
-            
-            
+
+
             <p>
                 <label for="id_new_password2">Verify new password</label>
                 {% if form.new_password2.errors %}

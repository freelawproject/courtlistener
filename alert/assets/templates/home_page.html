{% extends "base.html" %}

{% block title %}CourtListener.com / Home{% endblock %}

{% block headers %}
    <script type="text/javascript" src="http://ajax.googleapis.com/ajax/libs/jquery/1.4.2/jquery.min.js"></script>
    <script type="text/javascript">
	    $(document).ready(function() {
		    $('.auto-focus:first').focus();
            $("legend").click(function () {
                $('div.hidden').toggle("fast");
                $('fieldset').toggleClass('collapsed');
            });
	    });
    </script>
    <link rel="search" type="application/opensearchdescription+xml" title="Court Listener" href="/media/xml/opensearch.xml">
    <link rel="alternate" type="application/rss+xml" title="Atom feed for all Courts of Appeal" href="/feed/court/all/">
    <link rel="alternate" type="application/rss+xml" title="Atom feed for the U.S. Supreme Court" href="/feed/court/scotus/">
    <link rel="alternate" type="application/rss+xml" title="Atom feed for the First Circuit" href="/feed/court/ca1/">
    <link rel="alternate" type="application/rss+xml" title="Atom feed for the Second Circuit" href="/feed/court/ca2/">
    <link rel="alternate" type="application/rss+xml" title="Atom feed for the Third Circuit" href="/feed/court/ca3/">
    <link rel="alternate" type="application/rss+xml" title="Atom feed for the Fourth Circuit" href="/feed/court/ca4/">
    <link rel="alternate" type="application/rss+xml" title="Atom feed for the Fifth Circuit" href="/feed/court/ca5/">
    <link rel="alternate" type="application/rss+xml" title="Atom feed for the Sixth Circuit" href="/feed/court/ca6/">
    <link rel="alternate" type="application/rss+xml" title="Atom feed for the Seventh Circuit" href="/feed/court/ca7/">
    <link rel="alternate" type="application/rss+xml" title="Atom feed for the Eighth Circuit" href="/feed/court/ca8/">
    <link rel="alternate" type="application/rss+xml" title="Atom feed for the Ninth Circuit" href="/feed/court/ca9/">
    <link rel="alternate" type="application/rss+xml" title="Atom feed for the Tenth Circuit" href="/feed/court/ca10/">
    <link rel="alternate" type="application/rss+xml" title="Atom feed for the Eleventh Circuit" href="/feed/court/ca11/">
    <link rel="alternate" type="application/rss+xml" title="Atom feed for the D.C. Circuit" href="/feed/court/cadc/">
    <link rel="alternate" type="application/rss+xml" title="Atom feed for the Federal Circuit" href="/feed/court/cafc/">
{% endblock %}

<<<<<<< HEAD
=======
{% block sidebar %}{% endblock %}
{% block search-form %}{% endblock %}

>>>>>>> 8c1248ec
{% block content %}
    <div class="span-18">
        <h2>Use the power of search to follow the Federal Courts of Appeal</h2>
        <br><br><br><br>
        {% if form.errors %}
            {# there is only one possible error #}
            <div class="span-8">
                <div class="error">
                    <p class="bottom">Please be sure to make a query</p>
                </div>
            </div>
            <div class="span-10 last">&nbsp;</div>
        {% endif %}
        <div class="span-17 last">
            <h4 class="bottom">Create an alert by entering a search query:</h4>
            <form action="" method="get">
<<<<<<< HEAD
                <input class="auto-focus wide-title" name="q" id="search">&nbsp;&nbsp;
                <button type="submit" class="button title" name="search">Search</button>
=======
                <div id="search-form">
                    <table>
                        <tbody>
                            <tr>
                                <td><input class="auto-focus wide-title" name="q"
                                    id="search-input-home-page" autocomplete="off"></td>
                                <td><button type="submit" class="button title"
                                    name="search" id="search-button-home-page">Search</button></td>
                            </tr>
                        </tbody>
                    </table>
                </div>
>>>>>>> 8c1248ec
            </form>
        </div>
        <div class="span-10 last">
            <fieldset class='collapsed' id='advanced'>
                <legend class="pointer">Advanced</legend>
                <div class='hidden'>
                    <table>
                        <tr>
                            <td>-</td>
                            <td>Excludes words</td>
                        </tr>
                        <tr>
                            <td>|</td>
                            <td>Searches either word</td>
                        </tr>
                        <tr>
                            <td>( )</td>
                            <td>Can be used to group queries</td>
                        </tr>
                        <tr>
                            <td>" "</td>
                            <td>Creates a phrase to search</td>
                        </tr>
                        <tr>
                            <td>*</td>
                            <td>Creates a wildcard search</td>
                        </tr>
                        <tr>
                            <td>~10</td>
                            <td>Limits distance to 10 words</td>
                        </tr>
                        <tr>
                            <td>/10</td>
                            <td>Creates a quorum</td>
                        <tr>
                            <td>&lt;&lt;</td>
                            <td>Defines an order</td>
                        </tr>
                        <tr>
                            <td>=</td>
                            <td>Defines an exact form of a word</td>
                        </tr>
                        <tr>
                            <td>@court</td>
                            <td>Filters to a certain court</td>
                        </tr>
                        <tr>
                            <td>@caseName</td>
                            <td>Searches only the case name field</td>
                        </tr>
                        <tr>
                            <td>@caseNumber</td>
                            <td>Searches only the case number field</td>
                        </tr>
                        <tr>
                            <td>@docStatus</td>
                            <td>Searches only the document status field</td>
                        </tr>
                        <tr>
                            <td>@docText</td>
                            <td>Searches only the body of the case</td>
                        </tr>
                    </table>
                    <a href="/search/advanced-techniques/" class="bottom">More details</a>
                </div>
            </fieldset>
            <br><br><br>
        </div>
    </div>
{% endblock %}<|MERGE_RESOLUTION|>--- conflicted
+++ resolved
@@ -2,7 +2,7 @@
 
 {% block title %}CourtListener.com / Home{% endblock %}
 
-{% block headers %}
+{% block head %}
     <script type="text/javascript" src="http://ajax.googleapis.com/ajax/libs/jquery/1.4.2/jquery.min.js"></script>
     <script type="text/javascript">
 	    $(document).ready(function() {
@@ -31,32 +31,16 @@
     <link rel="alternate" type="application/rss+xml" title="Atom feed for the Federal Circuit" href="/feed/court/cafc/">
 {% endblock %}
 
-<<<<<<< HEAD
-=======
 {% block sidebar %}{% endblock %}
 {% block search-form %}{% endblock %}
 
->>>>>>> 8c1248ec
 {% block content %}
     <div class="span-18">
         <h2>Use the power of search to follow the Federal Courts of Appeal</h2>
         <br><br><br><br>
-        {% if form.errors %}
-            {# there is only one possible error #}
-            <div class="span-8">
-                <div class="error">
-                    <p class="bottom">Please be sure to make a query</p>
-                </div>
-            </div>
-            <div class="span-10 last">&nbsp;</div>
-        {% endif %}
         <div class="span-17 last">
-            <h4 class="bottom">Create an alert by entering a search query:</h4>
+            <h4 class="bottom">Create an alert or search for opinions:</h4>
             <form action="" method="get">
-<<<<<<< HEAD
-                <input class="auto-focus wide-title" name="q" id="search">&nbsp;&nbsp;
-                <button type="submit" class="button title" name="search">Search</button>
-=======
                 <div id="search-form">
                     <table>
                         <tbody>
@@ -69,71 +53,64 @@
                         </tbody>
                     </table>
                 </div>
->>>>>>> 8c1248ec
             </form>
         </div>
         <div class="span-10 last">
-            <fieldset class='collapsed' id='advanced'>
+            <fieldset class='collapsed' id='advanced-home-page'>
                 <legend class="pointer">Advanced</legend>
                 <div class='hidden'>
                     <table>
                         <tr>
                             <td>-</td>
                             <td>Excludes words</td>
+                            <td>@court</td>
+                            <td>Filters to a certain court</td>
                         </tr>
                         <tr>
                             <td>|</td>
                             <td>Searches either word</td>
+                            <td>@caseName</td>
+                            <td>Searches only the case name field</td>
                         </tr>
                         <tr>
                             <td>( )</td>
                             <td>Can be used to group queries</td>
+                            <td>@caseNumber</td>
+                            <td>Searches only the case number field</td>
                         </tr>
                         <tr>
                             <td>" "</td>
                             <td>Creates a phrase to search</td>
+                            <td>@docStatus</td>
+                            <td>Searches only the document status field</td>
                         </tr>
                         <tr>
                             <td>*</td>
                             <td>Creates a wildcard search</td>
+                            <td>@docText</td>
+                            <td>Searches only the body of the case</td>
                         </tr>
                         <tr>
                             <td>~10</td>
                             <td>Limits distance to 10 words</td>
+                            <td rowspan=2></td>
                         </tr>
                         <tr>
                             <td>/10</td>
                             <td>Creates a quorum</td>
+                            <td rowspan=2></td>
                         <tr>
                             <td>&lt;&lt;</td>
                             <td>Defines an order</td>
+                            <td rowspan=2></td>
                         </tr>
                         <tr>
                             <td>=</td>
                             <td>Defines an exact form of a word</td>
-                        </tr>
-                        <tr>
-                            <td>@court</td>
-                            <td>Filters to a certain court</td>
-                        </tr>
-                        <tr>
-                            <td>@caseName</td>
-                            <td>Searches only the case name field</td>
-                        </tr>
-                        <tr>
-                            <td>@caseNumber</td>
-                            <td>Searches only the case number field</td>
-                        </tr>
-                        <tr>
-                            <td>@docStatus</td>
-                            <td>Searches only the document status field</td>
-                        </tr>
-                        <tr>
-                            <td>@docText</td>
-                            <td>Searches only the body of the case</td>
+                            <td rowspan=2></td>
                         </tr>
                     </table>
-                    <a href="/search/advanced-techniques/" class="bottom">More details</a>
+                    <a href="/search/advanced-techniques/" class="bottom">More advanced</a>
                 </div>
             </fieldset>
             <br><br><br>

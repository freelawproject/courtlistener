{% extends "base.html" %}

{% block title %}CourtListener.com / Forgot password{% endblock %}

{% block headers %}
    <script type="text/javascript" src="http://ajax.googleapis.com/ajax/libs/jquery/1.4.2/jquery.min.js"></script>
    <script type="text/javascript">
	    $(document).ready(function() {
		    $('.auto-focus:first').focus();
	    });
     </script>
{% endblock %}

{% block search-form %}{% endblock %}
{% block sidebar %}{% endblock %}

{% block content %}
    <div class="span-24 last" id="content">
<<<<<<< HEAD
        <h2>Reset your sign in credentials</h2>
        
=======
        <h2>Reset your password</h2>

>>>>>>> 8c1248ec
        {% if form.errors %}
            <div class="span-24">
                <div class="span-8 error">
                    <p class="bottom">That e-mail address doesn't have an associated
                        user account.<br>Are you sure you've <a href="/register/">registered</a>?</p>
                </div>
            </div>
        {% else %}
            {# If the error is displayed, this doesn't need to be repeated. #}
            <p>Enter your email address and we will send you the username on the account
                and instructions for resetting your password.</p>
        {% endif %}
<<<<<<< HEAD
        
        <p>Enter your email address and we will send you the username on the account and instructions for resetting your password.</p>
        
=======

>>>>>>> 8c1248ec
        <form action="" method="post">{% csrf_token %}
            <p class="bottom">
                <label for="id_email">Your email address</label><br>
                <input id="id_email" type="text" name="email" maxlength="75" class="wide-title auto-focus"/>
                {# No need for errors block, since there is only one possible error, which is indicated above #}
            </p>
          <button type="submit" class="button">Submit</button>
        </form>
        <br><p>If you are unable to reset your account, please <a href="/contact/">contact us</a> for assistance.</p>
    </div>
{% endblock %}<|MERGE_RESOLUTION|>--- conflicted
+++ resolved
@@ -2,7 +2,7 @@
 
 {% block title %}CourtListener.com / Forgot password{% endblock %}
 
-{% block headers %}
+{% block head %}
     <script type="text/javascript" src="http://ajax.googleapis.com/ajax/libs/jquery/1.4.2/jquery.min.js"></script>
     <script type="text/javascript">
 	    $(document).ready(function() {
@@ -16,13 +16,8 @@
 
 {% block content %}
     <div class="span-24 last" id="content">
-<<<<<<< HEAD
-        <h2>Reset your sign in credentials</h2>
-        
-=======
         <h2>Reset your password</h2>
 
->>>>>>> 8c1248ec
         {% if form.errors %}
             <div class="span-24">
                 <div class="span-8 error">
@@ -35,13 +30,7 @@
             <p>Enter your email address and we will send you the username on the account
                 and instructions for resetting your password.</p>
         {% endif %}
-<<<<<<< HEAD
-        
-        <p>Enter your email address and we will send you the username on the account and instructions for resetting your password.</p>
-        
-=======
 
->>>>>>> 8c1248ec
         <form action="" method="post">{% csrf_token %}
             <p class="bottom">
                 <label for="id_email">Your email address</label><br>

--- conflicted
+++ resolved
@@ -2,7 +2,7 @@
 
 {% block title %}CourtListener.com / Sign in{% endblock %}
 
-{% block headers %}
+{% block head %}
     <script type="text/javascript" src="http://ajax.googleapis.com/ajax/libs/jquery/1.4.2/jquery.min.js"></script>
     <script type="text/javascript">
 	    $(document).ready(function() {
@@ -18,26 +18,6 @@
     <div class="span-24 last" id="content">
         <hr class="space">
         <hr class="space">
-<<<<<<< HEAD
-        <div class="span-8 last">
-            {% block h2 %}<h2>Sign in</h2>{% endblock %}
-            {% block subtext %} {%endblock%}
-            {% if form.errors %}
-                <div class="span-8 error">
-                    <p class="bottom">Sorry, that is not a valid username or password.</p>
-                </div>
-            {% endif %}
-            
-            <form action="" method="post">{% csrf_token %}
-                <p>
-                    <label for="username">Username</label><br>
-                    <input type="text" name="username" value="" id="username" class="auto-focus">
-                </p>
-        
-                <p>
-                    <label for="password">Password</label><br>
-                    <input type="password" name="password" value="" id="password">
-=======
         <div class="prepend-9 span-6 last">
             <div class="box round">
                 {% block h2 %}<h2>Sign in</h2>{% endblock %}
@@ -56,7 +36,6 @@
                     <p>
                         <label for="password">Password</label><br>
                         <input type="password" name="password" value="" id="password" class="span-5">
->>>>>>> 8c1248ec
 
                     </p>
                     <input type="hidden" name="next" value="{{ next|escape }}">

<!DOCTYPE html>
<html>
    <head>
        <meta charset=utf-8>
        <title>{% block title %}CourtListener.com{% endblock %}</title>
        <link rel="stylesheet" href="/media/css/blueprint/screen.css" type="text/css" media="screen, projection">
        <link rel="stylesheet" href="/media/css/blueprint/print.css" type="text/css" media="print">
        <link rel="stylesheet" href="/media/css/blueprint/override.css" type="text/css" media="screen, projection">
        <link rel="stylesheet" href="/media/css/blueprint/plugins/fancy-type/screen.css" type="text/css" media="screen, projection">
        <link rel="stylesheet" href="/media/css/blueprint/plugins/buttons/screen.css" type="text/css" media="screen, projection">
        <!--[if lt IE 8]><link rel="stylesheet" href="/media/css/blueprint/ie.css" type="text/css" media="screen, projection"><![endif]-->
        {% block headers %}{% endblock %}
        <meta name="description" content="Create alerts, search for and browse the latest Circuit Court and Supreme Court opinions. Updated daily with the latest appeals court documents.">
    </head>

    <body>
        <div class="container">
<<<<<<< HEAD
            <div class="span-15 header" id="header">
                <h1 class="bottom"><a href="/">CourtListener</a></h1>
                <h3 class="alt top bottom">(Beta)</h3>
            </div>
=======
            {% block header %}
                <div class="header-container span-24">
                    <div class="span-12 header" id="header">
                        <a href="/">
                            <img src="/media/images/png/logo.png"
                                 alt="Court Listener logo"
                                 width="252"
                                 height="28"/>
                        </a>
>>>>>>> 8c1248ec

            {% if user.is_authenticated %}
                <div class="span-9 last">
                    <div class="navigation box round-bottom">
                        <ul>
                            <li><a href="/">Search</a></li>
                            <li><a href="/opinions/all/">Opinions</a></li>
                            <li><a href="/profile/alerts/">Alerts</a></li>
                            <li><a href="/profile/settings/">Settings</a></li>
                            <li><a href="/sign-out/">Sign out</a></li>
                        </ul>
                    </div>
<<<<<<< HEAD
                </div>
            {% else %}
                <div class="span-9 last">
                    <div class="navigation box round-bottom">
                        <ul>
                            <li><a href="/about/">About</a></li>
                            <li><a href="/">Search</a></li>
                            <li><a href="/opinions/all">Opinions</a></li>
                            {% if request.path != "/sign-out/" %}
                                <li><a href="{%url sign-in-register%}?next={{request.path}}">Sign in / Register</a></li>
                            {% else %}
                                <li><a href="{%url sign-in-register%}">Sign in / Register</a></li>
                            {% endif %}
                        </ul>
=======

                    {% block search-form %}
                    <div class="span-12 last" id="searchform">
                        <form action="/" method="get">
                            <div id="search-form">
                                <table>
                                    <tbody>
                                        <tr>
                                            <td>
                                                <input class="{% if not results.object_list or not query%}auto-focus{% endif %} wide-title"
                                                name="q"
                                                id="search-input"
                                                 autocomplete="off">
                                             </td>
                                            <td>
                                                <button type="submit" class="button title"
                                                name="search" id="search-button">Search</button>
                                            </td>
                                        </tr>
                                    </tbody>
                                </table>
                            </div>
                        </form>
>>>>>>> 8c1248ec
                    </div>
                    {% endblock %}
                </div>
            {% endif %}

            <hr>

            {% block content %}
                <div class="span-18 colborder" id="content">
                    <p>Your content seems to be missing!</p>
                </div>
            {% endblock %}

            {% block sidebar %}
                <div class="span-5 last" id="sidebar">
                </div>
            {% endblock %}


            <div class="span-24 last">
                <hr class="space">
                <hr>
            </div>
<<<<<<< HEAD
            <div class="span-24 last small quiet" id="footer">
                <div class="span-2">
=======
            <div class="span-24 last quiet" id="footer">
                <span class="footer-item">
>>>>>>> 8c1248ec
                    <a href="/about/">About</a>
                </div>
                <div class="span-2">
                    <a href="/coverage/">Coverage</a>
<<<<<<< HEAD
                </div>
                <div class="span-3">
=======
                </span>
                <span class="footer-item">
                    <a href="/removal/">Removal</a>
                </span>
                <span class="footer-item">
>>>>>>> 8c1248ec
                    <a href="/terms/">Terms &amp; Privacy</a>
                </div>
                <div class="span-2">
                    <a href="/sitemap/">Sitemap</a>
                </div>
                <div class="span-2">
                    <a href="/contribute/">Contribute</a>
                </div>
                <div class="span-2">
                    <a href="/contact/">Contact</a>
                </div>
                <div class="span-2">
                    <a href="/tools/">Tools</a>
                </div>
                <span class="span-2 last">
                    <a href="/dump-info/">Data Dumps</a>
                </span>
                <span class="footer-item">
                    <a href="/dump-info/">Data Dumps</a>
                </span>
            </div>
        </div>
        {% if not user.is_superuser  %}
            <!-- Piwik -->
            <script type="text/javascript">
            var pkBaseURL = (("https:" == document.location.protocol) ? "https://piwik.courtlistener.com/" : "http://piwik.courtlistener.com/");
            document.write(unescape("%3Cscript src='" + pkBaseURL + "piwik.js' type='text/javascript'%3E%3C/script%3E"));
            </script><script type="text/javascript">
            try {
            var piwikTracker = Piwik.getTracker(pkBaseURL + "piwik.php", 1);
            piwikTracker.trackPageView();
            piwikTracker.enableLinkTracking();
            } catch( err ) {}
            </script><noscript><p><img src="http://piwik.courtlistener.com/piwik.php?idsite=1" style="border:0" alt=""/></p></noscript>
            <!-- End Piwik Tag -->
        {% endif %}
    </body>
</html><|MERGE_RESOLUTION|>--- conflicted
+++ resolved
@@ -9,18 +9,12 @@
         <link rel="stylesheet" href="/media/css/blueprint/plugins/fancy-type/screen.css" type="text/css" media="screen, projection">
         <link rel="stylesheet" href="/media/css/blueprint/plugins/buttons/screen.css" type="text/css" media="screen, projection">
         <!--[if lt IE 8]><link rel="stylesheet" href="/media/css/blueprint/ie.css" type="text/css" media="screen, projection"><![endif]-->
-        {% block headers %}{% endblock %}
+        {% block head %}{% endblock %}
         <meta name="description" content="Create alerts, search for and browse the latest Circuit Court and Supreme Court opinions. Updated daily with the latest appeals court documents.">
     </head>
 
     <body>
         <div class="container">
-<<<<<<< HEAD
-            <div class="span-15 header" id="header">
-                <h1 class="bottom"><a href="/">CourtListener</a></h1>
-                <h3 class="alt top bottom">(Beta)</h3>
-            </div>
-=======
             {% block header %}
                 <div class="header-container span-24">
                     <div class="span-12 header" id="header">
@@ -30,35 +24,29 @@
                                  width="252"
                                  height="28"/>
                         </a>
->>>>>>> 8c1248ec
 
-            {% if user.is_authenticated %}
-                <div class="span-9 last">
-                    <div class="navigation box round-bottom">
-                        <ul>
-                            <li><a href="/">Search</a></li>
-                            <li><a href="/opinions/all/">Opinions</a></li>
-                            <li><a href="/profile/alerts/">Alerts</a></li>
-                            <li><a href="/profile/settings/">Settings</a></li>
-                            <li><a href="/sign-out/">Sign out</a></li>
-                        </ul>
+                        {% if user.is_authenticated %}
+                            <div class="navigation">
+                                <ul>
+                                    <li><a href="/opinions/all/">Browse</a></li>
+                                    <li><a href="/profile/settings/">Profile</a></li>
+                                    <li><a href="/sign-out/">Sign out</a></li>
+                                </ul>
+                            </div>
+                        {% else %}
+                            <div class="navigation">
+                                <ul>
+                                    <li><a href="/about/">About</a></li>
+                                    <li><a href="/opinions/all">Browse</a></li>
+                                    {% if request.path != "/sign-out/" %}
+                                        <li><a href="{%url sign-in-register%}?next={{request.path}}">Sign in / Register</a></li>
+                                    {% else %}
+                                        <li><a href="{%url sign-in-register%}">Sign in / Register</a></li>
+                                    {% endif %}
+                                </ul>
+                            </div>
+                        {% endif %}
                     </div>
-<<<<<<< HEAD
-                </div>
-            {% else %}
-                <div class="span-9 last">
-                    <div class="navigation box round-bottom">
-                        <ul>
-                            <li><a href="/about/">About</a></li>
-                            <li><a href="/">Search</a></li>
-                            <li><a href="/opinions/all">Opinions</a></li>
-                            {% if request.path != "/sign-out/" %}
-                                <li><a href="{%url sign-in-register%}?next={{request.path}}">Sign in / Register</a></li>
-                            {% else %}
-                                <li><a href="{%url sign-in-register%}">Sign in / Register</a></li>
-                            {% endif %}
-                        </ul>
-=======
 
                     {% block search-form %}
                     <div class="span-12 last" id="searchform">
@@ -82,22 +70,20 @@
                                 </table>
                             </div>
                         </form>
->>>>>>> 8c1248ec
                     </div>
                     {% endblock %}
                 </div>
-            {% endif %}
+                <hr>
+            {% endblock %}
 
-            <hr>
-
-            {% block content %}
-                <div class="span-18 colborder" id="content">
-                    <p>Your content seems to be missing!</p>
+            {% block sidebar %}
+                <div class="span-5 colborder" id="sidebar">
                 </div>
             {% endblock %}
 
-            {% block sidebar %}
-                <div class="span-5 last" id="sidebar">
+            {% block content %}
+                <div class="span-18 last" id="content">
+                    <p>Your content seems to be missing!</p>
                 </div>
             {% endblock %}
 
@@ -106,43 +92,30 @@
                 <hr class="space">
                 <hr>
             </div>
-<<<<<<< HEAD
-            <div class="span-24 last small quiet" id="footer">
-                <div class="span-2">
-=======
             <div class="span-24 last quiet" id="footer">
                 <span class="footer-item">
->>>>>>> 8c1248ec
                     <a href="/about/">About</a>
-                </div>
-                <div class="span-2">
+                </span>
+                <span class="footer-item">
                     <a href="/coverage/">Coverage</a>
-<<<<<<< HEAD
-                </div>
-                <div class="span-3">
-=======
                 </span>
                 <span class="footer-item">
                     <a href="/removal/">Removal</a>
                 </span>
                 <span class="footer-item">
->>>>>>> 8c1248ec
                     <a href="/terms/">Terms &amp; Privacy</a>
-                </div>
-                <div class="span-2">
+                </span>
+                <span class="footer-item">
                     <a href="/sitemap/">Sitemap</a>
-                </div>
-                <div class="span-2">
+                </span>
+                <span class="footer-item">
                     <a href="/contribute/">Contribute</a>
-                </div>
-                <div class="span-2">
+                </span>
+                <span class="footer-item">
                     <a href="/contact/">Contact</a>
-                </div>
-                <div class="span-2">
+                </span>
+                <span class="footer-item">
                     <a href="/tools/">Tools</a>
-                </div>
-                <span class="span-2 last">
-                    <a href="/dump-info/">Data Dumps</a>
                 </span>
                 <span class="footer-item">
                     <a href="/dump-info/">Data Dumps</a>

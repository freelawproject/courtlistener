--- conflicted
+++ resolved
@@ -1,12 +1,9 @@
 {% extends "base.html" %}
-<<<<<<< HEAD
-=======
 {# Shown on document display pages. #}
->>>>>>> 8c1248ec
 
 {% block title %}CourtListener.com / Browse / {{ title }}{% endblock %}
 
-{% block headers %}
+{% block head %}
     <link rel="alternate" type="application/rss+xml" title="Atom feed for all courts" href="/feed/court/all/">
     <link rel="alternate" type="application/rss+xml" title="Atom feed for the First Circuit" href="/feed/court/ca1/">
     <link rel="alternate" type="application/rss+xml" title="Atom feed for the Second Circuit" href="/feed/court/ca2/">
@@ -28,55 +25,8 @@
     <script type="text/javascript" src="/media/js/save-favorites.js"></script>
 {% endblock %}
 
-{% block content %}
-    <div class="span-18 colborder">
-        {% if doc %}
-            {# if we have a hit, display what we know #}
-            <h2>{{ doc.citation.caseNameFull }}, {{ doc.citation.caseNumber }}</h2>
-            <h3>{{court}}</h3>
-            {% if doc.dateFiled %}
-                <h3 class="alt">{{doc.dateFiled|date:"l, F jS, Y"}}</h3>
-            {% else %}
-                <h3 class="alt">Unknown date</h3>
-            {% endif %}
-            <p>
-                <strong>Status: </strong>
-                    {% if doc.documentType %}
-                        {{doc.get_documentType_display}}<br>
-                    {% else %}
-                        Unknown<br>
-                    {% endif %}
-                <strong><acronym title="(digital fingerprint)">SHA1</acronym>:</strong> {{doc.documentSHA1}}
-            </p>
-            <br>
-            <h4>Document text</h4>
-            {% if doc.documentPlainText %}
-                <pre>{{doc.documentPlainText}}</pre>
-            {% else %}
-                {{doc.documentHTML|safe}}
-            {% endif %}
-
-        {% else %}
-            {# No documents found, tell the user, apologize. #}
-            <h2>No documents found</h2>
-
-            <p>We looked in the <strong>{{ court }}</strong>, but were unable to find anything that
-            had the case name of <strong>{{ title }}</strong>.</p>
-
-            <p class="bottom">Sorry about that. Would you like to try a different approach:</p>
-            <ul>
-                <li>You can try a <a href="/search/">search</a> for what you're looking for.</li>
-                <li>You can <a href="/contact/">let us know</a> that something is wrong or missing.</li>
-                <li>If you think you have found a bug, you can <a href="/contribute#bugs">file a bug</a>.</li>
-            </ul>
-
-        {% endif %}
-    </div>
-{% endblock %}
-
-
 {% block sidebar %}
-    <div class="span-5 last" id="sidebar">
+    <div class="span-5 colborder" id="sidebar">
         {# show the admin tools if applicable #}
         {% if user.is_superuser and doc %}
             <div class="sidebar-section">
@@ -128,10 +78,6 @@
                 <a href="http://reddit.com/submit?url={{doc.get_small_url}}&title={{title}} at CourtListener.com" target="_blank" title="Reddit" class="sprites" id="reddit_png"></a>
                 <a href="http://del.icio.us/post?url={{doc.get_small_url}}&title={{title}} at CourtListener.com" target="_blank" title="delicious" class="sprites" id="delicious_png"></a>
             </p>
-<<<<<<< HEAD
-        {% endif %}
-
-=======
         </div>
 
     </div>
@@ -225,7 +171,5 @@
         {% else %}
             {{doc.documentHTML|safe}}
         {% endif %}
->>>>>>> 8c1248ec
     </div>
-
 {% endblock %}
import datetime
from urllib import urlencode
from urlparse import parse_qs
from django.utils.timezone import now

from alert.lib import sunburnt
from django.conf import settings


def make_get_string(request):
    """Makes a get string from the request object. If necessary, it removes
    the pagination parameters.
    """
    get_dict = parse_qs(request.META['QUERY_STRING'])
    try:
        del get_dict['page']
    except KeyError:
        pass
    get_string = urlencode(get_dict, True)
    if len(get_string) > 0:
        get_string += '&'
    return get_string


def get_string_to_dict(get_string):
    """Reverses the work that the make_get_string function performs, building a
    dict from the get_string.

    Used by alerts.
    """
    get_dict = {}
    for k, v in parse_qs(get_string).iteritems():
        get_dict[k] = v[0]
    return get_dict


def make_stats_variable(solr_facet_values, search_form):
    """Create a useful facet variable for use in a template

    This function merges the fields in the form with the facet values from
    Solr, creating useful variables for the front end.
    We need to handle two cases:
      1. The initial load of the page. For this we use the checked attr that
         is set on the form if there isn't a sort order in the request.
      2. The load after form submission. For this, we use the field.value().
    """
    facets = []
    solr_facet_values = dict(solr_facet_values['status_exact'])
    # Are any of the checkboxes checked?
    no_facets_selected = not any([field.value() for field in search_form
                                  if field.html_name.startswith('stat_')])
    for field in search_form:
        try:
            count = solr_facet_values[field.html_name.replace('stat_', '')]
        except KeyError:
            # Happens when a field is iterated on that doesn't exist in the
            # facets variable
            continue

        if no_facets_selected:
            if field.html_name == 'stat_Precedential':
                checked = True
            else:
                checked = False
        else:
            if field.value() is True:
                checked = True
            else:
                checked = False

        facet = [field.label,
                 field.html_name,
                 count,
                 checked,
                 field.html_name.split('_')[1]]
        facets.append(facet)
    return facets


def merge_form_with_courts(COURTS, search_form):
    """Merges the COURTS dict with the values from the search form.

    Final value is like (note that order is significant):
    courts = {
        'federal': [
            {'name': 'Eighth Circuit', 'id': 'ca8', 'checked': True, 'jurisdiction': 'F'},
            ...
        ],
        'district': [
            {'name': 'D. Delaware', 'id': 'deld', 'checked' False, 'jurisdiction': 'FD'},
            ...
        ],
        'state': [
            [{}, {}, {}][][]
        ],
        ...
    }

    State courts are a special exception. For layout purposes, they get bundled by supreme court and then by hand.
    """

    # Are any of the checkboxes checked?
    checked_statuses = [field.value() for field in search_form
                        if field.html_name.startswith('court_')]
    no_facets_selected = not any(checked_statuses)
    all_facets_selected = all(checked_statuses)
    if no_facets_selected or all_facets_selected:
        court_count = 'All'
    else:
        court_count = len([status for status in checked_statuses if status is True])

    for field in search_form:
        if no_facets_selected:
            for court in COURTS:
                court['checked'] = True
        else:
            for court in COURTS:
                # We're merging two lists, so we have to do a nested loop
                # to find the right value.
                if 'court_%s' % court['pk'] == field.html_name:
                    court['checked'] = field.value()

    # Build the dict with jurisdiction keys and arrange courts into tabs
    courts = {
        'federal': [],
        'district': [],
        'bankruptcy': [],
        'state': [],
        'special': [],
    }
    bap_bundle = []
    b_bundle = []
    state_bundle = []
    state_bundles = []
    for court in COURTS:
        if court['jurisdiction'] == 'F':
            court['tab'] = 'federal'
        elif court['jurisdiction'] == 'FD':
            court['tab'] = 'district'
        elif court['jurisdiction'] in ['FB', 'FBP']:
            court['tab'] = 'bankruptcy'
        elif court['jurisdiction'].startswith('S'):
            court['tab'] = 'state'  # Merge all state courts.
        elif court['jurisdiction'] in ['FS', 'C']:
            court['tab'] = 'special'

        if court['tab'] == 'bankruptcy':
            # Bankruptcy gets bundled into BAPs and regular courts.
            if court['jurisdiction'] == 'FBP':
                bap_bundle.append(court)
            else:
                b_bundle.append(court)
        elif court['tab'] == 'state':
            # State courts get bundled by supreme courts
            if court['jurisdiction'] == 'S':
                # Whenever we hit a state supreme court, we append the previous bundle
                # and start a new one.
                if state_bundle:
                    state_bundles.append(state_bundle)
                state_bundle = [court]
            else:
                state_bundle.append(court)
        else:
            courts[court['tab']].append(court)
    state_bundles.append(state_bundle)  # appends the final state bundle after the loop ends. Hack?

    # Put the bankruptcy bundles in the courts dict
    courts['bankruptcy'].append(bap_bundle)
    courts['bankruptcy'].append(b_bundle)

    # Divide the state bundles into the correct partitions
    courts['state'].append(state_bundles[:15])
    courts['state'].append(state_bundles[15:34])
    courts['state'].append(state_bundles[34:])

    return courts, court_count


def make_fq(cd, field, key):
    """Does some minimal processing of the query string to get it into a
    proper field query.

    This is necessary because despite our putting AND as the default join
    method, in some cases Solr decides OR is a better approach. So, to work
    around this bug, we do some minimal query parsing ourselves (ugh!).
    """
    if '"' in cd[key]:
        fq = '%s:(%s)' % (field, cd[key])
    else:
        fq = '%s:(%s)' % (field, ' AND '.join(cd[key].split()))
    return fq


def make_date_query(cd):
    """Given the cleaned data from a form, return a valid Solr fq string"""
    before = cd['filed_before']
    after = cd['filed_after']
    if any([before, after]):
        if hasattr(after, 'strftime'):
            date_filter = '[%sT00:00:00Z TO ' % after.isoformat()
        else:
            date_filter = '[* TO '
        if hasattr(before, 'strftime'):
            date_filter = '%s%sT23:59:59Z]' % (date_filter, before.isoformat())
        else:
            date_filter = '%s*]' % date_filter
    else:
        # No date filters were requested
        return ""
    return 'dateFiled:%s' % date_filter


def make_cite_count_query(cd):
    """Given the cleaned data from a form, return a valid Solr fq string"""
    start = cd['cited_gt']
    end = cd['cited_lt']
    if start or end:
        return 'citeCount:[%s TO %s]' % (start, end)
    else:
        return ""


def get_selected_field_string(cd, prefix):
    """Pulls the selected checkboxes out of the form data, and puts it into
    Solr strings. Uses a prefix to know which items to pull out of the cleaned
    data. Check forms.py to see how the prefixes are set up.

    Final strings are of the form "A" OR "B" OR "C", with quotes in case there
    are spaces in the values.
    """
    selected_fields = ['"%s"' % k.replace(prefix, '')
                       for k, v in cd.iteritems()
                       if (k.startswith(prefix) and v is True)]

    selected_field_string = ' OR '.join(selected_fields)
    return selected_field_string

qf = {
    'text': 1.0,
    'dateFiled': 1.0,
    'court': 1.0,
    'caseName': 3,
    'docketNumber': 1.0,
    'westCite': 1.0,
    'neutralCite': 1.0,
    'lexisCite': 1.0,
    'status': 1.25,
    'caseNumber': 1.25,
}


def make_qf_string(qf):
    qf_array = []
    for k, v in qf.iteritems():
        qf_array.append('%s^%s' % (k, v))
    return ' '.join(qf_array)


def build_main_query(cd, highlight='all'):
    main_params = {}
    # Build up all the queries needed
    main_params['q'] = cd['q'] or '*:*'

    # Sorting for the main query
    main_params['sort'] = cd.get('order_by', '')

    if str(main_params['sort']).startswith('score'):
        main_params['boost'] = 'pagerank'

    # Give a boost on the case_name field if it's obviously a case_name query.
    vs_query = ' v ' in main_params['q'] or ' v. ' in main_params['q'] or ' vs. ' in main_params['q']
    in_re_query = main_params['q'].lower().startswith('in re ')
    matter_of_query = main_params['q'].lower().startswith('matter of ')
    ex_parte_query = main_params['q'].lower().startswith('ex parte ')
    if any([vs_query, in_re_query, matter_of_query, ex_parte_query]):
        qf.update({'caseName': 50})
        main_params['qf'] = make_qf_string(qf)

    if highlight:
        # Common highlighting params up here.
        main_params['hl'] = 'true'
        main_params['f.text.hl.snippets'] = '5'
        main_params['f.text.hl.maxAlternateFieldLength'] = '500'
        main_params['f.text.hl.alternateField'] = 'text'

        if highlight == 'all':
            # Requested fields for the main query. We only need the fields here that
            # are not requested as part of highlighting. Facet params are not set
            # here because they do not retrieve results, only counts (they are set
            # to 0 rows).
            main_params['fl'] = 'id,absolute_url,court_id,local_path,source,download_url,status,dateFiled,citeCount'

            # Highlighting for the main query.
            main_params['hl.fl'] = 'text,caseName,judge,suitNature,citation,neutralCite,docketNumber,lexisCite,court_citation_string'
            main_params['f.caseName.hl.fragListBuilder'] = 'single'
            main_params['f.judge.hl.fragListBuilder'] = 'single'
            main_params['f.suitNature.hl.fragListBuilder'] = 'single'
            main_params['f.citation.hl.fragListBuilder'] = 'single'
            main_params['f.neutralCite.hl.fragListBuilder'] = 'single'
            main_params['f.docketNumber.hl.fragListBuilder'] = 'single'
            main_params['f.lexisCite.hl.fragListBuilder'] = 'single'
            main_params['f.court_citation_string.hl.fragListBuilder'] = 'single'

            # If there aren't any hits in the text return the field instead
            main_params['f.caseName.hl.alternateField'] = 'caseName'
            main_params['f.judge.hl.alternateField'] = 'judge'
            main_params['f.suitNature.hl.alternateField'] = 'suitNature'
            main_params['f.citation.hl.alternateField'] = 'citation'
            main_params['f.neutralCite.hl.alternateField'] = 'neutralCite'
            main_params['f.docketNumber.hl.alternateField'] = 'docketNumber'
            main_params['f.lexisCite.hl.alternateField'] = 'lexisCite'
            main_params['f.court_citation_string.hl.alternateField'] = 'court_citation_string'
        elif highlight == 'text':
            main_params['hl.fl'] = 'text'
    else:
        # highlighting is off, therefore we get the default fl parameter,
        # which gives us all fields. We could set it manually, but there's
        # no need.
        pass

    # Changes here are usually mirrored in place_facet_queries, below.
    main_fq = []

    # Case Name and judges
    if cd['case_name']:
        main_fq.append(make_fq(cd, 'caseName', 'case_name'))
    if cd['judge']:
        main_fq.append(make_fq(cd, 'judge', 'judge'))

    # Citations
    if cd['citation']:
        main_fq.append(make_fq(cd, 'citation', 'citation'))
    if cd['docket_number']:
        main_fq.append(make_fq(cd, 'docketNumber', 'docket_number'))
    if cd['neutral_cite']:
        main_fq.append(make_fq(cd, 'neutralCite', 'neutral_cite'))

    # Dates
    date_query = make_date_query(cd)
    main_fq.append(date_query)

    # Citation count
    cite_count_query = make_cite_count_query(cd)
    main_fq.append(cite_count_query)

    # Facet filters
    selected_courts_string = get_selected_field_string(cd, 'court_')
    selected_stats_string = get_selected_field_string(cd, 'stat_')
    if len(selected_courts_string) + len(selected_stats_string) > 0:
        main_fq.extend(['{!tag=dt}status_exact:(%s)' % selected_stats_string,
                        '{!tag=dt}court_exact:(%s)' % selected_courts_string])

    # If a param has been added to the fq variables, then we add them to the
    # main_params var. Otherwise, we don't, as doing so throws an error.
    if len(main_fq) > 0:
        main_params['fq'] = main_fq

    #print "Params sent to search are: %s" % '&'.join(['%s=%s' % (k, v) for k, v in main_params.items()])
    #print results_si.execute()
    return main_params


def place_facet_queries(cd, conn=sunburnt.SolrInterface(settings.SOLR_URL, mode='r')):
    """Get facet values for the status filters

    Using the search form, query Solr and get the values for the status filters.
    """
    # Build up all the queries needed
    facet_params = {
        'rows': '0',
        'facet': 'true',
        'facet.mincount': 0,
        'facet.field': '{!ex=dt}status_exact',
        'q': cd['q'] or '*:*',
        'caller': 'facet_parameters',
    }
    fq = []

    # Case Name and judges
    if cd['case_name']:
        fq.append(make_fq(cd, 'caseName', 'case_name'))
    if cd['judge']:
        fq.append(make_fq(cd, 'judge', 'judge'))

    # Citations
    if cd['citation']:
        fq.append(make_fq(cd, 'citation', 'citation'))
    if cd['docket_number']:
        fq.append(make_fq(cd, 'docketNumber', 'docket_number'))
    if cd['neutral_cite']:
        fq.append(make_fq(cd, 'neutralCite', 'neutral_cite'))

    fq.append(make_date_query(cd))
    fq.append(make_cite_count_query(cd))

    # Faceting
    selected_courts_string = get_selected_field_string(cd, 'court_')  # Status facets depend on court checkboxes
    selected_stats_string = get_selected_field_string(cd, 'stat_')
    if len(selected_stats_string) > 0:
        fq.extend(['{!tag=dt}status_exact:(%s)' % selected_stats_string,
                   'court_exact:(%s)' % selected_courts_string])

    # If a param has been added to the fq variables, then we add them to the
    # main_params var. Otherwise, we don't, as doing so throws an error.
    if len(fq) > 0:
        facet_params['fq'] = fq

    stat_facet_fields = conn.raw_query(**facet_params).execute().facet_counts.facet_fields

    return stat_facet_fields


def get_court_start_year(conn, court):
    """Get the start year for a court by placing a Solr query. If a court is
    active, but does not yet have any results, return the current year.
    """
    if court.lower() == 'all':
        params = {'sort': 'dateFiled asc', 'rows': 1, 'q': '*:*'}
    else:
        params = {'fq': ['court_exact:%s' % court], 'sort': 'dateFiled asc', 'rows': 1}
    params['caller'] = 'search_utils'
    response = conn.raw_query(**params).execute()
    try:
        year = response.result.docs[0]['dateFiled'].year
    except IndexError:
        # Occurs when there are 0 results for an active court (rare but possible)
        year = now().year

    return year


def build_coverage_query(court, start_year):
    params = {
        'facet': 'true',
        'facet.range': 'dateFiled',
        'facet.range.start': '%d-01-01T00:00:00Z' % start_year,
        'facet.range.end': 'NOW/DAY',
        'facet.range.gap': '+1YEAR',
        'rows': 0,
<<<<<<< HEAD
        'caller': 'build_coverage_query',
=======
        'q': '*:*',  # Without this, results will be omitted.
>>>>>>> c0ed0cf0
    }
    if court.lower() != 'all':
        params['fq'] = ['court_exact:%s' % court]
    return params


def build_court_count_query():
    """Build a query that returns the count of cases for all courts"""
    params = {
        'facet': 'true',
        'facet.field': 'court_exact',
        'facet.limit': -1,
        'rows': 0,
        'caller': 'build_court_count_query',
    }
    return params<|MERGE_RESOLUTION|>--- conflicted
+++ resolved
@@ -437,11 +437,8 @@
         'facet.range.end': 'NOW/DAY',
         'facet.range.gap': '+1YEAR',
         'rows': 0,
-<<<<<<< HEAD
+        'q': '*:*',  # Without this, results will be omitted.
         'caller': 'build_coverage_query',
-=======
-        'q': '*:*',  # Without this, results will be omitted.
->>>>>>> c0ed0cf0
     }
     if court.lower() != 'all':
         params['fq'] = ['court_exact:%s' % court]

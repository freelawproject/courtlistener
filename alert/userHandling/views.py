# This software and any associated files are copyright 2010 Brian Carver and
# Michael Lissner.
#
# This program is free software: you can redistribute it and/or modify
# it under the terms of the GNU Affero General Public License as published by
# the Free Software Foundation, either version 3 of the License, or
# (at your option) any later version.
#
# This program is distributed in the hope that it will be useful,
# but WITHOUT ANY WARRANTY; without even the implied warranty of
# MERCHANTABILITY or FITNESS FOR A PARTICULAR PURPOSE.  See the
# GNU General Public License for more details.
#
# You should have received a copy of the GNU Affero General Public License
# along with this program.  If not, see <http://www.gnu.org/licenses/>.

from alert.settings import LOGIN_REDIRECT_URL
from alert.userHandling.forms import *
from alert.userHandling.models import BarMembership
from django.contrib import messages
from django.contrib.auth import authenticate
from django.contrib.auth.decorators import login_required
from django.contrib.auth.forms import PasswordChangeForm
from django.contrib.auth.models import User
from django.contrib.auth import login
from django.contrib.auth.views import login as signIn
from django.contrib.sites.models import Site
from django.core.mail import send_mail
from django.shortcuts import render_to_response
from django.template import RequestContext
from django.http import HttpResponseRedirect
import datetime, random, hashlib


@login_required
def viewAlerts(request):
    return render_to_response('profile/alerts.html', {},
        RequestContext(request))


@login_required
def viewSettings(request):
    userForm = UserForm(request.POST or None, instance=request.user)
    profileForm = ProfileForm(request.POST or None, instance=request.user.get_profile())
    if profileForm.is_valid() and userForm.is_valid():
        profileForm.save()
        userForm.save()
        messages.add_message(request, messages.SUCCESS,
            'Your settings were saved successfully.')
        return HttpResponseRedirect('/profile/settings/')
    return render_to_response('profile/settings.html', {'profileForm': profileForm,
        'userForm': userForm}, RequestContext(request))



@login_required
def deleteProfile(request):
    if request.method == 'POST':
        # Gather their foreign keys, delete those, then delete their profile and user info
        try:
            # they may not have a userProfile
            userProfile = request.user.get_profile()

            alerts = userProfile.alert.all()
            for alert in alerts:
                alert.delete()

            userProfile.delete()
        except:
            pass

        request.user.delete()

        return HttpResponseRedirect('/profile/delete/done/')


    return render_to_response('profile/delete.html', {}, RequestContext(request))


def deleteProfileDone(request):
    return render_to_response('profile/deleted.html', {}, RequestContext(request))


def register(request):
    """allow only an anonymous user to register"""
    redirect_to = request.REQUEST.get('next', '')

    # security checks:
    # Light security check -- make sure redirect_to isn't garbage.
    if not redirect_to or ' ' in redirect_to:
        redirect_to = LOGIN_REDIRECT_URL

    # Heavier security check -- redirects to http://example.com should
    # not be allowed, but things like /view/?param=http://example.com
    # should be allowed. This regex checks if there is a '//' *before* a
    # question mark.
    elif '//' in redirect_to and re.match(r'[^\?]*//', redirect_to):
        redirect_to = settings.LOGIN_REDIRECT_URL

    if request.user.is_anonymous():
        from django.contrib.auth.forms import UserCreationForm
        if request.method == 'POST':
            form = UserCreationFormExtended(request.POST)
            if form.is_valid():
                # it seems like I should use this, but it's causing trouble...
                cd = form.cleaned_data

                username = str(cd['username'])
                password = str(cd['password1'])
                email = str(cd['email'])
                fname = str(cd['first_name'])
                lname = str(cd['last_name'])

                # make a new user that is inactive
                new_user = User.objects.create_user(username, email, password)
                new_user.first_name = fname
                new_user.last_name = lname
                new_user.save()

                # Build the activation key for the new account
                salt = hashlib.sha1(str(random.random())).hexdigest()[:5]
                activationKey = hashlib.sha1(salt+new_user.username).hexdigest()
                key_expires = datetime.datetime.today() + datetime.timedelta(5)

                # associate a new UserProfile associated with the new user
                # this makes it so every time we call get_profile(), we can be sure
                # there is a profile waiting for us (a good thing).
                up = UserProfile(user = new_user,
                                 activationKey = activationKey,
                                 key_expires = key_expires)
                up.save()
                
                # Log the user in (pulled from the login view and here:
                # http://bitbucket.org/ubernostrum/django-registration/src/tip/registration/backends/simple/__init__.py#cl-26
                new_user = authenticate(username=username, password=password)
                login(request, new_user)
                    
                # Send an email with the confirmation link
                current_site = Site.objects.get_current()
                email_subject = 'Confirm your account on' + current_site.name,
                email_body = "Hello, %s, and thanks for signing up for an \
account!\n\nTo send you emails, we need you to activate your account with CourtListener.com. \
To activate your account, click this link within 5 days:\
\n\nhttp://courtlistener.com/email/confirm/%s\n\nThanks for using our site,\n\n\
The CourtListener team\n\n\
-------------------\n\
For questions or comments, please see our contact page, http://courtlistener.com/contact/." % (
                    new_user.username,
                    up.activationKey)
                send_mail(email_subject,
                          email_body,
                          'no-reply@courtlistener.com',
                          [new_user.email])

<<<<<<< HEAD

                #return HttpResponseRedirect('/sign-in/?next=' + redirect_to)
                messageText = "An email has been sent to <strong>" + new_user.email + "</strong>. \
                    Please check your email within 5 days to confirm your account."
                messages.add_message(request, messages.INFO, messageText)
                return HttpResponseRedirect(redirect_to)

=======
                return render_to_response("registration/registration_complete.html",
                    {'email': new_user.email},
                    RequestContext(request))
                
>>>>>>> 5f577457
        else:
            form = UserCreationFormExtended()
        return render_to_response("profile/register.html", {'form': form},
            RequestContext(request))
    else:
        # the user is already logged in, direct them to their settings page as a
        # logical fallback
        return HttpResponseRedirect('/profile/settings/')


<<<<<<< HEAD
def combined_signin_register(request):
    """Checks that the user is anonymous, then allows them to register or sign-in"""
    if request.user.is_anonymous():
        next = request.REQUEST.get('next', '')
        form = UserCreationFormExtended()
        return render_to_response('profile/login_or_register.html', {'form': form, 'next': next},
            RequestContext(request))
    else:
        return HttpResponseRedirect('/profile/settings/')
=======
def confirmEmail(request, activationKey):
    if request.user.emailConfirmed:
        return render_to_response('confirm.html', {'confirmed': True})
    try:
        user_profile = Userprofile.objects.get(activationKey=activationKey)
    except:
        return render_to_response('confirm.html', {'invalid': True})
    if user_profile.key_expires < datetime.datetime.today():
        return render_to_response('confirm.html', {'expired': True})
    user_profile.emailConfirmed = True
    user_profile.save()
    return render_to_response('confirm.html', {'success': True})


def requestEmailConfirmation(request):
    pass

# I am half-convinced this method isn't being used at all, and that the corresponding
# url config is not either. Difficult to check, however. mlissner, 2010-07-20.
def registerSuccess(request):
    return HttpResponseRedirect('/register/success/')
>>>>>>> 5f577457


@login_required
def password_change(request):
    if request.method == "POST":
        form = PasswordChangeForm(user=request.user, data=request.POST)
        if form.is_valid():
            form.save()
            messages.add_message(request, messages.SUCCESS,
                'Your password was changed successfully.')
            return HttpResponseRedirect('/profile/password/change/')
    else:
        form = PasswordChangeForm(user=request.user)
    return render_to_response('profile/password_form.html', {'form': form},
        RequestContext(request))<|MERGE_RESOLUTION|>--- conflicted
+++ resolved
@@ -1,16 +1,16 @@
 # This software and any associated files are copyright 2010 Brian Carver and
 # Michael Lissner.
-#
+# 
 # This program is free software: you can redistribute it and/or modify
 # it under the terms of the GNU Affero General Public License as published by
 # the Free Software Foundation, either version 3 of the License, or
 # (at your option) any later version.
-#
+# 
 # This program is distributed in the hope that it will be useful,
 # but WITHOUT ANY WARRANTY; without even the implied warranty of
 # MERCHANTABILITY or FITNESS FOR A PARTICULAR PURPOSE.  See the
 # GNU General Public License for more details.
-#
+# 
 # You should have received a copy of the GNU Affero General Public License
 # along with this program.  If not, see <http://www.gnu.org/licenses/>.
 
@@ -34,21 +34,21 @@
 
 @login_required
 def viewAlerts(request):
-    return render_to_response('profile/alerts.html', {},
+    return render_to_response('profile/alerts.html', {}, 
         RequestContext(request))
 
 
-@login_required
+@login_required    
 def viewSettings(request):
     userForm = UserForm(request.POST or None, instance=request.user)
     profileForm = ProfileForm(request.POST or None, instance=request.user.get_profile())
     if profileForm.is_valid() and userForm.is_valid():
         profileForm.save()
         userForm.save()
-        messages.add_message(request, messages.SUCCESS,
+        messages.add_message(request, messages.SUCCESS, 
             'Your settings were saved successfully.')
         return HttpResponseRedirect('/profile/settings/')
-    return render_to_response('profile/settings.html', {'profileForm': profileForm,
+    return render_to_response('profile/settings.html', {'profileForm': profileForm, 
         'userForm': userForm}, RequestContext(request))
 
 
@@ -59,44 +59,43 @@
         # Gather their foreign keys, delete those, then delete their profile and user info
         try:
             # they may not have a userProfile
-            userProfile = request.user.get_profile()
-
+            userProfile = request.user.get_profile()    
+            
             alerts = userProfile.alert.all()
             for alert in alerts:
                 alert.delete()
-
+                
             userProfile.delete()
         except:
             pass
-
+        
         request.user.delete()
-
+        
         return HttpResponseRedirect('/profile/delete/done/')
-
-
+    
+    
     return render_to_response('profile/delete.html', {}, RequestContext(request))
-
+        
 
 def deleteProfileDone(request):
     return render_to_response('profile/deleted.html', {}, RequestContext(request))
-
-
+    
 def register(request):
     """allow only an anonymous user to register"""
     redirect_to = request.REQUEST.get('next', '')
-
+    
     # security checks:
     # Light security check -- make sure redirect_to isn't garbage.
     if not redirect_to or ' ' in redirect_to:
         redirect_to = LOGIN_REDIRECT_URL
-
-    # Heavier security check -- redirects to http://example.com should
-    # not be allowed, but things like /view/?param=http://example.com
+    
+    # Heavier security check -- redirects to http://example.com should 
+    # not be allowed, but things like /view/?param=http://example.com 
     # should be allowed. This regex checks if there is a '//' *before* a
     # question mark.
     elif '//' in redirect_to and re.match(r'[^\?]*//', redirect_to):
         redirect_to = settings.LOGIN_REDIRECT_URL
-
+    
     if request.user.is_anonymous():
         from django.contrib.auth.forms import UserCreationForm
         if request.method == 'POST':
@@ -104,24 +103,24 @@
             if form.is_valid():
                 # it seems like I should use this, but it's causing trouble...
                 cd = form.cleaned_data
-
+                
                 username = str(cd['username'])
                 password = str(cd['password1'])
                 email = str(cd['email'])
                 fname = str(cd['first_name'])
                 lname = str(cd['last_name'])
-
-                # make a new user that is inactive
+                
+                # make a new user that is active, but has not confirmed their email.
                 new_user = User.objects.create_user(username, email, password)
                 new_user.first_name = fname
                 new_user.last_name = lname
                 new_user.save()
-
+                            
                 # Build the activation key for the new account
                 salt = hashlib.sha1(str(random.random())).hexdigest()[:5]
                 activationKey = hashlib.sha1(salt+new_user.username).hexdigest()
                 key_expires = datetime.datetime.today() + datetime.timedelta(5)
-
+                
                 # associate a new UserProfile associated with the new user
                 # this makes it so every time we call get_profile(), we can be sure
                 # there is a profile waiting for us (a good thing).
@@ -152,23 +151,15 @@
                           'no-reply@courtlistener.com',
                           [new_user.email])
 
-<<<<<<< HEAD
 
                 #return HttpResponseRedirect('/sign-in/?next=' + redirect_to)
                 messageText = "An email has been sent to <strong>" + new_user.email + "</strong>. \
                     Please check your email within 5 days to confirm your account."
                 messages.add_message(request, messages.INFO, messageText)
                 return HttpResponseRedirect(redirect_to)
-
-=======
-                return render_to_response("registration/registration_complete.html",
-                    {'email': new_user.email},
-                    RequestContext(request))
-                
->>>>>>> 5f577457
         else:
             form = UserCreationFormExtended()
-        return render_to_response("profile/register.html", {'form': form},
+        return render_to_response("profile/register.html", {'form': form}, 
             RequestContext(request))
     else:
         # the user is already logged in, direct them to their settings page as a
@@ -176,7 +167,6 @@
         return HttpResponseRedirect('/profile/settings/')
 
 
-<<<<<<< HEAD
 def combined_signin_register(request):
     """Checks that the user is anonymous, then allows them to register or sign-in"""
     if request.user.is_anonymous():
@@ -186,7 +176,8 @@
             RequestContext(request))
     else:
         return HttpResponseRedirect('/profile/settings/')
-=======
+
+
 def confirmEmail(request, activationKey):
     if request.user.emailConfirmed:
         return render_to_response('confirm.html', {'confirmed': True})
@@ -204,12 +195,6 @@
 def requestEmailConfirmation(request):
     pass
 
-# I am half-convinced this method isn't being used at all, and that the corresponding
-# url config is not either. Difficult to check, however. mlissner, 2010-07-20.
-def registerSuccess(request):
-    return HttpResponseRedirect('/register/success/')
->>>>>>> 5f577457
-
 
 @login_required
 def password_change(request):
@@ -217,7 +202,7 @@
         form = PasswordChangeForm(user=request.user, data=request.POST)
         if form.is_valid():
             form.save()
-            messages.add_message(request, messages.SUCCESS,
+            messages.add_message(request, messages.SUCCESS, 
                 'Your password was changed successfully.')
             return HttpResponseRedirect('/profile/password/change/')
     else:

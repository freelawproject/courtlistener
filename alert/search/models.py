--- conflicted
+++ resolved
@@ -161,13 +161,8 @@
         blank=True
     )
     docket_number = models.CharField(
-<<<<<<< HEAD
-        "the docket number",
-        max_length=1000,  # sometimes these are consolidated, hence they need to be long.
-=======
         "the docket numbers",
         max_length=5000,  # sometimes these are consolidated, hence they need to be long (was 50, 100, 300, 1000).
->>>>>>> 572c4b21
         blank=True,
         null=True
     )
@@ -334,13 +329,9 @@
     )
     judges = models.TextField(
         help_text="The judges that brought the opinion",
-<<<<<<< HEAD
-        blank=True
-    )
-=======
-        blank=True,
-        null=True)
->>>>>>> 572c4b21
+        blank=True,
+        null=True,
+    )
     nature_of_suit = models.TextField(
         help_text="The nature of the suit, can be codes or laws or whatever",
         blank=True
@@ -351,16 +342,8 @@
     )
     html = models.TextField(
         help_text="HTML of the document",
-<<<<<<< HEAD
-        blank=True
-    )
-=======
-        blank=True,
-        null=True)
-    html_lawbox = models.TextField(
-        help_text="HTML of lawbox documents",
-        blank=True)
->>>>>>> 572c4b21
+        blank=True
+    )
     html_with_citations = models.TextField(
         help_text="HTML of the document with citation links",
         blank=True
@@ -458,15 +441,4 @@
             invalidate_dumps_by_date_and_court(self.date_filed, self.court_id)
 
     class Meta:
-        db_table = "Document"
-
-
-def save_doc_and_cite(doc, index):
-    """Save a document and citation simultaneously.
-
-    Just a helper function to save everything neatly.
-    """
-    cite = doc.citation
-    cite.save(index=index)
-    doc.citation = cite
-    doc.save(index=index)+        db_table = "Document"
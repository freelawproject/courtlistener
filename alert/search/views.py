--- conflicted
+++ resolved
@@ -14,131 +14,39 @@
 # You should have received a copy of the GNU Affero General Public License
 # along with this program.  If not, see <http://www.gnu.org/licenses/>.
 
-from django.contrib.auth.decorators import login_required
+from alert.alerts.forms import CreateAlertForm
+from alert.lib import sunburnt
 from django.contrib import messages
-from django.core.paginator import Paginator, InvalidPage, EmptyPage
-from django.shortcuts import render_to_response, HttpResponseRedirect
+from django.core.paginator import Paginator
+from django.core.paginator import PageNotAnInteger
+from django.core.paginator import EmptyPage
+from django.conf import settings
+from django.shortcuts import render_to_response
+from django.shortcuts import HttpResponseRedirect
 from django.template import RequestContext
-from django.utils.text import get_text_list
-from alert.search.forms import SearchForm, CreateAlertForm
-from alert.alertSystem.models import Document
-from alert.userHandling.models import Alert, UserProfile
-import re
-
-
-def preparseQuery(query):
-    query = query.lower()
-
-    # @doctext needs to become @(doctext,dochtml).
-    # @(doctext) needs to become @(doctext, dochtml).
-    # @(doctext,court) needs to be come @(doctext,dochtml,court)
-    query = re.sub('doctext', 'doctext,dochtml', query)
-    # @doctext now is @doctext,dochtml --> BAD
-    # @(doctext) is now @(doctext,dochtml) --> GOOD
-    # @(doctext,court) is now @(doctext,dochtml,court) --> GOOD
-    query = re.sub('@doctext,dochtml', '@(doctext,dochtml)', query)
-    # All are now good.
-
-    return query
-
-def adjustQueryForUser(query):
-    """This is where the "Did you mean" type of thing lives, for example,
-    where we correct the user's input if needed.
-
-    Currently, though, it's not implemented.
-    """
-    return query
-
-
-def messageUser(query, request):
-    # before searching, check that all fieldnames are valid. Create message if not.
-    # Alter the query string if needed so that it will return the correct results.
-    # this thread has a solution using pyparsing which is probably a better approach to investigate:
-    # http://stackoverflow.com/questions/2677713/regex-for-finding-valid-sphinx-fields
-    # for testing: @court @casename foo,bar @(doctext, courthouse, docstatus) @(docstatus, casename) @(casename) @courtname (court | doctext)
-    # this catches simple fields such as @court, @field and puts them in a list
-    attributes = re.findall('(?:@)([^\( ]*)', query)
-
-    # this catches more complicated ones, like @(court), and @(court, test)
-    regex0 = re.compile('''
-        @               # at sign
-        (?:             # start non-capturing group
-            \w+             # non-whitespace, one or more
-            \b              # a boundary character (i.e. no more \w)
-            |               # OR
-            (               # capturing group
-                \(              # left paren
-                [^@(),]+        # not an @(),
-                (?:                 # another non-caputing group
-                    , *             # a comma, then some spaces
-                    [^@(),]+        # not @(),
-                )*              # some quantity of this non-capturing group
-                \)              # a right paren
-            )               # end of non-capuring group
-        )           # end of non-capturing group
-        ''', re.VERBOSE)
-
-
-    messageText = ""
-    # and this puts them into the attributes list.
-    groupedAttributes = re.findall(regex0, query)
-    for item in groupedAttributes:
-        attributes.extend(item.strip("(").strip(")").strip().split(","))
-
-    # check if the values are valid.
-    validRegex = re.compile(r'^\W?court\W?$|^\W?casename\W?$|^\W?westcite\W?$|^\W?docketnumber\W?$|^\W?docstatus\W?$|^\W?doctext\W?$')
-
-    # if they aren't add them to a new list.
-    badAttrs = []
-    for attribute in attributes:
-        if len(attribute) == 0:
-            # if it's a zero length attribute, we punt
-            continue
-        if validRegex.search(attribute.lower()) == None:
-            # if the attribute from the search isn't in the valid list
-            if attribute not in badAttrs:
-                # and the attribute isn't already in the list
-                badAttrs.append(attribute)
-        if " " in attribute:
-            # if there is a space in the item
-            if "Multiple" not in messageText:
-                # we only add this warning once.
-                messageText += "Mutiple field searches cannot contain spaces.<br>"
-
-
-    # pluralization is a pain, but we must do it...
-    if len(badAttrs) == 1:
-        messageText += '<strong>' + get_text_list(badAttrs, "and") + '</strong> is not a \
-        valid field. Valid fields are @court, @caseName, @westCite, @docketNumber,\
-        @docStatus and @docText.'
-    elif len(badAttrs) > 1:
-        messageText += '<strong>' + get_text_list(badAttrs, "and") + '</strong> are not \
-        valid fields. Valid fields are @court, @caseName, @westCite, @docketNumber,\
-        @docStatus and @docText.'
+
+conn = sunburnt.SolrInterface(settings.SOLR_URL, mode='r')
+
+
+def message_user(query, request):
+    '''Check that the user's query is valid in a number of ways:
+      1. Are they using any invalid fields?
+      2. ? 
+    
+    '''
+
+
+    '''
+    # TODO: Write the regexes to process this. Import from the search class 
+    #       when doing so.
 
     if len(messageText) > 0:
         messages.add_message(request, messages.INFO, messageText)
-
+    '''
     return True
 
 
-def home(request):
-    """Show the homepage"""
-    if "q" in request.GET:
-        # using get because that way users can email queries (a good thing)
-        form = SearchForm(request.GET)
-        if form.is_valid():
-            cd = form.cleaned_data
-            query = cd['q']
-            return HttpResponseRedirect('/search/results/?q=' + query)
-    else:
-        # the form is loading for the first time
-        form = SearchForm()
-    return render_to_response('home_page.html', {'form': form},
-        RequestContext(request))
-
-
-def getDateFiledOrReturnZero(doc):
+def get_date_filed_or_return_zero(doc):
     """Used for sorting dates. Returns the date field or the earliest date
     possible in Python. With this done, items without dates will be listed
     last without throwing errors to the sort function."""
@@ -146,29 +54,33 @@
         return doc.dateFiled
     else:
         import datetime
-        return datetime.date(1,1,1)
-
-
-def showResults(request):
-    '''Show the results for a query'''
-
-    try:
-        query = request.GET['q']
-    except:
-        # if somebody is URL hacking at /search/results/
-        query = ""
+        return datetime.date(1, 1, 1)
+
+
+def show_results(request):
+    solr_log = open('/var/log/solr/solr.log', 'a')
+    solr_log.write('\n\n')
+    solr_log.close()
+    print
+    print
+    '''Show the results for a query
+    
+    Implements a parallel faceted search interface with Solr as the backend.
+    '''
+
+    query = request.GET.get('q', '')
 
     # this handles the alert creation form.
     if request.method == 'POST':
         from alert.userHandling.models import Alert
         # an alert has been created
-        alertForm = CreateAlertForm(request.POST)
-        if alertForm.is_valid():
-            cd = alertForm.cleaned_data
+        alert_form = CreateAlertForm(request.POST)
+        if alert_form.is_valid():
+            cd = alert_form.cleaned_data
 
             # save the alert
             a = CreateAlertForm(cd)
-            alert = a.save() # this method saves it and returns it
+            alert = a.save()
 
             # associate the user with the alert
             up = request.user.get_profile()
@@ -181,153 +93,29 @@
     else:
         # the form is loading for the first time, load it, then load the rest
         # of the page!
-        alertForm = CreateAlertForm(initial = {'alertText': query, 'alertFrequency': "dly"})
+        alert_form = CreateAlertForm(initial={'alertText': query,
+                                              'alertFrequency': "dly"})
 
     # alert the user if there are any errors in their query
-    messageUser(query, request)
-
-    # adjust the query if need be for the search to happen correctly.
-    query = adjustQueryForUser(query)
-    internalQuery = preparseQuery(query)
-
-    # NEW SEARCH METHOD
+    message_user(query, request)
+
+    # Build up all the queries needed
+    params = {}
+    params['q'] = query
+    params['facet'] = 'true'
+    params['facet.field'] = ['status_exact', 'court_exact']
+    #try:
+    print "alert.search.views request.GET['selected_facets']: %s" % request.GET['selected_facets']
+    params['selected_facets'] = request.GET['selected_facets']
+    #except
+
+    results_si = conn.raw_query(**params)
+    facet_fields = results_si.execute().facet_counts.facet_fields
+
+    # Set up pagination
+    paginator = Paginator(results_si, 20)
+    page = request.GET.get('page', 1)
     try:
-        queryset = Document.search.query(internalQuery)
-        results = queryset.set_options(mode="SPH_MATCH_EXTENDED2").order_by('-dateFiled')
-    except:
-        results = []
-
-    # Put the results in order by dateFiled. Fixes issue 124
-    # From: http://wiki.python.org/moin/HowTo/Sorting/
-    # Need to do the [0:results.count()] business, else returns only first 20.
-    # results = sorted(results[0:results.count()], key=getDateFiledOrReturnZero, reverse=True)
-
-    # next, we paginate we will show ten results/page
-    paginator = Paginator(results, 10)
-
-    # this will fail when the search fails, so try/except is needed.
-    try:
-<<<<<<< HEAD
-        numResults = paginator.count
-    except:
-        numResults = 0
-
-    # Make sure page request is an int. If not, deliver first page.
-    try:
-        page = int(request.GET.get('page', '1'))
-    except ValueError:
-        page = 1
-
-    # only allow queries up to page 100.
-    if page > 100:
-        return render_to_response('search/results.html', {'over_limit': True,
-            'query': query, 'alertForm': alertForm},
-            RequestContext(request))
-
-    # If page request is out of range, deliver last page of results.
-    try:
-        results = paginator.page(page)
-    except (EmptyPage, InvalidPage):
-        results = paginator.page(paginator.num_pages)
-    except:
-        results = []
-
-    return render_to_response('search/results.html', {'results': results,
-        'numResults': numResults, 'query': query, 'alertForm': alertForm},
-        RequestContext(request))
-
-
-@login_required
-def editAlert(request, alertID):
-    user = request.user.get_profile()
-
-    try:
-        alertID = int(alertID)
-    except:
-        return HttpResponseRedirect('/')
-
-    # check if the user can edit this, or if they are url hacking...
-    for alert in user.alert.all():
-        if alertID == alert.alertUUID:
-            # they can edit it
-            canEdit = True
-            # pull it from the DB
-            alert = Alert.objects.get(alertUUID = alertID)
-            break
-        else:
-            canEdit = False
-
-    if canEdit == False:
-        # we just send them home, they can continue playing
-        return HttpResponseRedirect('/')
-
-    elif canEdit:
-        # they can edit the item, therefore, we load the form.
-        if request.method == 'POST':
-            form = CreateAlertForm(request.POST)
-            if form.is_valid():
-                cd = form.cleaned_data
-
-                # save the changes
-                a = CreateAlertForm(cd, instance=alert)
-                a.save() # this method saves it and returns it
-                messages.add_message(request, messages.SUCCESS,
-                    'Your alert was saved successfully.')
-
-                # redirect to the alerts page
-                return HttpResponseRedirect('/profile/alerts/')
-
-        else:
-            # the form is loading for the first time
-            form = CreateAlertForm(instance = alert)
-
-        return render_to_response('profile/edit_alert.html', {'form': form, 'alertID': alertID}, RequestContext(request))
-
-
-@login_required
-def deleteAlert(request, alertID):
-    user = request.user.get_profile()
-
-    try:
-        alertID = int(alertID)
-    except:
-        return HttpResponseRedirect('/')
-
-    # check if the user can edit this, or if they are url hacking...
-    for alert in user.alert.all():
-        if alertID == alert.alertUUID:
-            # they can edit it
-            canEdit = True
-            # pull it from the DB
-            alert = Alert.objects.get(alertUUID = alertID)
-            break
-        else:
-            canEdit = False
-
-    if canEdit == False:
-        # we send them home
-        return HttpResponseRedirect('/')
-
-    elif canEdit:
-        # Then we delete it, and redirect them.
-        alert.delete()
-        messages.add_message(request, messages.SUCCESS,
-            'Your alert was deleted successfully.')
-        return HttpResponseRedirect('/profile/alerts/')
-
-
-@login_required
-def deleteAlertConfirm(request, alertID):
-    try:
-        alertID = int(alertID)
-    except:
-        return HttpResponseRedirect('/')
-    return render_to_response('profile/delete_confirm.html', {'alertID': alertID}, RequestContext(request))
-
-
-def toolsPage(request):
-    return render_to_response('search/tools.html', {}, RequestContext(request))
-=======
         paged_results = paginator.page(page)
     except PageNotAnInteger:
         # If page is not an integer, deliver first page.
@@ -420,5 +208,4 @@
     return render_to_response('tools.html', {}, RequestContext(request))
 
 def browser_warning(request):
-    return render_to_response('browser_warning.html', {}, RequestContext(request))
->>>>>>> aaec2c49
+    return render_to_response('browser_warning.html', {}, RequestContext(request))
from django.core.validators import MaxLengthValidator
from django.db import models
from alert.search.models import Document


<<<<<<< HEAD
class Favorite(models.Model):
    doc_id = models.ForeignKey(
        Document,
        verbose_name='the document that is favorited'
    )
    name = models.CharField(
        'a name for the alert', max_length=100
    )
=======
# a class where favorites are held
class Favorite(models.Model):
    doc_id = models.ForeignKey(
        Document,
        verbose_name='the document that is favorited')
    date_modified = models.DateTimeField(
        auto_now=True,
        editable=False,
        db_index=True,
        null=True)
    name = models.CharField(
        'a name for the alert',
        max_length=100)
>>>>>>> f93ecd29
    notes = models.TextField(
        'notes about the favorite',
        validators=[MaxLengthValidator(500)],
        max_length=500,
<<<<<<< HEAD
        blank=True
    )
=======
        blank=True)
>>>>>>> f93ecd29

    def __unicode__(self):
        return 'Favorite %s' % self.id

    class Meta:
        db_table = 'Favorite'<|MERGE_RESOLUTION|>--- conflicted
+++ resolved
@@ -3,40 +3,27 @@
 from alert.search.models import Document
 
 
-<<<<<<< HEAD
 class Favorite(models.Model):
     doc_id = models.ForeignKey(
         Document,
         verbose_name='the document that is favorited'
     )
-    name = models.CharField(
-        'a name for the alert', max_length=100
-    )
-=======
-# a class where favorites are held
-class Favorite(models.Model):
-    doc_id = models.ForeignKey(
-        Document,
-        verbose_name='the document that is favorited')
     date_modified = models.DateTimeField(
         auto_now=True,
         editable=False,
         db_index=True,
-        null=True)
+        null=True
+    )
     name = models.CharField(
         'a name for the alert',
-        max_length=100)
->>>>>>> f93ecd29
+        max_length=100
+    )
     notes = models.TextField(
         'notes about the favorite',
         validators=[MaxLengthValidator(500)],
         max_length=500,
-<<<<<<< HEAD
         blank=True
     )
-=======
-        blank=True)
->>>>>>> f93ecd29
 
     def __unicode__(self):
         return 'Favorite %s' % self.id

# This software and any associated files are copyright 2010 Brian Carver and
# Michael Lissner.
# 
# This program is free software: you can redistribute it and/or modify
# it under the terms of the GNU Affero General Public License as published by
# the Free Software Foundation, either version 3 of the License, or
# (at your option) any later version.
# 
# This program is distributed in the hope that it will be useful,
# but WITHOUT ANY WARRANTY; without even the implied warranty of
# MERCHANTABILITY or FITNESS FOR A PARTICULAR PURPOSE.  See the
# GNU General Public License for more details.
# 
# You should have received a copy of the GNU Affero General Public License
# along with this program.  If not, see <http://www.gnu.org/licenses/>.


#from django.contrib.sitemaps import Sitemap
from django.contrib.sitemaps import GenericSitemap
from django.contrib.sitemaps import FlatPageSitemap
from alert.alertSystem.models import Document
from alert.alertSystem.models import PACER_CODES

<<<<<<< HEAD
class DocumentSitemap(Sitemap):
    priority = 0.5
    limit = 20000

    def items(self):
        return Document.objects.all()[0:100]
=======
# from http://stackoverflow.com/questions/1392338/django-sitemap-index-example
# generates a sitemap per court
all_sitemaps = {}
for courtTuple in PACER_CODES:
    info_dict = {
        'queryset'  : Document.objects.filter(court=courtTuple[0]),
        'date_field': 'dateFiled',
    }

    sitemap = GenericSitemap(info_dict, priority=0.5, changefreq="never")
>>>>>>> 669fb6be

    # dict key is provided as 'section' in sitemap index view
    all_sitemaps[courtTuple[0]] = sitemap


class MyFlatPageSitemap(FlatPageSitemap):
    # prioritizes the about page, deprioritizes the legal pages.
    def priority(self, item):
        if 'about' in str(item.get_absolute_url).lower():
            return 0.8
        elif 'contribute' in str(item.get_absolute_url).lower():
            return 0.7
        else:
            return 0.2

    def changefreq(self, obj):
        return "monthly"<|MERGE_RESOLUTION|>--- conflicted
+++ resolved
@@ -21,14 +21,6 @@
 from alert.alertSystem.models import Document
 from alert.alertSystem.models import PACER_CODES
 
-<<<<<<< HEAD
-class DocumentSitemap(Sitemap):
-    priority = 0.5
-    limit = 20000
-
-    def items(self):
-        return Document.objects.all()[0:100]
-=======
 # from http://stackoverflow.com/questions/1392338/django-sitemap-index-example
 # generates a sitemap per court
 all_sitemaps = {}
@@ -39,7 +31,6 @@
     }
 
     sitemap = GenericSitemap(info_dict, priority=0.5, changefreq="never")
->>>>>>> 669fb6be
 
     # dict key is provided as 'section' in sitemap index view
     all_sitemaps[courtTuple[0]] = sitemap

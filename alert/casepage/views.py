# This software and any associated files are copyright 2010 Brian Carver and
# Michael Lissner.
#
# This program is free software: you can redistribute it and/or modify
# it under the terms of the GNU Affero General Public License as published by
# the Free Software Foundation, either version 3 of the License, or
# (at your option) any later version.
#
# This program is distributed in the hope that it will be useful,
# but WITHOUT ANY WARRANTY; without even the implied warranty of
# MERCHANTABILITY or FITNESS FOR A PARTICULAR PURPOSE.  See the
# GNU General Public License for more details.
#
# You should have received a copy of the GNU Affero General Public License
# along with this program.  If not, see <http://www.gnu.org/licenses/>.

from alert import settings
from alert.lib.encode_decode import ascii_to_num
from alert.lib import magic
from alert.lib import search_utils
from alert.lib.string_utils import trunc
from alert.search.forms import SearchForm
from alert.search.models import Court, Document
from alert.favorites.forms import FavoriteForm
from alert.favorites.models import Favorite
from django.core.exceptions import ObjectDoesNotExist
from django.core.paginator import Paginator, EmptyPage, PageNotAnInteger
from django.http import Http404
from django.http import HttpResponse
from django.shortcuts import render_to_response
from django.shortcuts import get_object_or_404
from django.template import RequestContext
from django.views.decorators.cache import never_cache

import os


@never_cache
def view_case(request, court, pk, casename):
    '''Take a court and an ID, and return the document.

    We also test if the document ID is a favorite for the user, and send data
    as such. If it's a favorite, we send the bound form for the favorite so
    it can populate the form on the page. If it is not a favorite, we send the
    unbound form.
    '''
    # Decode the id string back to an int
    pk = ascii_to_num(pk)

    # Look up the court, document, title and favorite information
    doc = get_object_or_404(Document, pk=pk)
<<<<<<< HEAD
    ct = get_object_or_404(Court, courtUUID=court)
=======
    ct = get_object_or_404(Court, pk=court)
>>>>>>> 0737c321
    title = trunc(doc.citation.case_name, 100)
    user = request.user

    if request.GET:
        search_form = SearchForm(request.GET)
    else:
        search_form = SearchForm()
    get_string = search_utils.make_get_string(request)

    if search_form.is_bound and search_form.is_valid():
        cd = search_form.cleaned_data
        court_facet_fields, stat_facet_fields, count = search_utils.place_facet_queries(cd)
        # Create facet variables that can be used in our templates
        court_facets = search_utils.make_facets_variable(
                         court_facet_fields, search_form, 'court_exact', 'court_')
        status_facets = search_utils.make_facets_variable(
                         stat_facet_fields, search_form, 'status_exact', 'stat_')
    else:
        # Unbound or invalid search form
        initial_values = {}
        for k, v in dict(search_form.fields).iteritems():
            initial_values[k] = v.initial
        court_facet_fields, stat_facet_fields, count = search_utils.place_facet_queries(initial_values)
        court_facets = search_utils.make_facets_variable(
                         court_facet_fields, search_form, 'court_exact', 'court_')
        status_facets = search_utils.make_facets_variable(
                         stat_facet_fields, search_form, 'status_exact', 'stat_')

    try:
        # Get the favorite, if possible
        fave = Favorite.objects.get(doc_id=doc.documentUUID, users__user=user)
        favorite_form = FavoriteForm(instance=fave)
    except (ObjectDoesNotExist, TypeError):
        # Not favorited or anonymous user
        favorite_form = FavoriteForm(initial={'doc_id': doc.documentUUID,
            'name': doc.citation.case_name})

    # get most influential cases that cite this case
    cited_by_trunc = doc.citation.citing_cases.select_related(
          'citation').order_by('-citation_count', '-date_filed')[:5]

    return render_to_response(
                  'view_case.html',
                  {'title': title, 'doc': doc, 'court': ct, 'count': count,
                   'favorite_form': favorite_form, 'search_form': search_form,
                   'get_string': get_string, 'court_facets': court_facets,
                   'status_facets': status_facets, 'private': doc.blocked,
                   'cited_by_trunc': cited_by_trunc},
                  RequestContext(request))


def view_case_citations(request, pk, casename):
    # Decode the id string back to an int
    pk = ascii_to_num(pk)

    # Look up the document, title
    doc = get_object_or_404(Document, documentUUID=pk)
    title = trunc(doc.citation.case_name, 100)

    # Get list of citing cases, ordered by influence
    citing_cases = doc.citation.citing_cases.select_related(
            'citation', 'court').order_by('-citation_count', '-date_filed')

    paginator = Paginator(citing_cases, 20, orphans=2)
    page = request.GET.get('page')
    try:
        citing_cases = paginator.page(page)
    except (TypeError, PageNotAnInteger):
        # TypeError can be removed in Django 1.4, where it properly will be
        # caught upstream.
        citing_cases = paginator.page(1)
    except EmptyPage:
        citing_cases = paginator.page(paginator.num_pages)

    private = False
    if doc.blocked:
        private = True
    else:
        for case in citing_cases.object_list:
            if case.blocked:
                private = True
                break

    return render_to_response('view_case_citations.html',
                              {'title': title, 'doc': doc, 'private': private,
                               'citing_cases': citing_cases},
                              RequestContext(request))


def serve_static_file(request, file_path=''):
    '''Sends a static file to a user.

    This serves up the static case files such as the PDFs in a way that can be
    blocked from search engines if necessary. We do four things:
     - Look up the document associated with the filepath
     - Check if it's blocked
     - If blocked, we set the x-robots-tag HTTP header
     - Serve up the file using Apache2's xsendfile
    '''
    doc = get_object_or_404(Document, local_path=file_path)
    file_name = file_path.split('/')[-1]
    file_loc = os.path.join(settings.MEDIA_ROOT, file_path.encode('utf-8'))
    try:
        mimetype = magic.from_file(file_loc, mime=True)
    except IOError:
        raise Http404
    response = HttpResponse()
    if doc.blocked:
        response['X-Robots-Tag'] = 'noindex, noodp, noarchive, noimageindex'
    response['X-Sendfile'] = os.path.join(settings.MEDIA_ROOT, file_path.encode('utf-8'))
    response['Content-Disposition'] = 'attachment; filename="%s"' % file_name.encode('utf-8')
    response['Content-Type'] = mimetype
    return response<|MERGE_RESOLUTION|>--- conflicted
+++ resolved
@@ -49,11 +49,7 @@
 
     # Look up the court, document, title and favorite information
     doc = get_object_or_404(Document, pk=pk)
-<<<<<<< HEAD
-    ct = get_object_or_404(Court, courtUUID=court)
-=======
     ct = get_object_or_404(Court, pk=court)
->>>>>>> 0737c321
     title = trunc(doc.citation.case_name, 100)
     user = request.user
 

<?xml version="1.0" encoding="UTF-8" ?>
<!--
    Licensed to the Apache Software Foundation (ASF) under one or more
    contributor license agreements.  See the NOTICE file distributed with
    this work for additional information regarding copyright ownership.
    The ASF licenses this file to You under the Apache License, Version 2.0
    (the "License"); you may not use this file except in compliance with
    the License.  You may obtain a copy of the License at

      http://www.apache.org/licenses/LICENSE-2.0

    Unless required by applicable law or agreed to in writing, software
    distributed under the License is distributed on an "AS IS" BASIS,
    WITHOUT WARRANTIES OR CONDITIONS OF ANY KIND, either express or implied.
    See the License for the specific language governing permissions and
    limitations under the License.
-->

<!--
 This is the Solr schema file. This file should be named "schema.xml" and
 should be in the conf directory under the solr home
 (i.e. ./solr/conf/schema.xml by default)
 or located where the classloader for the Solr webapp can find it.

 This example schema is the recommended starting point for users.
 It should be kept correct and concise, usable out-of-the-box.

 For more information, on how to customize this file, please see
 http://wiki.apache.org/solr/SchemaXml

 PERFORMANCE NOTE: this schema includes many optional features and should not
 be used for benchmarking.  To improve performance one could
  - set stored="false" for all fields possible (esp large fields) when you
    only need to search on the field but don't need to return the original
    value.
  - set indexed="false" if you don't need to search on the field, but only
    return the field as a result of searching on other indexed fields.
  - remove all unneeded copyField statements
  - for best index size and searching performance, set "index" to false
    for all general text fields, use copyField to copy them to the
    catchall "text" field, and use that for searching.
  - For maximum indexing performance, use the StreamingUpdateSolrServer
    java client.
  - Remember to run the JVM in server mode, and use a higher logging level
    that avoids logging every request
-->

<schema name="default" version="1.5">
  <!-- attribute "name" is the name of this schema and is only used for display purposes.
       version="x.y" is Solr's version number for the schema syntax and
         semantics.  It should not normally be changed by applications.

       1.0: multiValued attribute did not exist, all fields are multiValued
            by nature
       1.1: multiValued attribute introduced, false by default
       1.2: omitTermFreqAndPositions attribute introduced, true by default
            except for text fields.
       1.3: removed optional field compress feature
       1.4: autoGeneratePhraseQueries attribute introduced to drive QueryParser
            behavior when a single string produces multiple tokens.  Defaults
            to off for version >= 1.4
       1.5: omitNorms defaults to true for primitive field types
            (int, float, boolean, string...)
     -->

  <fields>
    <!-- Valid attributes for fields:
      name: mandatory - the name for the field
      type: mandatory - the name of a field type from the
        <types> fieldType section
      indexed: true if this field should be indexed (searchable or sortable)
      stored: true if this field should be retrievable
      multiValued: true if this field may contain multiple values per document
      omitNorms: (expert) set to true to omit the norms associated with
      this field (this disables length normalization and index-time
      boosting for the field, and saves some memory).  Only full-text
      fields or fields that need an index-time boost need norms.
      Norms are omitted for primitive (non-analyzed) types by default.
      termVectors: [false] set to true to store the term vector for a
      given field.
      When using MoreLikeThis, fields used for similarity should be
      stored for best performance.
      termPositions: Store position information with the term vector.
      This will increase storage costs.
      termOffsets: Store offset information with the term vector. This
      will increase storage costs.
      required: The field is required.  It will throw an error if the
      value does not exist
      default: a value that should be used if no value is specified
      when adding a document.
    -->

    <!-- field names should consist of alphanumeric or underscore characters only and
      not start with a digit.  This is not currently strictly enforced,
      but other field names will not have first class support from all components
      and back compatibility is not guaranteed.  Names with both leading and
      trailing underscores (e.g. _version_) are reserved.
    -->
      <!--IDs-->
      <field name="id"
             type="int"
             indexed="true"
             stored="true"
             required="true"
             multiValued="false"/>
      <field name="court_id"
             type="string"
             indexed="true"
             stored="true"
             required="true"
             multiValued="false"/>

      <!-- Docket -->
      <field name="dateArgued"
             type="date"
             indexed="true"
             stored="true"
             multiValued="false"/>
      <field name="dateReargued"
             type="date"
             indexed="true"
             stored="true"
             multiValued="false"/>
      <field name="dateReargumentDenied"
             type="date"
             indexed="true"
             stored="true"
             multiValued="false"/>
      <field name="dateFiled"
             type="date"
             indexed="true"
             stored="true"
             multiValued="false"
             docValues="true"/>
      <field name="docketNumber"
             type="string"
             indexed="true"
             stored="true"
             multiValued="false"
             termVectors="true"/>
      <field name="caseName"
             type="text_en_splitting_cl"
             indexed="true"
             stored="true"
             multiValued="false"
             termVectors="true"
             termPositions="true"
             termOffsets="true"/>
      <field name="pacerCaseId"
             type="int"
             indexed="true"
             stored="true"
             multiValued="false"/>
      <field name="natureOfSuit"
             type="string"
             indexed="true"
             stored="true"
             multiValued="false"/>
      <field name="cause"
             type="text_en_splitting_cl"
             indexed="true"
             stored="true"
             multiValued="false"/>
      <field name="juryDemand"
             type="text_en_splitting_cl"
             indexed="true"
             stored="true"
             multiValued="false"/>
      <field name="jurisdictionType"
             type="text_en_splitting_cl"
             indexed="true"
             stored="true"
             multiValued="false"/>


      <!--Judge-->
      <field name="assignedTo"
             type="text_en_splitting_cl"
             indexed="true"
             stored="true"
             multiValued="false"/>

      <!--Court-->
      <field name="court"
             type="string"
             indexed="true"
             stored="true"
             multiValued="false"/>

      <field name="courtJurisdiction"
             type="string"
             indexed="true"
             stored="true"
             multiValued="false"/>

      <!--special fields-->
      <field name="_version_" type="long" indexed="true" stored="true"/>

      <!--DocketEntries with all other searchable tags-->
<<<<<<< HEAD
      <field name="text" type="text_en_splitting"
=======
      <field name="text" type="text_en_splitting_cl"
>>>>>>> ad91ca2d
             indexed="true"
             stored="true"
             multiValued="false"
             termVectors="true"
             termPositions="true"
             termOffsets="true"/>



    <!-- mlr
    <field name="sku" type="text_en_splitting_tight" indexed="true" stored="true" omitNorms="true"/>
    <field name="name" type="text_general" indexed="true" stored="true"/>
    <field name="manu" type="text_general" indexed="true" stored="true" omitNorms="true"/>
    <field name="cat" type="string" indexed="true" stored="true" multiValued="true"/>
    <field name="features" type="text_general" indexed="true" stored="true" multiValued="true"/>
    <field name="includes" type="text_general" indexed="true" stored="true" termVectors="true" termPositions="true" termOffsets="true" />
    <field name="weight" type="float" indexed="true" stored="true"/>
    <field name="price"  type="float" indexed="true" stored="true"/>
    <field name="popularity" type="int" indexed="true" stored="true" />
    <field name="inStock" type="boolean" indexed="true" stored="true" />
    <field name="store" type="location" indexed="true" stored="true"/>
    -->

    <!-- Common metadata fields, named specifically to match up with
      SolrCell metadata when parsing rich documents such as Word, PDF.
      Some fields are multiValued only because Tika currently may return
      multiple values for them. Some metadata is parsed from the documents,
      but there are some which come from the client context:
        "content_type": From the HTTP headers of incoming stream
        "resourcename": From SolrCell request param resource.name
    -->
    <!-- mlr
    <field name="title" type="text_general" indexed="true" stored="true" multiValued="true"/>
    <field name="subject" type="text_general" indexed="true" stored="true"/>
    <field name="description" type="text_general" indexed="true" stored="true"/>
    <field name="comments" type="text_general" indexed="true" stored="true"/>
    <field name="author" type="text_general" indexed="true" stored="true"/>
    <field name="keywords" type="text_general" indexed="true" stored="true"/>
    <field name="category" type="text_general" indexed="true" stored="true"/>
    <field name="resourcename" type="text_general" indexed="true" stored="true"/>
    <field name="url" type="text_general" indexed="true" stored="true"/>
    <field name="content_type" type="string" indexed="true" stored="true" multiValued="true"/>
    <field name="last_modified" type="date" indexed="true" stored="true"/>
    <field name="links" type="string" indexed="true" stored="true" multiValued="true"/>
    -->

    <!-- Main body of document extracted by SolrCell.
         NOTE: This field is not indexed by default, since it is also copied to "text"
         using copyField below. This is to save space. Use this field for returning and
         highlighting document content. Use the "text" field to search the content. -->
    <!-- mlr: default schema info
    <field name="content" type="text_general" indexed="false" stored="true" multiValued="true"/>
    mlr-->

   <!-- catchall field, containing all other searchable text fields (implemented
        via copyField further on in this schema  -->
    <!-- mlr
   <field name="text" type="text_general" indexed="true" stored="false" multiValued="true"/>
   mlr-->

   <!-- catchall text field that indexes tokens both normally and in reverse for efficient
        leading wildcard queries. -->
   <!-- mlr
   <field name="text_rev" type="text_general_rev" indexed="true" stored="false" multiValued="true"/>
   mlr-->
   <!-- non-tokenized version of manufacturer to make it easier to sort or group
        results by manufacturer.  copied from "manu" via copyField -->
   <!-- mlr
   <field name="manu_exact" type="string" indexed="true" stored="false"/>

   <field name="payloads" type="payloads" indexed="true" stored="true"/>

   <field name="_version_" type="long" indexed="true" stored="true"/>
   mlr-->

   <!-- Uncommenting the following will create a "timestamp" field using
        a default value of "NOW" to indicate when each document was indexed.
     -->

   <field name="timestamp" type="date" indexed="true" stored="true" default="NOW" multiValued="false"/>

   <!-- Dynamic field definitions allow using convention over configuration
       for fields via the specification of patterns to match field names.
       EXAMPLE:  name="*_i" will match any field ending in _i (like myid_i, z_i)
       RESTRICTION: the glob-like pattern in the name attribute must have
       a "*" only at the start or the end.  -->

   <dynamicField name="*_i"  type="int"    indexed="true"  stored="true"/>
   <dynamicField name="*_is" type="int"    indexed="true"  stored="true"  multiValued="true"/>
   <dynamicField name="*_s"  type="string"  indexed="true"  stored="true" />
   <dynamicField name="*_ss" type="string"  indexed="true"  stored="true" multiValued="true"/>
   <dynamicField name="*_l"  type="long"   indexed="true"  stored="true"/>
   <dynamicField name="*_ls" type="long"   indexed="true"  stored="true"  multiValued="true"/>
   <dynamicField name="*_t"  type="text_general"    indexed="true"  stored="true"/>
   <dynamicField name="*_txt" type="text_general"   indexed="true"  stored="true" multiValued="true"/>
   <dynamicField name="*_en"  type="text_en"    indexed="true"  stored="true" multiValued="true"/>
   <dynamicField name="*_b"  type="boolean" indexed="true" stored="true"/>
   <dynamicField name="*_bs" type="boolean" indexed="true" stored="true"  multiValued="true"/>
   <dynamicField name="*_f"  type="float"  indexed="true"  stored="true"/>
   <dynamicField name="*_fs" type="float"  indexed="true"  stored="true"  multiValued="true"/>
   <dynamicField name="*_d"  type="double" indexed="true"  stored="true"/>
   <dynamicField name="*_ds" type="double" indexed="true"  stored="true"  multiValued="true"/>

   <!-- Type used to index the lat and lon components for the "location" FieldType -->
   <dynamicField name="*_coordinate"  type="tdouble" indexed="true"  stored="false" />

   <dynamicField name="*_dt"  type="date"    indexed="true"  stored="true"/>
   <dynamicField name="*_dts" type="date"    indexed="true"  stored="true" multiValued="true"/>
   <dynamicField name="*_p"  type="location" indexed="true" stored="true"/>

   <!-- some trie-coded dynamic fields for faster range queries -->
   <dynamicField name="*_ti" type="tint"    indexed="true"  stored="true"/>
   <dynamicField name="*_tl" type="tlong"   indexed="true"  stored="true"/>
   <dynamicField name="*_tf" type="tfloat"  indexed="true"  stored="true"/>
   <dynamicField name="*_td" type="tdouble" indexed="true"  stored="true"/>
   <dynamicField name="*_tdt" type="tdate"  indexed="true"  stored="true"/>

   <dynamicField name="*_pi"  type="pint"    indexed="true"  stored="true"/>
   <dynamicField name="*_c"  type="currency" indexed="true"  stored="true"/>

   <dynamicField name="ignored_*" type="ignored" multiValued="true"/>
   <dynamicField name="attr_*" type="text_general" indexed="true" stored="true" multiValued="true"/>

   <dynamicField name="random_*" type="random" />

   <!-- uncomment the following to ignore any fields that don't already match an existing
        field name or dynamic field, rather than reporting them as an error.
        alternately, change the type="ignored" to some other type e.g. "text" if you want
        unknown fields indexed and/or stored by default -->
   <!--dynamicField name="*" type="ignored" multiValued="true" /-->

 </fields>


 <!-- Field to use to determine and enforce document uniqueness.
      Unless this field is marked with required="false", it will be a required field
   -->
 <uniqueKey>id</uniqueKey>

 <!-- DEPRECATED: The defaultSearchField is consulted by various query parsers when
  parsing a query string that isn't explicit about the field.  Machine (non-user)
  generated queries are best made explicit, or they can use the "df" request parameter
  which takes precedence over this.
  Note: Un-commenting defaultSearchField will be insufficient if your request handler
  in solrconfig.xml defines "df", which takes precedence. That would need to be removed.
 <defaultSearchField>text</defaultSearchField> -->

 <!-- DEPRECATED: The defaultOperator (AND|OR) is consulted by various query parsers
  when parsing a query string to determine if a clause of the query should be marked as
  required or optional, assuming the clause isn't already marked by some operator.
  The default is OR, which is generally assumed so it is not a good idea to change it
  globally here.  The "q.op" request parameter takes precedence over this.
 <solrQueryParser defaultOperator="AND"/>-->

  <!-- copyField commands copy one field to another at the time a document
        is added to the index.  It's used either to index the same field differently,
        or to add multiple fields to the same field for easier/faster searching.  -->
   <!--mlr
   <copyField source="cat" dest="text"/>
   <copyField source="name" dest="text"/>
   <copyField source="manu" dest="text"/>
   <copyField source="features" dest="text"/>
   <copyField source="includes" dest="text"/>
   <copyField source="manu" dest="manu_exact"/>
   mlr-->

   <!-- Copy the price into a currency enabled field (default USD) -->
   <!--mlr
   <copyField source="price" dest="price_c"/>
   mlr-->

   <!-- Text fields from SolrCell to search by default in our catch-all field -->
   <!--mlr
   <copyField source="title" dest="text"/>
   <copyField source="author" dest="text"/>
   <copyField source="description" dest="text"/>
   <copyField source="keywords" dest="text"/>
   <copyField source="content" dest="text"/>
   <copyField source="content_type" dest="text"/>
   <copyField source="resourcename" dest="text"/>
   <copyField source="url" dest="text"/>
   -->

   <!-- Create a string version of author for faceting -->
   <!--
   <copyField source="author" dest="author_s"/>
   -->

   <!-- Above, multiple source fields are copied to the [text] field.
	  Another way to map multiple source fields to the same
	  destination field is to use the dynamic field syntax.
	  copyField also supports a maxChars to copy setting.  -->

   <!-- <copyField source="*_t" dest="text" maxChars="3000"/> -->

   <!-- copy name to alphaNameSort, a field designed for sorting by name -->
   <!-- <copyField source="name" dest="alphaNameSort"/> -->

  <types>
    <!-- field type definitions. The "name" attribute is
       just a label to be used by field definitions.  The "class"
       attribute and any other attributes determine the real
       behavior of the fieldType.
         Class names starting with "solr" refer to java classes in a
       standard package such as org.apache.solr.analysis
    -->
     <!-- Pagerank External File Field Type-->
     <fieldType name="pagerank"
                keyField="id"
                class="solr.ExternalFileField"
                valType="float"/>

    <!-- The StrField type is not analyzed, but indexed/stored verbatim. -->
    <fieldType name="string" class="solr.StrField" sortMissingLast="true" />

    <!-- boolean type: "true" or "false" -->
    <fieldType name="boolean" class="solr.BoolField" sortMissingLast="true"/>

    <!-- sortMissingLast and sortMissingFirst attributes are optional attributes are
         currently supported on types that are sorted internally as strings
         and on numeric types.
	     This includes "string","boolean", and, as of 3.5 (and 4.x),
	     int, float, long, date, double, including the "Trie" variants.
       - If sortMissingLast="true", then a sort on this field will cause documents
         without the field to come after documents with the field,
         regardless of the requested sort order (asc or desc).
       - If sortMissingFirst="true", then a sort on this field will cause documents
         without the field to come before documents with the field,
         regardless of the requested sort order.
       - If sortMissingLast="false" and sortMissingFirst="false" (the default),
         then default lucene sorting will be used which places docs without the
         field first in an ascending sort and last in a descending sort.
    -->

    <!--
      Default numeric field types. For faster range queries, consider the tint/tfloat/tlong/tdouble types.
    -->
    <fieldType name="int" class="solr.TrieIntField" precisionStep="0" positionIncrementGap="0"/>
    <fieldType name="float" class="solr.TrieFloatField" precisionStep="0" positionIncrementGap="0"/>
    <fieldType name="long" class="solr.TrieLongField" precisionStep="0" positionIncrementGap="0"/>
    <fieldType name="double" class="solr.TrieDoubleField" precisionStep="0" positionIncrementGap="0"/>

    <!--
     Numeric field types that index each value at various levels of precision
     to accelerate range queries when the number of values between the range
     endpoints is large. See the javadoc for NumericRangeQuery for internal
     implementation details.

     Smaller precisionStep values (specified in bits) will lead to more tokens
     indexed per value, slightly larger index size, and faster range queries.
     A precisionStep of 0 disables indexing at different precision levels.
    -->
    <fieldType name="tint" class="solr.TrieIntField" precisionStep="8" positionIncrementGap="0"/>
    <fieldType name="tfloat" class="solr.TrieFloatField" precisionStep="8" positionIncrementGap="0"/>
    <fieldType name="tlong" class="solr.TrieLongField" precisionStep="8" positionIncrementGap="0"/>
    <fieldType name="tdouble" class="solr.TrieDoubleField" precisionStep="8" positionIncrementGap="0"/>

    <!-- The format for this date field is of the form 1995-12-31T23:59:59Z, and
         is a more restricted form of the canonical representation of dateTime
         http://www.w3.org/TR/xmlschema-2/#dateTime
         The trailing "Z" designates UTC time and is mandatory.
         Optional fractional seconds are allowed: 1995-12-31T23:59:59.999Z
         All other components are mandatory.

         Expressions can also be used to denote calculations that should be
         performed relative to "NOW" to determine the value, ie...

               NOW/HOUR
                  ... Round to the start of the current hour
               NOW-1DAY
                  ... Exactly 1 day prior to now
               NOW/DAY+6MONTHS+3DAYS
                  ... 6 months and 3 days in the future from the start of
                      the current day

         Consult the DateField javadocs for more information.

         Note: For faster range queries, consider the tdate type
      -->
    <fieldType name="date" class="solr.TrieDateField" precisionStep="0" positionIncrementGap="0"/>

    <!-- A Trie based date field for faster date range queries and date faceting. -->
    <fieldType name="tdate" class="solr.TrieDateField" precisionStep="6" positionIncrementGap="0"/>


    <!--Binary data type. The data should be sent/retrieved in as Base64 encoded Strings -->
    <fieldtype name="binary" class="solr.BinaryField"/>

    <!--
      Note:
      These should only be used for compatibility with existing indexes (created with lucene or older Solr versions).
      Use Trie based fields instead. As of Solr 3.5 and 4.x, Trie based fields support sortMissingFirst/Last

      Plain numeric field types that store and index the text
      value verbatim (and hence don't correctly support range queries, since the
      lexicographic ordering isn't equal to the numeric ordering)
    -->
    <fieldType name="pint" class="solr.IntField"/>
    <fieldType name="plong" class="solr.LongField"/>
    <fieldType name="pfloat" class="solr.FloatField"/>
    <fieldType name="pdouble" class="solr.DoubleField"/>
    <fieldType name="pdate" class="solr.DateField" sortMissingLast="true"/>

    <!-- The "RandomSortField" is not used to store or search any
         data.  You can declare fields of this type it in your schema
         to generate pseudo-random orderings of your docs for sorting
         or function purposes.  The ordering is generated based on the field
         name and the version of the index. As long as the index version
         remains unchanged, and the same field name is reused,
         the ordering of the docs will be consistent.
         If you want different psuedo-random orderings of documents,
         for the same version of the index, use a dynamicField and
         change the field name in the request.
     -->
    <fieldType name="random" class="solr.RandomSortField" indexed="true" />

    <!-- solr.TextField allows the specification of custom text analyzers
         specified as a tokenizer and a list of token filters. Different
         analyzers may be specified for indexing and querying.

         The optional positionIncrementGap puts space between multiple fields of
         this type on the same document, with the purpose of preventing false phrase
         matching across fields.

         For more info on customizing your analyzer chain, please see
         http://wiki.apache.org/solr/AnalyzersTokenizersTokenFilters
     -->

    <!-- One can also specify an existing Analyzer class that has a
         default constructor via the class attribute on the analyzer element.
         Example:
    <fieldType name="text_greek" class="solr.TextField">
      <analyzer class="org.apache.lucene.analysis.el.GreekAnalyzer"/>
    </fieldType>
    -->

    <fieldType name="text_no_word_parts" class="solr.TextField" positionIncrementGap="100">
        <!--  mlr: Stops words like Non-precedential from being indexed as precedential by turning off generateWordParts -->
        <analyzer type="index">
            <tokenizer class="solr.WhitespaceTokenizerFactory"/>
            <filter class="solr.SynonymFilterFactory" synonyms="${INSTALL_ROOT}/Solr/conf/lang/synonyms_en.txt" ignoreCase="true"      expand="true"/>
            <filter class="solr.StopFilterFactory" ignoreCase="true" words="${INSTALL_ROOT}/Solr/conf/lang/stopwords_en.txt"/>
            <filter class="solr.WordDelimiterFilterFactory" generateWordParts="0" generateNumberParts="1" catenateWords="1"            catenateNumbers="1" catenateAll="0" splitOnNumerics="0"/>
            <filter class="solr.LowerCaseFilterFactory"/>
            <filter class="solr.RemoveDuplicatesTokenFilterFactory"/>
        </analyzer>
        <analyzer type="query">
            <tokenizer class="solr.WhitespaceTokenizerFactory"/>
            <filter class="solr.StopFilterFactory" ignoreCase="true" words="${INSTALL_ROOT}/Solr/conf/lang/stopwords_en.txt"/>
            <filter class="solr.WordDelimiterFilterFactory" generateWordParts="0" generateNumberParts="1" catenateWords="0"            catenateNumbers="0" catenateAll="0" splitOnNumerics="0"/>
            <filter class="solr.LowerCaseFilterFactory"/>
            <filter class="solr.RemoveDuplicatesTokenFilterFactory"/>
        </analyzer>
    </fieldType>


    <!-- A text field that only splits on whitespace for exact matching of words -->
    <fieldType name="text_ws" class="solr.TextField" positionIncrementGap="100">
      <analyzer>
        <tokenizer class="solr.WhitespaceTokenizerFactory"/>
      </analyzer>
    </fieldType>

    <!-- A general text field that has reasonable, generic
         cross-language defaults: it tokenizes with StandardTokenizer,
	 removes stop words from case-insensitive "stopwords.txt"
	 (empty by default), and down cases.  At query time only, it
	 also applies synonyms. -->

    <fieldType name="text_general" class="solr.TextField" positionIncrementGap="100">
      <analyzer type="index">
        <tokenizer class="solr.StandardTokenizerFactory"/>
        <filter class="solr.StopFilterFactory" ignoreCase="true" words="stopwords.txt" enablePositionIncrements="true" />
        <!-- in this example, we will only use synonyms at query time
        <filter class="solr.SynonymFilterFactory" synonyms="index_synonyms.txt" ignoreCase="true" expand="false"/>
        -->
        <filter class="solr.LowerCaseFilterFactory"/>
      </analyzer>
      <analyzer type="query">
        <tokenizer class="solr.StandardTokenizerFactory"/>
        <filter class="solr.StopFilterFactory" ignoreCase="true" words="stopwords.txt" enablePositionIncrements="true" />
        <filter class="solr.SynonymFilterFactory" synonyms="synonyms.txt" ignoreCase="true" expand="true"/>
        <filter class="solr.LowerCaseFilterFactory"/>
      </analyzer>
    </fieldType>

    <!-- A text field with defaults appropriate for English: it
         tokenizes with StandardTokenizer, removes English stop words
         (lang/stopwords_en.txt), down cases, protects words from protwords.txt, and
         finally applies Porter's stemming.  The query time analyzer
         also applies synonyms from synonyms.txt. -->
    <fieldType name="text_en" class="solr.TextField" positionIncrementGap="100">
      <analyzer type="index">
        <tokenizer class="solr.StandardTokenizerFactory"/>
        <!-- in this example, we will only use synonyms at query time
        <filter class="solr.SynonymFilterFactory" synonyms="index_synonyms.txt" ignoreCase="true" expand="false"/>
        -->
        <!-- Case insensitive stop word removal.
          add enablePositionIncrements=true in both the index and query
          analyzers to leave a 'gap' for more accurate phrase queries.
        -->
        <filter class="solr.StopFilterFactory"
                ignoreCase="true"
                words="lang/stopwords_en.txt"
                enablePositionIncrements="true"
                />
        <filter class="solr.LowerCaseFilterFactory"/>
	    <filter class="solr.EnglishPossessiveFilterFactory"/>
        <filter class="solr.KeywordMarkerFilterFactory" protected="protwords.txt"/>
	    <!-- Optionally you may want to use this less aggressive stemmer instead of PorterStemFilterFactory:
            <filter class="solr.EnglishMinimalStemFilterFactory"/>
	    -->
        <filter class="solr.PorterStemFilterFactory"/>
      </analyzer>
      <analyzer type="query">
        <tokenizer class="solr.StandardTokenizerFactory"/>
        <filter class="solr.SynonymFilterFactory" synonyms="synonyms.txt" ignoreCase="true" expand="true"/>
        <filter class="solr.StopFilterFactory"
                ignoreCase="true"
                words="lang/stopwords_en.txt"
                enablePositionIncrements="true"
                />
        <filter class="solr.LowerCaseFilterFactory"/>
	    <filter class="solr.EnglishPossessiveFilterFactory"/>
        <filter class="solr.KeywordMarkerFilterFactory" protected="protwords.txt"/>
	    <!-- Optionally you may want to use this less aggressive stemmer instead of PorterStemFilterFactory:
            <filter class="solr.EnglishMinimalStemFilterFactory"/>
	    -->
        <filter class="solr.PorterStemFilterFactory"/>
      </analyzer>
    </fieldType>

    <!-- A text field with defaults appropriate for English, plus
	 aggressive word-splitting and autophrase features enabled.
	 This field is just like text_en, except it adds
	 WordDelimiterFilter to enable splitting and matching of
	 words on case-change, alpha numeric boundaries, and
	 non-alphanumeric chars.  This means certain compound word
	 cases will work, for example query "wi fi" will match
	 document "WiFi" or "wi-fi".
        -->
    <fieldType name="text_en_splitting" class="solr.TextField" positionIncrementGap="100" autoGeneratePhraseQueries="true">
      <analyzer type="index">
        <tokenizer class="solr.WhitespaceTokenizerFactory"/>
        <!-- in this example, we will only use synonyms at query time
        <filter class="solr.SynonymFilterFactory" synonyms="index_synonyms.txt" ignoreCase="true" expand="false"/>
        -->
        <!-- Case insensitive stop word removal.
          add enablePositionIncrements=true in both the index and query
          analyzers to leave a 'gap' for more accurate phrase queries.
        -->
        <filter class="solr.StopFilterFactory"
                ignoreCase="true"
                words="lang/stopwords_en.txt"
                enablePositionIncrements="true"
                />
        <filter class="solr.WordDelimiterFilterFactory" generateWordParts="1" generateNumberParts="1" catenateWords="1" catenateNumbers="1" catenateAll="0" splitOnCaseChange="1"/>
        <filter class="solr.LowerCaseFilterFactory"/>
        <filter class="solr.KeywordMarkerFilterFactory" protected="protwords.txt"/>
        <filter class="solr.PorterStemFilterFactory"/>
      </analyzer>
      <analyzer type="query">
        <tokenizer class="solr.WhitespaceTokenizerFactory"/>
        <filter class="solr.SynonymFilterFactory" synonyms="synonyms.txt" ignoreCase="true" expand="true"/>
        <filter class="solr.StopFilterFactory"
                ignoreCase="true"
                words="lang/stopwords_en.txt"
                enablePositionIncrements="true"
                />
        <filter class="solr.WordDelimiterFilterFactory" generateWordParts="1" generateNumberParts="1" catenateWords="0" catenateNumbers="0" catenateAll="0" splitOnCaseChange="1"/>
        <filter class="solr.LowerCaseFilterFactory"/>
        <filter class="solr.KeywordMarkerFilterFactory" protected="protwords.txt"/>
        <filter class="solr.PorterStemFilterFactory"/>
      </analyzer>
    </fieldType>

    <fieldType name="text_en_splitting_cl" class="solr.TextField" positionIncrementGap="100">
      <analyzer type="index">
        <tokenizer class="solr.WhitespaceTokenizerFactory"/>
        <filter class="solr.StopFilterFactory" ignoreCase="true" words="${INSTALL_ROOT}/Solr/conf/lang/stopwords_en.txt" enablePositionIncrements="true"/>
        <filter class="solr.WordDelimiterFilterFactory" generateWordParts="1" generateNumberParts="1" catenateWords="1" catenateNumbers="1" catenateAll="0" splitOnNumerics="0"/>
        <filter class="solr.LowerCaseFilterFactory"/>
        <filter class="solr.KeywordMarkerFilterFactory"  protected="${INSTALL_ROOT}/Solr/conf/lang/protwords_en.txt"/>
        <filter class="solr.SnowballPorterFilterFactory" language="English"/>
        <filter class="solr.RemoveDuplicatesTokenFilterFactory"/>
      </analyzer>
      <analyzer type="query">
        <tokenizer class="solr.WhitespaceTokenizerFactory"/>
        <filter class="solr.SynonymFilterFactory" synonyms="${INSTALL_ROOT}/Solr/conf/lang/synonyms_en.txt" ignoreCase="true" expand="true"/>
        <filter class="solr.StopFilterFactory" ignoreCase="true" words="${INSTALL_ROOT}/Solr/conf/lang/stopwords_en.txt" enablePositionIncrements="true"/>
        <filter class="solr.WordDelimiterFilterFactory" generateWordParts="1" generateNumberParts="1" catenateWords="0" catenateNumbers="0" catenateAll="0" splitOnNumerics="0"/>
        <filter class="solr.LowerCaseFilterFactory"/>
        <filter class="solr.KeywordMarkerFilterFactory"  protected="${INSTALL_ROOT}/Solr/conf/lang/protwords_en.txt"/>
        <filter class="solr.SnowballPorterFilterFactory" language="English"/>
        <filter class="solr.RemoveDuplicatesTokenFilterFactory"/>
      </analyzer>
    </fieldType>

    <!-- Less flexible matching, but less false matches.  Probably not ideal for product names,
         but may be good for SKUs.  Can insert dashes in the wrong place and still match. -->
    <fieldType name="text_en_splitting_tight" class="solr.TextField" positionIncrementGap="100" autoGeneratePhraseQueries="true">
      <analyzer>
        <tokenizer class="solr.WhitespaceTokenizerFactory"/>
        <filter class="solr.SynonymFilterFactory" synonyms="synonyms.txt" ignoreCase="true" expand="false"/>
        <filter class="solr.StopFilterFactory" ignoreCase="true" words="lang/stopwords_en.txt"/>
        <filter class="solr.WordDelimiterFilterFactory" generateWordParts="0" generateNumberParts="0" catenateWords="1" catenateNumbers="1" catenateAll="0"/>
        <filter class="solr.LowerCaseFilterFactory"/>
        <filter class="solr.KeywordMarkerFilterFactory" protected="protwords.txt"/>
        <filter class="solr.EnglishMinimalStemFilterFactory"/>
        <!-- this filter can remove any duplicate tokens that appear at the same position - sometimes
             possible with WordDelimiterFilter in conjuncton with stemming. -->
        <filter class="solr.RemoveDuplicatesTokenFilterFactory"/>
      </analyzer>
    </fieldType>

    <!-- Just like text_general except it reverses the characters of
	 each token, to enable more efficient leading wildcard queries. -->
    <fieldType name="text_general_rev" class="solr.TextField" positionIncrementGap="100">
      <analyzer type="index">
        <tokenizer class="solr.StandardTokenizerFactory"/>
        <filter class="solr.StopFilterFactory" ignoreCase="true" words="stopwords.txt" enablePositionIncrements="true" />
        <filter class="solr.LowerCaseFilterFactory"/>
        <filter class="solr.ReversedWildcardFilterFactory" withOriginal="true"
           maxPosAsterisk="3" maxPosQuestion="2" maxFractionAsterisk="0.33"/>
      </analyzer>
      <analyzer type="query">
        <tokenizer class="solr.StandardTokenizerFactory"/>
        <filter class="solr.SynonymFilterFactory" synonyms="synonyms.txt" ignoreCase="true" expand="true"/>
        <filter class="solr.StopFilterFactory" ignoreCase="true" words="stopwords.txt" enablePositionIncrements="true" />
        <filter class="solr.LowerCaseFilterFactory"/>
      </analyzer>
    </fieldType>

    <!-- charFilter + WhitespaceTokenizer  -->
    <!--
    <fieldType name="text_char_norm" class="solr.TextField" positionIncrementGap="100" >
      <analyzer>
        <charFilter class="solr.MappingCharFilterFactory" mapping="mapping-ISOLatin1Accent.txt"/>
        <tokenizer class="solr.WhitespaceTokenizerFactory"/>
      </analyzer>
    </fieldType>
    -->

    <!-- This is an example of using the KeywordTokenizer along
         With various TokenFilterFactories to produce a sortable field
         that does not include some properties of the source text
      -->
    <fieldType name="alphaOnlySort" class="solr.TextField" sortMissingLast="true" omitNorms="true">
      <analyzer>
        <!-- KeywordTokenizer does no actual tokenizing, so the entire
             input string is preserved as a single token
          -->
        <tokenizer class="solr.KeywordTokenizerFactory"/>
        <!-- The LowerCase TokenFilter does what you expect, which can be
             when you want your sorting to be case insensitive
          -->
        <filter class="solr.LowerCaseFilterFactory" />
        <!-- The TrimFilter removes any leading or trailing whitespace -->
        <filter class="solr.TrimFilterFactory" />
        <!-- The PatternReplaceFilter gives you the flexibility to use
             Java Regular expression to replace any sequence of characters
             matching a pattern with an arbitrary replacement string,
             which may include back references to portions of the original
             string matched by the pattern.

             See the Java Regular Expression documentation for more
             information on pattern and replacement string syntax.

             http://java.sun.com/j2se/1.6.0/docs/api/java/util/regex/package-summary.html
          -->
        <filter class="solr.PatternReplaceFilterFactory"
                pattern="([^a-z])" replacement="" replace="all"
        />
      </analyzer>
    </fieldType>

    <fieldtype name="phonetic" stored="false" indexed="true" class="solr.TextField" >
      <analyzer>
        <tokenizer class="solr.StandardTokenizerFactory"/>
        <filter class="solr.DoubleMetaphoneFilterFactory" inject="false"/>
      </analyzer>
    </fieldtype>

    <fieldtype name="payloads" stored="false" indexed="true" class="solr.TextField" >
      <analyzer>
        <tokenizer class="solr.WhitespaceTokenizerFactory"/>
        <!--
        The DelimitedPayloadTokenFilter can put payloads on tokens... for example,
        a token of "foo|1.4"  would be indexed as "foo" with a payload of 1.4f
        Attributes of the DelimitedPayloadTokenFilterFactory :
         "delimiter" - a one character delimiter. Default is | (pipe)
	 "encoder" - how to encode the following value into a playload
	    float -> org.apache.lucene.analysis.payloads.FloatEncoder,
	    integer -> o.a.l.a.p.IntegerEncoder
	    identity -> o.a.l.a.p.IdentityEncoder
            Fully Qualified class name implementing PayloadEncoder, Encoder must have a no arg constructor.
         -->
        <filter class="solr.DelimitedPayloadTokenFilterFactory" encoder="float"/>
      </analyzer>
    </fieldtype>

    <!-- lowercases the entire field value, keeping it as a single token.  -->
    <fieldType name="lowercase" class="solr.TextField" positionIncrementGap="100">
      <analyzer>
        <tokenizer class="solr.KeywordTokenizerFactory"/>
        <filter class="solr.LowerCaseFilterFactory" />
      </analyzer>
    </fieldType>

    <!--
      Example of using PathHierarchyTokenizerFactory at index time, so
      queries for paths match documents at that path, or in descendent paths
    -->
    <fieldType name="descendent_path" class="solr.TextField">
      <analyzer type="index">
	<tokenizer class="solr.PathHierarchyTokenizerFactory" delimiter="/" />
      </analyzer>
      <analyzer type="query">
	<tokenizer class="solr.KeywordTokenizerFactory" />
      </analyzer>
    </fieldType>
    <!--
      Example of using PathHierarchyTokenizerFactory at query time, so
      queries for paths match documents at that path, or in ancestor paths
    -->
    <fieldType name="ancestor_path" class="solr.TextField">
      <analyzer type="index">
	<tokenizer class="solr.KeywordTokenizerFactory" />
      </analyzer>
      <analyzer type="query">
	<tokenizer class="solr.PathHierarchyTokenizerFactory" delimiter="/" />
      </analyzer>
    </fieldType>

    <!-- since fields of this type are by default not stored or indexed,
         any data added to them will be ignored outright.  -->
    <fieldtype name="ignored" stored="false" indexed="false" multiValued="true" class="solr.StrField" />

    <!-- This point type indexes the coordinates as separate fields (subFields)
      If subFieldType is defined, it references a type, and a dynamic field
      definition is created matching *___<typename>.  Alternately, if
      subFieldSuffix is defined, that is used to create the subFields.
      Example: if subFieldType="double", then the coordinates would be
        indexed in fields myloc_0___double,myloc_1___double.
      Example: if subFieldSuffix="_d" then the coordinates would be indexed
        in fields myloc_0_d,myloc_1_d
      The subFields are an implementation detail of the fieldType, and end
      users normally should not need to know about them.
     -->
    <fieldType name="point" class="solr.PointType" dimension="2" subFieldSuffix="_d"/>

    <!-- A specialized field for geospatial search. If indexed, this fieldType must not be multivalued. -->
    <fieldType name="location" class="solr.LatLonType" subFieldSuffix="_coordinate"/>

    <!-- An alternative geospatial field type new to Solr 4.  It supports multiValued and polygon shapes.
      For more information about this and other Spatial fields new to Solr 4, see:
      http://wiki.apache.org/solr/SolrAdaptersForLuceneSpatial4
    -->
    <fieldType name="location_rpt" class="solr.SpatialRecursivePrefixTreeFieldType"
        geo="true" distErrPct="0.025" maxDistErr="0.000009" units="degrees" />

   <!-- Money/currency field type. See http://wiki.apache.org/solr/MoneyFieldType
        Parameters:
          defaultCurrency: Specifies the default currency if none specified. Defaults to "USD"
          precisionStep:   Specifies the precisionStep for the TrieLong field used for the amount
          providerClass:   Lets you plug in other exchange provider backend:
                           solr.FileExchangeRateProvider is the default and takes one parameter:
                             currencyConfig: name of an xml file holding exchange rates
                           solr.OpenExchangeRatesOrgProvider uses rates from openexchangerates.org:
                             ratesFileLocation: URL or path to rates JSON file (default latest.json on the web)
                             refreshInterval: Number of minutes between each rates fetch (default: 1440, min: 60)
   -->
    <fieldType name="currency" class="solr.CurrencyField" precisionStep="8" defaultCurrency="USD" currencyConfig="currency.xml" />



   <!-- some examples for different languages (generally ordered by ISO code) -->

    <!-- Arabic -->
    <fieldType name="text_ar" class="solr.TextField" positionIncrementGap="100">
      <analyzer>
        <tokenizer class="solr.StandardTokenizerFactory"/>
        <!-- for any non-arabic -->
        <filter class="solr.LowerCaseFilterFactory"/>
        <filter class="solr.StopFilterFactory" ignoreCase="true" words="lang/stopwords_ar.txt" enablePositionIncrements="true"/>
        <!-- normalizes ﻯ to ﻱ, etc -->
        <filter class="solr.ArabicNormalizationFilterFactory"/>
        <filter class="solr.ArabicStemFilterFactory"/>
      </analyzer>
    </fieldType>

    <!-- Bulgarian -->
    <fieldType name="text_bg" class="solr.TextField" positionIncrementGap="100">
      <analyzer>
        <tokenizer class="solr.StandardTokenizerFactory"/>
        <filter class="solr.LowerCaseFilterFactory"/>
        <filter class="solr.StopFilterFactory" ignoreCase="true" words="lang/stopwords_bg.txt" enablePositionIncrements="true"/>
        <filter class="solr.BulgarianStemFilterFactory"/>
      </analyzer>
    </fieldType>

    <!-- Catalan -->
    <fieldType name="text_ca" class="solr.TextField" positionIncrementGap="100">
      <analyzer>
        <tokenizer class="solr.StandardTokenizerFactory"/>
        <!-- removes l', etc -->
        <filter class="solr.ElisionFilterFactory" ignoreCase="true" articles="lang/contractions_ca.txt"/>
        <filter class="solr.LowerCaseFilterFactory"/>
        <filter class="solr.StopFilterFactory" ignoreCase="true" words="lang/stopwords_ca.txt" enablePositionIncrements="true"/>
        <filter class="solr.SnowballPorterFilterFactory" language="Catalan"/>
      </analyzer>
    </fieldType>

    <!-- CJK bigram (see text_ja for a Japanese configuration using morphological analysis) -->
    <fieldType name="text_cjk" class="solr.TextField" positionIncrementGap="100">
      <analyzer>
        <tokenizer class="solr.StandardTokenizerFactory"/>
        <!-- normalize width before bigram, as e.g. half-width dakuten combine  -->
        <filter class="solr.CJKWidthFilterFactory"/>
        <!-- for any non-CJK -->
        <filter class="solr.LowerCaseFilterFactory"/>
        <filter class="solr.CJKBigramFilterFactory"/>
      </analyzer>
    </fieldType>

    <!-- Czech -->
    <fieldType name="text_cz" class="solr.TextField" positionIncrementGap="100">
      <analyzer>
        <tokenizer class="solr.StandardTokenizerFactory"/>
        <filter class="solr.LowerCaseFilterFactory"/>
        <filter class="solr.StopFilterFactory" ignoreCase="true" words="lang/stopwords_cz.txt" enablePositionIncrements="true"/>
        <filter class="solr.CzechStemFilterFactory"/>
      </analyzer>
    </fieldType>

    <!-- Danish -->
    <fieldType name="text_da" class="solr.TextField" positionIncrementGap="100">
      <analyzer>
        <tokenizer class="solr.StandardTokenizerFactory"/>
        <filter class="solr.LowerCaseFilterFactory"/>
        <filter class="solr.StopFilterFactory" ignoreCase="true" words="lang/stopwords_da.txt" format="snowball" enablePositionIncrements="true"/>
        <filter class="solr.SnowballPorterFilterFactory" language="Danish"/>
      </analyzer>
    </fieldType>

    <!-- German -->
    <fieldType name="text_de" class="solr.TextField" positionIncrementGap="100">
      <analyzer>
        <tokenizer class="solr.StandardTokenizerFactory"/>
        <filter class="solr.LowerCaseFilterFactory"/>
        <filter class="solr.StopFilterFactory" ignoreCase="true" words="lang/stopwords_de.txt" format="snowball" enablePositionIncrements="true"/>
        <filter class="solr.GermanNormalizationFilterFactory"/>
        <filter class="solr.GermanLightStemFilterFactory"/>
        <!-- less aggressive: <filter class="solr.GermanMinimalStemFilterFactory"/> -->
        <!-- more aggressive: <filter class="solr.SnowballPorterFilterFactory" language="German2"/> -->
      </analyzer>
    </fieldType>

    <!-- Greek -->
    <fieldType name="text_el" class="solr.TextField" positionIncrementGap="100">
      <analyzer>
        <tokenizer class="solr.StandardTokenizerFactory"/>
        <!-- greek specific lowercase for sigma -->
        <filter class="solr.GreekLowerCaseFilterFactory"/>
        <filter class="solr.StopFilterFactory" ignoreCase="false" words="lang/stopwords_el.txt" enablePositionIncrements="true"/>
        <filter class="solr.GreekStemFilterFactory"/>
      </analyzer>
    </fieldType>

    <!-- Spanish -->
    <fieldType name="text_es" class="solr.TextField" positionIncrementGap="100">
      <analyzer>
        <tokenizer class="solr.StandardTokenizerFactory"/>
        <filter class="solr.LowerCaseFilterFactory"/>
        <filter class="solr.StopFilterFactory" ignoreCase="true" words="lang/stopwords_es.txt" format="snowball" enablePositionIncrements="true"/>
        <filter class="solr.SpanishLightStemFilterFactory"/>
        <!-- more aggressive: <filter class="solr.SnowballPorterFilterFactory" language="Spanish"/> -->
      </analyzer>
    </fieldType>

    <!-- Basque -->
    <fieldType name="text_eu" class="solr.TextField" positionIncrementGap="100">
      <analyzer>
        <tokenizer class="solr.StandardTokenizerFactory"/>
        <filter class="solr.LowerCaseFilterFactory"/>
        <filter class="solr.StopFilterFactory" ignoreCase="true" words="lang/stopwords_eu.txt" enablePositionIncrements="true"/>
        <filter class="solr.SnowballPorterFilterFactory" language="Basque"/>
      </analyzer>
    </fieldType>

    <!-- Persian -->
    <fieldType name="text_fa" class="solr.TextField" positionIncrementGap="100">
      <analyzer>
        <!-- for ZWNJ -->
        <charFilter class="solr.PersianCharFilterFactory"/>
        <tokenizer class="solr.StandardTokenizerFactory"/>
        <filter class="solr.LowerCaseFilterFactory"/>
        <filter class="solr.ArabicNormalizationFilterFactory"/>
        <filter class="solr.PersianNormalizationFilterFactory"/>
        <filter class="solr.StopFilterFactory" ignoreCase="true" words="lang/stopwords_fa.txt" enablePositionIncrements="true"/>
      </analyzer>
    </fieldType>

    <!-- Finnish -->
    <fieldType name="text_fi" class="solr.TextField" positionIncrementGap="100">
      <analyzer>
        <tokenizer class="solr.StandardTokenizerFactory"/>
        <filter class="solr.LowerCaseFilterFactory"/>
        <filter class="solr.StopFilterFactory" ignoreCase="true" words="lang/stopwords_fi.txt" format="snowball" enablePositionIncrements="true"/>
        <filter class="solr.SnowballPorterFilterFactory" language="Finnish"/>
        <!-- less aggressive: <filter class="solr.FinnishLightStemFilterFactory"/> -->
      </analyzer>
    </fieldType>

    <!-- French -->
    <fieldType name="text_fr" class="solr.TextField" positionIncrementGap="100">
      <analyzer>
        <tokenizer class="solr.StandardTokenizerFactory"/>
        <!-- removes l', etc -->
        <filter class="solr.ElisionFilterFactory" ignoreCase="true" articles="lang/contractions_fr.txt"/>
        <filter class="solr.LowerCaseFilterFactory"/>
        <filter class="solr.StopFilterFactory" ignoreCase="true" words="lang/stopwords_fr.txt" format="snowball" enablePositionIncrements="true"/>
        <filter class="solr.FrenchLightStemFilterFactory"/>
        <!-- less aggressive: <filter class="solr.FrenchMinimalStemFilterFactory"/> -->
        <!-- more aggressive: <filter class="solr.SnowballPorterFilterFactory" language="French"/> -->
      </analyzer>
    </fieldType>

    <!-- Irish -->
    <fieldType name="text_ga" class="solr.TextField" positionIncrementGap="100">
      <analyzer>
        <tokenizer class="solr.StandardTokenizerFactory"/>
        <!-- removes d', etc -->
        <filter class="solr.ElisionFilterFactory" ignoreCase="true" articles="lang/contractions_ga.txt"/>
        <!-- removes n-, etc. position increments is intentionally false! -->
        <filter class="solr.StopFilterFactory" ignoreCase="true" words="lang/hyphenations_ga.txt" enablePositionIncrements="false"/>
        <filter class="solr.IrishLowerCaseFilterFactory"/>
        <filter class="solr.StopFilterFactory" ignoreCase="true" words="lang/stopwords_ga.txt" enablePositionIncrements="true"/>
        <filter class="solr.SnowballPorterFilterFactory" language="Irish"/>
      </analyzer>
    </fieldType>

    <!-- Galician -->
    <fieldType name="text_gl" class="solr.TextField" positionIncrementGap="100">
      <analyzer>
        <tokenizer class="solr.StandardTokenizerFactory"/>
        <filter class="solr.LowerCaseFilterFactory"/>
        <filter class="solr.StopFilterFactory" ignoreCase="true" words="lang/stopwords_gl.txt" enablePositionIncrements="true"/>
        <filter class="solr.GalicianStemFilterFactory"/>
        <!-- less aggressive: <filter class="solr.GalicianMinimalStemFilterFactory"/> -->
      </analyzer>
    </fieldType>

    <!-- Hindi -->
    <fieldType name="text_hi" class="solr.TextField" positionIncrementGap="100">
      <analyzer>
        <tokenizer class="solr.StandardTokenizerFactory"/>
        <filter class="solr.LowerCaseFilterFactory"/>
        <!-- normalizes unicode representation -->
        <filter class="solr.IndicNormalizationFilterFactory"/>
        <!-- normalizes variation in spelling -->
        <filter class="solr.HindiNormalizationFilterFactory"/>
        <filter class="solr.StopFilterFactory" ignoreCase="true" words="lang/stopwords_hi.txt" enablePositionIncrements="true"/>
        <filter class="solr.HindiStemFilterFactory"/>
      </analyzer>
    </fieldType>

    <!-- Hungarian -->
    <fieldType name="text_hu" class="solr.TextField" positionIncrementGap="100">
      <analyzer>
        <tokenizer class="solr.StandardTokenizerFactory"/>
        <filter class="solr.LowerCaseFilterFactory"/>
        <filter class="solr.StopFilterFactory" ignoreCase="true" words="lang/stopwords_hu.txt" format="snowball" enablePositionIncrements="true"/>
        <filter class="solr.SnowballPorterFilterFactory" language="Hungarian"/>
        <!-- less aggressive: <filter class="solr.HungarianLightStemFilterFactory"/> -->
      </analyzer>
    </fieldType>

    <!-- Armenian -->
    <fieldType name="text_hy" class="solr.TextField" positionIncrementGap="100">
      <analyzer>
        <tokenizer class="solr.StandardTokenizerFactory"/>
        <filter class="solr.LowerCaseFilterFactory"/>
        <filter class="solr.StopFilterFactory" ignoreCase="true" words="lang/stopwords_hy.txt" enablePositionIncrements="true"/>
        <filter class="solr.SnowballPorterFilterFactory" language="Armenian"/>
      </analyzer>
    </fieldType>

    <!-- Indonesian -->
    <fieldType name="text_id" class="solr.TextField" positionIncrementGap="100">
      <analyzer>
        <tokenizer class="solr.StandardTokenizerFactory"/>
        <filter class="solr.LowerCaseFilterFactory"/>
        <filter class="solr.StopFilterFactory" ignoreCase="true" words="lang/stopwords_id.txt" enablePositionIncrements="true"/>
        <!-- for a less aggressive approach (only inflectional suffixes), set stemDerivational to false -->
        <filter class="solr.IndonesianStemFilterFactory" stemDerivational="true"/>
      </analyzer>
    </fieldType>

    <!-- Italian -->
    <fieldType name="text_it" class="solr.TextField" positionIncrementGap="100">
      <analyzer>
        <tokenizer class="solr.StandardTokenizerFactory"/>
        <!-- removes l', etc -->
        <filter class="solr.ElisionFilterFactory" ignoreCase="true" articles="lang/contractions_it.txt"/>
        <filter class="solr.LowerCaseFilterFactory"/>
        <filter class="solr.StopFilterFactory" ignoreCase="true" words="lang/stopwords_it.txt" format="snowball" enablePositionIncrements="true"/>
        <filter class="solr.ItalianLightStemFilterFactory"/>
        <!-- more aggressive: <filter class="solr.SnowballPorterFilterFactory" language="Italian"/> -->
      </analyzer>
    </fieldType>

    <!-- Japanese using morphological analysis (see text_cjk for a configuration using bigramming)

         NOTE: If you want to optimize search for precision, use default operator AND in your query
         parser config with <solrQueryParser defaultOperator="AND"/> further down in this file.  Use
         OR if you would like to optimize for recall (default).
    -->
    <fieldType name="text_ja" class="solr.TextField" positionIncrementGap="100" autoGeneratePhraseQueries="false">
      <analyzer>
      <!-- Kuromoji Japanese morphological analyzer/tokenizer (JapaneseTokenizer)

           Kuromoji has a search mode (default) that does segmentation useful for search.  A heuristic
           is used to segment compounds into its parts and the compound itself is kept as synonym.

           Valid values for attribute mode are:
              normal: regular segmentation
              search: segmentation useful for search with synonyms compounds (default)
            extended: same as search mode, but unigrams unknown words (experimental)

           For some applications it might be good to use search mode for indexing and normal mode for
           queries to reduce recall and prevent parts of compounds from being matched and highlighted.
           Use <analyzer type="index"> and <analyzer type="query"> for this and mode normal in query.

           Kuromoji also has a convenient user dictionary feature that allows overriding the statistical
           model with your own entries for segmentation, part-of-speech tags and readings without a need
           to specify weights.  Notice that user dictionaries have not been subject to extensive testing.

           User dictionary attributes are:
                     userDictionary: user dictionary filename
             userDictionaryEncoding: user dictionary encoding (default is UTF-8)

           See lang/userdict_ja.txt for a sample user dictionary file.

           Punctuation characters are discarded by default.  Use discardPunctuation="false" to keep them.

           See http://wiki.apache.org/solr/JapaneseLanguageSupport for more on Japanese language support.
        -->
        <tokenizer class="solr.JapaneseTokenizerFactory" mode="search"/>
        <!--<tokenizer class="solr.JapaneseTokenizerFactory" mode="search" userDictionary="lang/userdict_ja.txt"/>-->
        <!-- Reduces inflected verbs and adjectives to their base/dictionary forms (辞書形) -->
        <filter class="solr.JapaneseBaseFormFilterFactory"/>
        <!-- Removes tokens with certain part-of-speech tags -->
        <filter class="solr.JapanesePartOfSpeechStopFilterFactory" tags="lang/stoptags_ja.txt" enablePositionIncrements="true"/>
        <!-- Normalizes full-width romaji to half-width and half-width kana to full-width (Unicode NFKC subset) -->
        <filter class="solr.CJKWidthFilterFactory"/>
        <!-- Removes common tokens typically not useful for search, but have a negative effect on ranking -->
        <filter class="solr.StopFilterFactory" ignoreCase="true" words="lang/stopwords_ja.txt" enablePositionIncrements="true" />
        <!-- Normalizes common katakana spelling variations by removing any last long sound character (U+30FC) -->
        <filter class="solr.JapaneseKatakanaStemFilterFactory" minimumLength="4"/>
        <!-- Lower-cases romaji characters -->
        <filter class="solr.LowerCaseFilterFactory"/>
      </analyzer>
    </fieldType>

    <!-- Latvian -->
    <fieldType name="text_lv" class="solr.TextField" positionIncrementGap="100">
      <analyzer>
        <tokenizer class="solr.StandardTokenizerFactory"/>
        <filter class="solr.LowerCaseFilterFactory"/>
        <filter class="solr.StopFilterFactory" ignoreCase="true" words="lang/stopwords_lv.txt" enablePositionIncrements="true"/>
        <filter class="solr.LatvianStemFilterFactory"/>
      </analyzer>
    </fieldType>

    <!-- Dutch -->
    <fieldType name="text_nl" class="solr.TextField" positionIncrementGap="100">
      <analyzer>
        <tokenizer class="solr.StandardTokenizerFactory"/>
        <filter class="solr.LowerCaseFilterFactory"/>
        <filter class="solr.StopFilterFactory" ignoreCase="true" words="lang/stopwords_nl.txt" format="snowball" enablePositionIncrements="true"/>
        <filter class="solr.StemmerOverrideFilterFactory" dictionary="lang/stemdict_nl.txt" ignoreCase="false"/>
        <filter class="solr.SnowballPorterFilterFactory" language="Dutch"/>
      </analyzer>
    </fieldType>

    <!-- Norwegian -->
    <fieldType name="text_no" class="solr.TextField" positionIncrementGap="100">
      <analyzer>
        <tokenizer class="solr.StandardTokenizerFactory"/>
        <filter class="solr.LowerCaseFilterFactory"/>
        <filter class="solr.StopFilterFactory" ignoreCase="true" words="lang/stopwords_no.txt" format="snowball" enablePositionIncrements="true"/>
        <filter class="solr.SnowballPorterFilterFactory" language="Norwegian"/>
        <!-- less aggressive: <filter class="solr.NorwegianLightStemFilterFactory"/> -->
        <!-- singular/plural: <filter class="solr.NorwegianMinimalStemFilterFactory"/> -->
      </analyzer>
    </fieldType>

    <!-- Portuguese -->
    <fieldType name="text_pt" class="solr.TextField" positionIncrementGap="100">
      <analyzer>
        <tokenizer class="solr.StandardTokenizerFactory"/>
        <filter class="solr.LowerCaseFilterFactory"/>
        <filter class="solr.StopFilterFactory" ignoreCase="true" words="lang/stopwords_pt.txt" format="snowball" enablePositionIncrements="true"/>
        <filter class="solr.PortugueseLightStemFilterFactory"/>
        <!-- less aggressive: <filter class="solr.PortugueseMinimalStemFilterFactory"/> -->
        <!-- more aggressive: <filter class="solr.SnowballPorterFilterFactory" language="Portuguese"/> -->
        <!-- most aggressive: <filter class="solr.PortugueseStemFilterFactory"/> -->
      </analyzer>
    </fieldType>

    <!-- Romanian -->
    <fieldType name="text_ro" class="solr.TextField" positionIncrementGap="100">
      <analyzer>
        <tokenizer class="solr.StandardTokenizerFactory"/>
        <filter class="solr.LowerCaseFilterFactory"/>
        <filter class="solr.StopFilterFactory" ignoreCase="true" words="lang/stopwords_ro.txt" enablePositionIncrements="true"/>
        <filter class="solr.SnowballPorterFilterFactory" language="Romanian"/>
      </analyzer>
    </fieldType>

    <!-- Russian -->
    <fieldType name="text_ru" class="solr.TextField" positionIncrementGap="100">
      <analyzer>
        <tokenizer class="solr.StandardTokenizerFactory"/>
        <filter class="solr.LowerCaseFilterFactory"/>
        <filter class="solr.StopFilterFactory" ignoreCase="true" words="lang/stopwords_ru.txt" format="snowball" enablePositionIncrements="true"/>
        <filter class="solr.SnowballPorterFilterFactory" language="Russian"/>
        <!-- less aggressive: <filter class="solr.RussianLightStemFilterFactory"/> -->
      </analyzer>
    </fieldType>

    <!-- Swedish -->
    <fieldType name="text_sv" class="solr.TextField" positionIncrementGap="100">
      <analyzer>
        <tokenizer class="solr.StandardTokenizerFactory"/>
        <filter class="solr.LowerCaseFilterFactory"/>
        <filter class="solr.StopFilterFactory" ignoreCase="true" words="lang/stopwords_sv.txt" format="snowball" enablePositionIncrements="true"/>
        <filter class="solr.SnowballPorterFilterFactory" language="Swedish"/>
        <!-- less aggressive: <filter class="solr.SwedishLightStemFilterFactory"/> -->
      </analyzer>
    </fieldType>

    <!-- Thai -->
    <fieldType name="text_th" class="solr.TextField" positionIncrementGap="100">
      <analyzer>
        <tokenizer class="solr.StandardTokenizerFactory"/>
        <filter class="solr.LowerCaseFilterFactory"/>
        <filter class="solr.ThaiWordFilterFactory"/>
        <filter class="solr.StopFilterFactory" ignoreCase="true" words="lang/stopwords_th.txt" enablePositionIncrements="true"/>
      </analyzer>
    </fieldType>

    <!-- Turkish -->
    <fieldType name="text_tr" class="solr.TextField" positionIncrementGap="100">
      <analyzer>
        <tokenizer class="solr.StandardTokenizerFactory"/>
        <filter class="solr.TurkishLowerCaseFilterFactory"/>
        <filter class="solr.StopFilterFactory" ignoreCase="false" words="lang/stopwords_tr.txt" enablePositionIncrements="true"/>
        <filter class="solr.SnowballPorterFilterFactory" language="Turkish"/>
      </analyzer>
    </fieldType>

 </types>

  <!-- Similarity is the scoring routine for each document vs. a query.
       A custom Similarity or SimilarityFactory may be specified here, but
       the default is fine for most applications.
       For more info: http://wiki.apache.org/solr/SchemaXml#Similarity
    -->
  <!--
     <similarity class="com.example.solr.CustomSimilarityFactory">
       <str name="paramkey">param value</str>
     </similarity>
    -->

</schema><|MERGE_RESOLUTION|>--- conflicted
+++ resolved
@@ -197,11 +197,8 @@
       <field name="_version_" type="long" indexed="true" stored="true"/>
 
       <!--DocketEntries with all other searchable tags-->
-<<<<<<< HEAD
-      <field name="text" type="text_en_splitting"
-=======
+
       <field name="text" type="text_en_splitting_cl"
->>>>>>> ad91ca2d
              indexed="true"
              stored="true"
              multiValued="false"
